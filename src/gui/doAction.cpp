/**
 * Furnace Tracker - multi-system chiptune tracker
 * Copyright (C) 2021-2022 tildearrow and contributors
 *
 * This program is free software; you can redistribute it and/or modify
 * it under the terms of the GNU General Public License as published by
 * the Free Software Foundation; either version 2 of the License, or
 * (at your option) any later version.
 *
 * This program is distributed in the hope that it will be useful,
 * but WITHOUT ANY WARRANTY; without even the implied warranty of
 * MERCHANTABILITY or FITNESS FOR A PARTICULAR PURPOSE.  See the
 * GNU General Public License for more details.
 *
 * You should have received a copy of the GNU General Public License along
 * with this program; if not, write to the Free Software Foundation, Inc.,
 * 51 Franklin Street, Fifth Floor, Boston, MA 02110-1301 USA.
 */

#include "gui.h"
#include "../ta-log.h"
#include <fmt/printf.h>
#include <imgui.h>

#include "actionUtil.h"
#include "sampleUtil.h"

const unsigned char avRequest[15]={
  0xf0, 0x43, 0x20, 0x7e, 0x4c, 0x4d, 0x20, 0x20, 0x38, 0x39, 0x37, 0x36, 0x41, 0x45, 0xf7
};


void FurnaceGUI::doAction(int what) {
  switch (what) {
    case GUI_ACTION_OPEN:
      if (modified) {
        showWarning("Unsaved changes! Save changes before opening another file?",GUI_WARN_OPEN);
      } else {
        openFileDialog(GUI_FILE_OPEN);
      }
      break;
    case GUI_ACTION_OPEN_BACKUP:
      if (modified) {
        showWarning("Unsaved changes! Save changes before opening backup?",GUI_WARN_OPEN_BACKUP);
      } else {
        if (load(backupPath)>0) {
          showError("No backup available! (or unable to open it)");
        }
      }
      break;
    case GUI_ACTION_SAVE:
      if (curFileName=="" || curFileName==backupPath || e->song.version>=0xff00) {
        openFileDialog(GUI_FILE_SAVE);
      } else {
        if (save(curFileName,e->song.isDMF?e->song.version:0)>0) {
          showError(fmt::sprintf("Error while saving file! (%s)",lastError));
        }
      }
      break;
    case GUI_ACTION_SAVE_AS:
      openFileDialog(GUI_FILE_SAVE);
      break;
    case GUI_ACTION_UNDO:
      if (curWindow==GUI_WINDOW_SAMPLE_EDIT) {
        doUndoSample();
      } else {
        doUndo();
      }
      break;
    case GUI_ACTION_REDO:
      if (curWindow==GUI_WINDOW_SAMPLE_EDIT) {
        doRedoSample();
      } else {
        doRedo();
      }
      break;
    case GUI_ACTION_PLAY_TOGGLE:
      if (e->isPlaying() && !e->isStepping()) {
        stop();
      } else {
        play();
      }
      break;
    case GUI_ACTION_PLAY:
      play();
      break;
    case GUI_ACTION_STOP:
      stop();
      break;
    case GUI_ACTION_PLAY_START:
      e->setOrder(0);
      if (!e->isPlaying()) {
        play();
      }
      break;
    case GUI_ACTION_PLAY_REPEAT:
      play();
      e->setRepeatPattern(true);
      break;
    case GUI_ACTION_PLAY_CURSOR:
      if (e->isPlaying() && !e->isStepping()) {
        stop();
      } else {
        play(cursor.y);
      }
      break;
    case GUI_ACTION_STEP_ONE:
      e->stepOne(cursor.y);
      break;
    case GUI_ACTION_OCTAVE_UP:
      if (++curOctave>7) {
        curOctave=7;
      } else {
        e->autoNoteOffAll();
      }
      break;
    case GUI_ACTION_OCTAVE_DOWN:
      if (--curOctave<-5) {
        curOctave=-5;
      } else {
        e->autoNoteOffAll();
      }
      break;
    case GUI_ACTION_INS_UP:
      if (--curIns<-1) {
        curIns=-1;
      }
      wavePreviewInit=true;
      wantScrollList=true;
      break;
    case GUI_ACTION_INS_DOWN:
      if (++curIns>=(int)e->song.ins.size()) {
        curIns=((int)e->song.ins.size())-1;
      }
      wavePreviewInit=true;
      wantScrollList=true;
      break;
    case GUI_ACTION_STEP_UP:
      if (++editStep>64) editStep=64;
      break;
    case GUI_ACTION_STEP_DOWN:
      if (--editStep<0) editStep=0;
      break;
    case GUI_ACTION_TOGGLE_EDIT:
      edit=!edit;
      break;
    case GUI_ACTION_METRONOME:
      e->setMetronome(!e->getMetronome());
      break;
    case GUI_ACTION_REPEAT_PATTERN:
      e->setRepeatPattern(!e->getRepeatPattern());
      break;
    case GUI_ACTION_FOLLOW_ORDERS:
      followOrders=!followOrders;
      break;
    case GUI_ACTION_FOLLOW_PATTERN:
      followPattern=!followPattern;
      break;
    case GUI_ACTION_FULLSCREEN:
      fullScreen=!fullScreen;
      SDL_SetWindowFullscreen(sdlWin,fullScreen?(SDL_WINDOW_FULLSCREEN|SDL_WINDOW_FULLSCREEN_DESKTOP):0);
      break;
    case GUI_ACTION_TX81Z_REQUEST: {
      TAMidiMessage msg;
      msg.type=TA_MIDI_SYSEX;
      msg.sysExData.reset(new unsigned char[15]);
      msg.sysExLen=15;
      memcpy(msg.sysExData.get(),avRequest,15);
      if (!e->sendMidiMessage(msg)) {
        showError("Error while sending request (MIDI output not configured?)");
      }
      break;
    }
    case GUI_ACTION_PANIC:
      e->syncReset();
      break;

    case GUI_ACTION_WINDOW_EDIT_CONTROLS:
      nextWindow=GUI_WINDOW_EDIT_CONTROLS;
      break;
    case GUI_ACTION_WINDOW_ORDERS:
      nextWindow=GUI_WINDOW_ORDERS;
      break;
    case GUI_ACTION_WINDOW_INS_LIST:
      nextWindow=GUI_WINDOW_INS_LIST;
      break;
    case GUI_ACTION_WINDOW_INS_EDIT:
      nextWindow=GUI_WINDOW_INS_EDIT;
      break;
    case GUI_ACTION_WINDOW_SONG_INFO:
      nextWindow=GUI_WINDOW_SONG_INFO;
      break;
    case GUI_ACTION_WINDOW_PATTERN:
      nextWindow=GUI_WINDOW_PATTERN;
      break;
    case GUI_ACTION_WINDOW_WAVE_LIST:
      nextWindow=GUI_WINDOW_WAVE_LIST;
      break;
    case GUI_ACTION_WINDOW_WAVE_EDIT:
      nextWindow=GUI_WINDOW_WAVE_EDIT;
      break;
    case GUI_ACTION_WINDOW_SAMPLE_LIST:
      nextWindow=GUI_WINDOW_SAMPLE_LIST;
      break;
    case GUI_ACTION_WINDOW_SAMPLE_EDIT:
      nextWindow=GUI_WINDOW_SAMPLE_EDIT;
      break;
    case GUI_ACTION_WINDOW_ABOUT:
      nextWindow=GUI_WINDOW_ABOUT;
      break;
    case GUI_ACTION_WINDOW_SETTINGS:
      nextWindow=GUI_WINDOW_SETTINGS;
      break;
    case GUI_ACTION_WINDOW_MIXER:
      nextWindow=GUI_WINDOW_MIXER;
      break;
    case GUI_ACTION_WINDOW_DEBUG:
      nextWindow=GUI_WINDOW_DEBUG;
      break;
    case GUI_ACTION_WINDOW_OSCILLOSCOPE:
      nextWindow=GUI_WINDOW_OSCILLOSCOPE;
      break;
    case GUI_ACTION_WINDOW_VOL_METER:
      nextWindow=GUI_WINDOW_VOL_METER;
      break;
    case GUI_ACTION_WINDOW_STATS:
      nextWindow=GUI_WINDOW_STATS;
      break;
    case GUI_ACTION_WINDOW_COMPAT_FLAGS:
      nextWindow=GUI_WINDOW_COMPAT_FLAGS;
      break;
    case GUI_ACTION_WINDOW_PIANO:
      nextWindow=GUI_WINDOW_PIANO;
      break;
    case GUI_ACTION_WINDOW_NOTES:
      nextWindow=GUI_WINDOW_NOTES;
      break;
    case GUI_ACTION_WINDOW_CHANNELS:
      nextWindow=GUI_WINDOW_CHANNELS;
      break;
    case GUI_ACTION_WINDOW_PAT_MANAGER:
      nextWindow=GUI_WINDOW_PAT_MANAGER;
      break;
    case GUI_ACTION_WINDOW_SYS_MANAGER:
      nextWindow=GUI_WINDOW_SYS_MANAGER;
      break;
    case GUI_ACTION_WINDOW_REGISTER_VIEW:
      nextWindow=GUI_WINDOW_REGISTER_VIEW;
      break;
    case GUI_ACTION_WINDOW_LOG:
      nextWindow=GUI_WINDOW_LOG;
      break;
    case GUI_ACTION_WINDOW_EFFECT_LIST:
      nextWindow=GUI_WINDOW_EFFECT_LIST;
      break;
    case GUI_ACTION_WINDOW_CHAN_OSC:
      nextWindow=GUI_WINDOW_CHAN_OSC;
      break;
    case GUI_ACTION_WINDOW_FIND:
      nextWindow=GUI_WINDOW_FIND;
      break;
    
    case GUI_ACTION_COLLAPSE_WINDOW:
      collapseWindow=true;
      break;
    case GUI_ACTION_CLOSE_WINDOW:
      switch (curWindow) {
        case GUI_WINDOW_EDIT_CONTROLS:
          editControlsOpen=false;
          break;
        case GUI_WINDOW_SONG_INFO:
          songInfoOpen=false;
          break;
        case GUI_WINDOW_ORDERS:
          ordersOpen=false;
          break;
        case GUI_WINDOW_INS_LIST:
          insListOpen=false;
          break;
        case GUI_WINDOW_PATTERN:
          patternOpen=false;
          break;
        case GUI_WINDOW_INS_EDIT:
          insEditOpen=false;
          break;
        case GUI_WINDOW_WAVE_LIST:
          waveListOpen=false;
          break;
        case GUI_WINDOW_WAVE_EDIT:
          waveEditOpen=false;
          break;
        case GUI_WINDOW_SAMPLE_LIST:
          sampleListOpen=false;
          break;
        case GUI_WINDOW_SAMPLE_EDIT:
          sampleEditOpen=false;
          break;
        case GUI_WINDOW_MIXER:
          mixerOpen=false;
          break;
        case GUI_WINDOW_ABOUT:
          aboutOpen=false;
          break;
        case GUI_WINDOW_SETTINGS:
          settingsOpen=false;
          break;
        case GUI_WINDOW_DEBUG:
          debugOpen=false;
          break;
        case GUI_WINDOW_OSCILLOSCOPE:
          oscOpen=false;
          break;
        case GUI_WINDOW_VOL_METER:
          volMeterOpen=false;
          break;
        case GUI_WINDOW_STATS:
          statsOpen=false;
          break;
        case GUI_WINDOW_COMPAT_FLAGS:
          compatFlagsOpen=false;
          break;
        case GUI_WINDOW_PIANO:
          pianoOpen=false;
          break;
        case GUI_WINDOW_NOTES:
          notesOpen=false;
          break;
        case GUI_WINDOW_CHANNELS:
          channelsOpen=false;
          break;
        case GUI_WINDOW_PAT_MANAGER:
          patManagerOpen=false;
          break;
        case GUI_WINDOW_SYS_MANAGER:
          sysManagerOpen=false;
          break;
        case GUI_WINDOW_REGISTER_VIEW:
          regViewOpen=false;
          break;
        case GUI_WINDOW_LOG:
          logOpen=false;
          break;
        case GUI_WINDOW_EFFECT_LIST:
          effectListOpen=false;
          break;
        case GUI_WINDOW_CHAN_OSC:
          chanOscOpen=false;
          break;
        case GUI_WINDOW_FIND:
          findOpen=false;
          break;
        default:
          break;
      }
      curWindow=GUI_WINDOW_NOTHING;
      break;

    case GUI_ACTION_PAT_NOTE_UP:
      doTranspose(1,opMaskTransposeNote);
      break;
    case GUI_ACTION_PAT_NOTE_DOWN:
      doTranspose(-1,opMaskTransposeNote);
      break;
    case GUI_ACTION_PAT_OCTAVE_UP:
      doTranspose(12,opMaskTransposeNote);
      break;
    case GUI_ACTION_PAT_OCTAVE_DOWN:
      doTranspose(-12,opMaskTransposeNote);
      break;
    case GUI_ACTION_PAT_VALUE_UP:
      doTranspose(1,opMaskTransposeValue);
      break;
    case GUI_ACTION_PAT_VALUE_DOWN:
      doTranspose(-1,opMaskTransposeValue);
      break;
    case GUI_ACTION_PAT_VALUE_UP_COARSE:
      doTranspose(16,opMaskTransposeValue);
      break;
    case GUI_ACTION_PAT_VALUE_DOWN_COARSE:
      doTranspose(-16,opMaskTransposeValue);
      break;
    case GUI_ACTION_PAT_SELECT_ALL:
      doSelectAll();
      break;
    case GUI_ACTION_PAT_CUT:
      doCopy(true);
      break;
    case GUI_ACTION_PAT_COPY:
      doCopy(false);
      break;
    case GUI_ACTION_PAT_PASTE:
      doPaste();
      break;
    case GUI_ACTION_PAT_PASTE_MIX:
      doPaste(GUI_PASTE_MODE_MIX_FG);
      break;
    case GUI_ACTION_PAT_PASTE_MIX_BG:
      doPaste(GUI_PASTE_MODE_MIX_BG);
      break;
    case GUI_ACTION_PAT_PASTE_FLOOD:
      doPaste(GUI_PASTE_MODE_FLOOD);
      break;
    case GUI_ACTION_PAT_PASTE_OVERFLOW:
      doPaste(GUI_PASTE_MODE_OVERFLOW);
      break;
    case GUI_ACTION_PAT_CURSOR_UP:
      moveCursor(0,-MAX(1,settings.scrollStep?editStep:1),false);
      break;
    case GUI_ACTION_PAT_CURSOR_DOWN:
      moveCursor(0,MAX(1,settings.scrollStep?editStep:1),false);
      break;
    case GUI_ACTION_PAT_CURSOR_LEFT:
      moveCursor(-1,0,false);
      break;
    case GUI_ACTION_PAT_CURSOR_RIGHT:
      moveCursor(1,0,false);
      break;
    case GUI_ACTION_PAT_CURSOR_UP_ONE:
      moveCursor(0,-1,false);
      break;
    case GUI_ACTION_PAT_CURSOR_DOWN_ONE:
      moveCursor(0,1,false);
      break;
    case GUI_ACTION_PAT_CURSOR_LEFT_CHANNEL:
      moveCursorPrevChannel(false);
      break;
    case GUI_ACTION_PAT_CURSOR_RIGHT_CHANNEL:
      moveCursorNextChannel(false);
      break;
    case GUI_ACTION_PAT_CURSOR_NEXT_CHANNEL:
      moveCursorNextChannel(true);
      break;
    case GUI_ACTION_PAT_CURSOR_PREVIOUS_CHANNEL:
      moveCursorPrevChannel(true);
      break;
    case GUI_ACTION_PAT_CURSOR_BEGIN:
      moveCursorTop(false);
      break;
    case GUI_ACTION_PAT_CURSOR_END:
      moveCursorBottom(false);
      break;
    case GUI_ACTION_PAT_CURSOR_UP_COARSE:
      moveCursor(0,-16,false);
      break;
    case GUI_ACTION_PAT_CURSOR_DOWN_COARSE:
      moveCursor(0,16,false);
      break;
    case GUI_ACTION_PAT_SELECTION_UP:
      moveCursor(0,-MAX(1,settings.scrollStep?editStep:1),true);
      break;
    case GUI_ACTION_PAT_SELECTION_DOWN:
      moveCursor(0,MAX(1,settings.scrollStep?editStep:1),true);
      break;
    case GUI_ACTION_PAT_SELECTION_LEFT:
      moveCursor(-1,0,true);
      break;
    case GUI_ACTION_PAT_SELECTION_RIGHT:
      moveCursor(1,0,true);
      break;
    case GUI_ACTION_PAT_SELECTION_UP_ONE:
      moveCursor(0,-1,true);
      break;
    case GUI_ACTION_PAT_SELECTION_DOWN_ONE:
      moveCursor(0,1,true);
      break;
    case GUI_ACTION_PAT_SELECTION_BEGIN:
      moveCursorTop(true);
      break;
    case GUI_ACTION_PAT_SELECTION_END:
      moveCursorBottom(true);
      break;
    case GUI_ACTION_PAT_SELECTION_UP_COARSE:
      moveCursor(0,-16,true);
      break;
    case GUI_ACTION_PAT_SELECTION_DOWN_COARSE:
      moveCursor(0,16,true);
      break;
    case GUI_ACTION_PAT_DELETE:
      doDelete();
      if (settings.stepOnDelete) {
        moveCursor(0,editStep,false);
      }
      break;
    case GUI_ACTION_PAT_PULL_DELETE:
      doPullDelete();
      break;
    case GUI_ACTION_PAT_INSERT:
      doInsert();
      if (settings.stepOnInsert) {
        moveCursor(0,editStep,false);
      }
      break;
    case GUI_ACTION_PAT_MUTE_CURSOR:
      if (cursor.xCoarse<0 || cursor.xCoarse>=e->getTotalChannelCount()) break;
      e->toggleMute(cursor.xCoarse);
      break;
    case GUI_ACTION_PAT_SOLO_CURSOR:
      if (cursor.xCoarse<0 || cursor.xCoarse>=e->getTotalChannelCount()) break;
      e->toggleSolo(cursor.xCoarse);
      break;
    case GUI_ACTION_PAT_UNMUTE_ALL:
      e->unmuteAll();
      break;
    case GUI_ACTION_PAT_NEXT_ORDER:
      if (curOrder<e->curSubSong->ordersLen-1) {
        setOrder(curOrder+1);
      }
      break;
    case GUI_ACTION_PAT_PREV_ORDER:
      if (curOrder>0) {
        setOrder(curOrder-1);
      }
      break;
    case GUI_ACTION_PAT_COLLAPSE:
      if (cursor.xCoarse<0 || cursor.xCoarse>=e->getTotalChannelCount()) break;
      if (e->curSubSong->chanCollapse[cursor.xCoarse]==0) {
        e->curSubSong->chanCollapse[cursor.xCoarse]=3;
      } else if (e->curSubSong->chanCollapse[cursor.xCoarse]>0) {
        e->curSubSong->chanCollapse[cursor.xCoarse]--;
      }
      break;
    case GUI_ACTION_PAT_INCREASE_COLUMNS:
      if (cursor.xCoarse<0 || cursor.xCoarse>=e->getTotalChannelCount()) break;
      e->curPat[cursor.xCoarse].effectCols++;
              if (e->curPat[cursor.xCoarse].effectCols>8) e->curPat[cursor.xCoarse].effectCols=8;
      break;
    case GUI_ACTION_PAT_DECREASE_COLUMNS:
      if (cursor.xCoarse<0 || cursor.xCoarse>=e->getTotalChannelCount()) break;
      e->curPat[cursor.xCoarse].effectCols--;
      if (e->curPat[cursor.xCoarse].effectCols<1) e->curPat[cursor.xCoarse].effectCols=1;
      break;
    case GUI_ACTION_PAT_INTERPOLATE:
      doInterpolate();
      break;
    case GUI_ACTION_PAT_INVERT_VALUES:
      doInvertValues();
      break;
    case GUI_ACTION_PAT_FLIP_SELECTION:
      doFlip();
      break;
    case GUI_ACTION_PAT_COLLAPSE_ROWS:
      doCollapse(2);
      break;
    case GUI_ACTION_PAT_EXPAND_ROWS:
      doExpand(2);
      break;
    case GUI_ACTION_PAT_COLLAPSE_PAT: // TODO
      break;
    case GUI_ACTION_PAT_EXPAND_PAT: // TODO
      break;
    case GUI_ACTION_PAT_COLLAPSE_SONG: // TODO
      break;
    case GUI_ACTION_PAT_EXPAND_SONG: // TODO
      break;
    case GUI_ACTION_PAT_LATCH: // TODO
      break;

    case GUI_ACTION_INS_LIST_ADD:
      curIns=e->addInstrument(cursor.xCoarse);
      if (curIns==-1) {
        showError("too many instruments!");
      } else {
        if (settings.blankIns) {
          e->song.ins[curIns]->fm.fb=0;
          for (int i=0; i<4; i++) {
            e->song.ins[curIns]->fm.op[i]=DivInstrumentFM::Operator();
            e->song.ins[curIns]->fm.op[i].ar=31;
            e->song.ins[curIns]->fm.op[i].dr=31;
            e->song.ins[curIns]->fm.op[i].rr=15;
            e->song.ins[curIns]->fm.op[i].tl=127;
            e->song.ins[curIns]->fm.op[i].dt=3;
          }
        }
        wantScrollList=true;
        MARK_MODIFIED;
        wavePreviewInit=true;
      }
      break;
    case GUI_ACTION_INS_LIST_DUPLICATE:
      if (curIns>=0 && curIns<(int)e->song.ins.size()) {
        int prevIns=curIns;
        curIns=e->addInstrument(cursor.xCoarse);
        if (curIns==-1) {
          showError("too many instruments!");
        } else {
          (*e->song.ins[curIns])=(*e->song.ins[prevIns]);
          wantScrollList=true;
          MARK_MODIFIED;
          wavePreviewInit=true;
        }
      }
      break;
    case GUI_ACTION_INS_LIST_OPEN:
      openFileDialog(GUI_FILE_INS_OPEN);
      break;
    case GUI_ACTION_INS_LIST_OPEN_REPLACE:
      openFileDialog(GUI_FILE_INS_OPEN_REPLACE);
      break;
    case GUI_ACTION_INS_LIST_SAVE:
      if (curIns>=0 && curIns<(int)e->song.ins.size()) openFileDialog(GUI_FILE_INS_SAVE);
      break;
    case GUI_ACTION_INS_LIST_SAVE_DMP:
      if (curIns>=0 && curIns<(int)e->song.ins.size()) openFileDialog(GUI_FILE_INS_SAVE_DMP);
      break;
    case GUI_ACTION_INS_LIST_MOVE_UP:
      if (e->moveInsUp(curIns)) {
        curIns--;
        wantScrollList=true;
      }
      break;
    case GUI_ACTION_INS_LIST_MOVE_DOWN:
      if (e->moveInsDown(curIns)) {
        curIns++;
        wantScrollList=true;
      }
      break;
    case GUI_ACTION_INS_LIST_DELETE:
      if (curIns>=0 && curIns<(int)e->song.ins.size()) {
        e->delInstrument(curIns);
        wantScrollList=true;
        MARK_MODIFIED;
        if (curIns>=(int)e->song.ins.size()) {
          curIns--;
        }
      }
      break;
    case GUI_ACTION_INS_LIST_EDIT:
      insEditOpen=true;
      break;
    case GUI_ACTION_INS_LIST_UP:
      if (--curIns<0) curIns=0;
      wantScrollList=true;
      wavePreviewInit=true;
      break;
    case GUI_ACTION_INS_LIST_DOWN:
      if (++curIns>=(int)e->song.ins.size()) curIns=((int)e->song.ins.size())-1;
      wantScrollList=true;
      wavePreviewInit=true;
      break;
    
    case GUI_ACTION_WAVE_LIST_ADD:
      curWave=e->addWave();
      if (curWave==-1) {
        showError("too many wavetables!");
      } else {
        wantScrollList=true;
        MARK_MODIFIED;
        RESET_WAVE_MACRO_ZOOM;
      }
      break;
    case GUI_ACTION_WAVE_LIST_DUPLICATE:
      if (curWave>=0 && curWave<(int)e->song.wave.size()) {
        int prevWave=curWave;
        curWave=e->addWave();
        if (curWave==-1) {
          showError("too many wavetables!");
        } else {
          (*e->song.wave[curWave])=(*e->song.wave[prevWave]);
          wantScrollList=true;
          MARK_MODIFIED;
          RESET_WAVE_MACRO_ZOOM;
        }
      }
      break;
    case GUI_ACTION_WAVE_LIST_OPEN:
      openFileDialog(GUI_FILE_WAVE_OPEN);
      break;
    case GUI_ACTION_WAVE_LIST_OPEN_REPLACE:
      openFileDialog(GUI_FILE_WAVE_OPEN_REPLACE);
      break;
    case GUI_ACTION_WAVE_LIST_SAVE:
      if (curWave>=0 && curWave<(int)e->song.wave.size()) openFileDialog(GUI_FILE_WAVE_SAVE);
      break;
    case GUI_ACTION_WAVE_LIST_SAVE_DMW:
      if (curWave>=0 && curWave<(int)e->song.wave.size()) openFileDialog(GUI_FILE_WAVE_SAVE_DMW);
      break;
    case GUI_ACTION_WAVE_LIST_SAVE_RAW:
      if (curWave>=0 && curWave<(int)e->song.wave.size()) openFileDialog(GUI_FILE_WAVE_SAVE_RAW);
      break;
    case GUI_ACTION_WAVE_LIST_MOVE_UP:
      if (e->moveWaveUp(curWave)) {
        curWave--;
        wantScrollList=true;
      }
      break;
    case GUI_ACTION_WAVE_LIST_MOVE_DOWN:
      if (e->moveWaveDown(curWave)) {
        curWave++;
        wantScrollList=true;
      }
      break;
    case GUI_ACTION_WAVE_LIST_DELETE:
      if (curWave>=0 && curWave<(int)e->song.wave.size()) {
        e->delWave(curWave);
        MARK_MODIFIED;
        wantScrollList=true;
        if (curWave>=(int)e->song.wave.size()) {
          curWave--;
        }
      }
      break;
    case GUI_ACTION_WAVE_LIST_EDIT:
      waveEditOpen=true;
      break;
    case GUI_ACTION_WAVE_LIST_UP:
      if (--curWave<0) curWave=0;
      wantScrollList=true;
      break;
    case GUI_ACTION_WAVE_LIST_DOWN:
      if (++curWave>=(int)e->song.wave.size()) curWave=((int)e->song.wave.size())-1;
      wantScrollList=true;
      break;

    case GUI_ACTION_SAMPLE_LIST_ADD:
      curSample=e->addSample();
      if (curSample==-1) {
        showError("too many samples!");
      } else {
        wantScrollList=true;
        MARK_MODIFIED;
      }
      updateSampleTex=true;
      break;
    case GUI_ACTION_SAMPLE_LIST_DUPLICATE:
      if (curSample>=0 && curSample<(int)e->song.sample.size()) {
        DivSample* prevSample=e->getSample(curSample);
        curSample=e->addSample();
        if (curSample==-1) {
          showError("too many samples!");
        } else {
          e->lockEngine([this,prevSample]() {
            DivSample* sample=e->getSample(curSample);
            if (sample!=NULL) {
              sample->rate=prevSample->rate;
              sample->centerRate=prevSample->centerRate;
              sample->name=prevSample->name;
              sample->loopStart=prevSample->loopStart;
              sample->loopEnd=prevSample->loopEnd;
<<<<<<< HEAD
=======
              sample->loop=prevSample->loop;
>>>>>>> 78baff55
              sample->loopMode=prevSample->loopMode;
              sample->depth=prevSample->depth;
              if (sample->init(prevSample->samples)) {
                if (prevSample->getCurBuf()!=NULL) {
                  memcpy(sample->getCurBuf(),prevSample->getCurBuf(),prevSample->getCurBufLen());
                }
              }
            }
            e->renderSamples();
          });
          wantScrollList=true;
          MARK_MODIFIED;
        }
        updateSampleTex=true;
      }
      break;
    case GUI_ACTION_SAMPLE_LIST_OPEN:
      openFileDialog(GUI_FILE_SAMPLE_OPEN);
      break;
    case GUI_ACTION_SAMPLE_LIST_OPEN_REPLACE:
      openFileDialog(GUI_FILE_SAMPLE_OPEN_REPLACE);
      break;
    case GUI_ACTION_SAMPLE_LIST_OPEN_RAW:
      openFileDialog(GUI_FILE_SAMPLE_OPEN_RAW);
      break;
    case GUI_ACTION_SAMPLE_LIST_OPEN_REPLACE_RAW:
      openFileDialog(GUI_FILE_SAMPLE_OPEN_REPLACE_RAW);
      break;
    case GUI_ACTION_SAMPLE_LIST_SAVE:
      if (curSample>=0 && curSample<(int)e->song.sample.size()) openFileDialog(GUI_FILE_SAMPLE_SAVE);
      break;
    case GUI_ACTION_SAMPLE_LIST_MOVE_UP:
      if (e->moveSampleUp(curSample)) {
        curSample--;
        wantScrollList=true;
        updateSampleTex=true;
      }
      break;
    case GUI_ACTION_SAMPLE_LIST_MOVE_DOWN:
      if (e->moveSampleDown(curSample)) {
        curSample++;
        wantScrollList=true;
        updateSampleTex=true;
      }
      break;
    case GUI_ACTION_SAMPLE_LIST_DELETE:
      e->delSample(curSample);
      wantScrollList=true;
      MARK_MODIFIED;
      if (curSample>=(int)e->song.sample.size()) {
        curSample--;
        updateSampleTex=true;
      }
      break;
    case GUI_ACTION_SAMPLE_LIST_EDIT:
      sampleEditOpen=true;
      break;
    case GUI_ACTION_SAMPLE_LIST_UP:
      if (--curSample<0) curSample=0;
      wantScrollList=true;
      updateSampleTex=true;
      break;
    case GUI_ACTION_SAMPLE_LIST_DOWN:
      if (++curSample>=(int)e->song.sample.size()) curSample=((int)e->song.sample.size())-1;
      wantScrollList=true;
      updateSampleTex=true;
      break;
    case GUI_ACTION_SAMPLE_LIST_PREVIEW:
      e->previewSample(curSample);
      break;
    case GUI_ACTION_SAMPLE_LIST_STOP_PREVIEW:
      e->stopSamplePreview();
      break;

    case GUI_ACTION_SAMPLE_SELECT:
      if (curSample<0 || curSample>=(int)e->song.sample.size()) break;
      sampleDragMode=false;
      break;
    case GUI_ACTION_SAMPLE_DRAW:
      if (curSample<0 || curSample>=(int)e->song.sample.size()) break;
      sampleDragMode=true;
      break;
    case GUI_ACTION_SAMPLE_CUT: {
      if (curSample<0 || curSample>=(int)e->song.sample.size()) break;
      DivSample* sample=e->song.sample[curSample];
      SAMPLE_OP_BEGIN;

      if (end-start<1) break;

      sample->prepareUndo(true);

      if (sampleClipboard!=NULL) {
        delete[] sampleClipboard;
      }
      sampleClipboard=new short[end-start];
      sampleClipboardLen=end-start;
      memcpy(sampleClipboard,&(sample->data16[start]),sizeof(short)*(end-start));

      e->lockEngine([this,sample,start,end]() {
        sample->strip(start,end);
        updateSampleTex=true;

        e->renderSamples();
      });
      sampleSelStart=-1;
      sampleSelEnd=-1;
      MARK_MODIFIED;

      break;
    }
    case GUI_ACTION_SAMPLE_COPY: {
      if (curSample<0 || curSample>=(int)e->song.sample.size()) break;
      DivSample* sample=e->song.sample[curSample];
      SAMPLE_OP_BEGIN;

      if (end-start<1) break;

      if (sampleClipboard!=NULL) {
        delete[] sampleClipboard;
      }
      sampleClipboard=new short[end-start];
      sampleClipboardLen=end-start;
      memcpy(sampleClipboard,&(sample->data16[start]),sizeof(short)*(end-start));
      break;
    }
    case GUI_ACTION_SAMPLE_PASTE: {
      if (curSample<0 || curSample>=(int)e->song.sample.size()) break;
      if (sampleClipboard==NULL || sampleClipboardLen<1) break;
      DivSample* sample=e->song.sample[curSample];
      sample->prepareUndo(true);
      int pos=(sampleSelStart==-1 || sampleSelStart==sampleSelEnd)?sample->samples:sampleSelStart;
      if (pos>=(int)sample->samples) pos=sample->samples-1;
      if (pos<0) pos=0;
      logV("paste position: %d",pos);

      e->lockEngine([this,sample,pos]() {
        if (!sample->insert(pos,sampleClipboardLen)) {
          showError("couldn't paste! make sure your sample is 8 or 16-bit.");
        } else {
          if (sample->depth==DIV_SAMPLE_DEPTH_8BIT) {
            for (size_t i=0; i<sampleClipboardLen; i++) {
              sample->data8[pos+i]=sampleClipboard[i]>>8;
            }
          } else {
            memcpy(&(sample->data16[pos]),sampleClipboard,sizeof(short)*sampleClipboardLen);
          }
        }
        e->renderSamples();
      });
      sampleSelStart=pos;
      sampleSelEnd=pos+sampleClipboardLen;
      updateSampleTex=true;
      MARK_MODIFIED;
      break;
    }
    case GUI_ACTION_SAMPLE_PASTE_REPLACE: {
      if (curSample<0 || curSample>=(int)e->song.sample.size()) break;
      if (sampleClipboard==NULL || sampleClipboardLen<1) break;
      DivSample* sample=e->song.sample[curSample];
      sample->prepareUndo(true);
      int pos=(sampleSelStart==-1 || sampleSelStart==sampleSelEnd)?0:sampleSelStart;
      if (pos>=(int)sample->samples) pos=sample->samples-1;
      if (pos<0) pos=0;

      e->lockEngine([this,sample,pos]() {
        if (sample->depth==DIV_SAMPLE_DEPTH_8BIT) {
          for (size_t i=0; i<sampleClipboardLen; i++) {
            if (pos+i>=sample->samples) break;
            sample->data8[pos+i]=sampleClipboard[i]>>8;
          }
        } else {
          for (size_t i=0; i<sampleClipboardLen; i++) {
            if (pos+i>=sample->samples) break;
            sample->data16[pos+i]=sampleClipboard[i];
          }
        }
        e->renderSamples();
      });
      sampleSelStart=pos;
      sampleSelEnd=pos+sampleClipboardLen;
      if (sampleSelEnd>(int)sample->samples) sampleSelEnd=sample->samples;
      updateSampleTex=true;
      MARK_MODIFIED;
      break;
    }
    case GUI_ACTION_SAMPLE_PASTE_MIX: {
      if (curSample<0 || curSample>=(int)e->song.sample.size()) break;
      if (sampleClipboard==NULL || sampleClipboardLen<1) break;
      DivSample* sample=e->song.sample[curSample];
      sample->prepareUndo(true);
      int pos=(sampleSelStart==-1 || sampleSelStart==sampleSelEnd)?0:sampleSelStart;
      if (pos>=(int)sample->samples) pos=sample->samples-1;
      if (pos<0) pos=0;

      e->lockEngine([this,sample,pos]() {
        if (sample->depth==DIV_SAMPLE_DEPTH_8BIT) {
          for (size_t i=0; i<sampleClipboardLen; i++) {
            if (pos+i>=sample->samples) break;
            int val=sample->data8[pos+i]+(sampleClipboard[i]>>8);
            if (val>127) val=127;
            if (val<-128) val=-128;
            sample->data8[pos+i]=val;
          }
        } else {
          for (size_t i=0; i<sampleClipboardLen; i++) {
            if (pos+i>=sample->samples) break;
            int val=sample->data16[pos+i]+sampleClipboard[i];
            if (val>32767) val=32767;
            if (val<-32768) val=-32768;
            sample->data16[pos+i]=val;
          }
        }
        e->renderSamples();
      });
      sampleSelStart=pos;
      sampleSelEnd=pos+sampleClipboardLen;
      if (sampleSelEnd>(int)sample->samples) sampleSelEnd=sample->samples;
      updateSampleTex=true;
      MARK_MODIFIED;
      break;
    }
    case GUI_ACTION_SAMPLE_SELECT_ALL: {
      if (curSample<0 || curSample>=(int)e->song.sample.size()) break;
      DivSample* sample=e->song.sample[curSample];
      sampleDragActive=false;
      sampleSelStart=0;
      sampleSelEnd=sample->samples;
      break;
    }
    case GUI_ACTION_SAMPLE_RESIZE:
      if (curSample<0 || curSample>=(int)e->song.sample.size()) break;
      openSampleResizeOpt=true;
      break;
    case GUI_ACTION_SAMPLE_RESAMPLE:
      if (curSample<0 || curSample>=(int)e->song.sample.size()) break;
      openSampleResampleOpt=true;
      break;
    case GUI_ACTION_SAMPLE_AMPLIFY:
      if (curSample<0 || curSample>=(int)e->song.sample.size()) break;
      openSampleAmplifyOpt=true;
      break;
    case GUI_ACTION_SAMPLE_NORMALIZE: {
      if (curSample<0 || curSample>=(int)e->song.sample.size()) break;
      DivSample* sample=e->song.sample[curSample];
      sample->prepareUndo(true);
      e->lockEngine([this,sample]() {
        SAMPLE_OP_BEGIN;
        float maxVal=0.0f;

        if (sample->depth==DIV_SAMPLE_DEPTH_16BIT) {
          for (unsigned int i=start; i<end; i++) {
            float val=fabs((float)sample->data16[i]/32767.0f);
            if (val>maxVal) maxVal=val;
          }
          if (maxVal>1.0f) maxVal=1.0f;
          if (maxVal>0.0f) {
            float vol=1.0f/maxVal;
            for (unsigned int i=start; i<end; i++) {
              float val=sample->data16[i]*vol;
              if (val<-32768) val=-32768;
              if (val>32767) val=32767;
              sample->data16[i]=val;
            }
          }
        } else if (sample->depth==DIV_SAMPLE_DEPTH_8BIT) {
          for (unsigned int i=start; i<end; i++) {
            float val=fabs((float)sample->data8[i]/127.0f);
            if (val>maxVal) maxVal=val;
          }
          if (maxVal>1.0f) maxVal=1.0f;
          if (maxVal>0.0f) {
            float vol=1.0f/maxVal;
            for (unsigned int i=start; i<end; i++) {
              float val=sample->data8[i]*vol;
              if (val<-128) val=-128;
              if (val>127) val=127;
              sample->data8[i]=val;
            }
          }
        }

        updateSampleTex=true;

        e->renderSamples();
      });
      MARK_MODIFIED;
      break;
    }
    case GUI_ACTION_SAMPLE_FADE_IN: {
      if (curSample<0 || curSample>=(int)e->song.sample.size()) break;
      DivSample* sample=e->song.sample[curSample];
      sample->prepareUndo(true);
      e->lockEngine([this,sample]() {
        SAMPLE_OP_BEGIN;

        if (sample->depth==DIV_SAMPLE_DEPTH_16BIT) {
          for (unsigned int i=start; i<end; i++) {
            float val=sample->data16[i]*float(i-start)/float(end-start);
            if (val<-32768) val=-32768;
            if (val>32767) val=32767;
            sample->data16[i]=val;
          }
        } else if (sample->depth==DIV_SAMPLE_DEPTH_8BIT) {
          for (unsigned int i=start; i<end; i++) {
            float val=sample->data8[i]*float(i-start)/float(end-start);
            if (val<-128) val=-128;
            if (val>127) val=127;
            sample->data8[i]=val;
          }
        }

        updateSampleTex=true;

        e->renderSamples();
      });
      MARK_MODIFIED;
      break;
    }
    case GUI_ACTION_SAMPLE_FADE_OUT: {
      if (curSample<0 || curSample>=(int)e->song.sample.size()) break;
      DivSample* sample=e->song.sample[curSample];
      sample->prepareUndo(true);
      e->lockEngine([this,sample]() {
        SAMPLE_OP_BEGIN;

        if (sample->depth==DIV_SAMPLE_DEPTH_16BIT) {
          for (unsigned int i=start; i<end; i++) {
            float val=sample->data16[i]*float(end-i)/float(end-start);
            if (val<-32768) val=-32768;
            if (val>32767) val=32767;
            sample->data16[i]=val;
          }
        } else if (sample->depth==DIV_SAMPLE_DEPTH_8BIT) {
          for (unsigned int i=start; i<end; i++) {
            float val=sample->data8[i]*float(end-i)/float(end-start);
            if (val<-128) val=-128;
            if (val>127) val=127;
            sample->data8[i]=val;
          }
        }

        updateSampleTex=true;

        e->renderSamples();
      });
      MARK_MODIFIED;
      break;
    }
    case GUI_ACTION_SAMPLE_INSERT:
      if (curSample<0 || curSample>=(int)e->song.sample.size()) break;
      openSampleSilenceOpt=true;
      break;
    case GUI_ACTION_SAMPLE_SILENCE: {
      if (curSample<0 || curSample>=(int)e->song.sample.size()) break;
      DivSample* sample=e->song.sample[curSample];
      sample->prepareUndo(true);
      e->lockEngine([this,sample]() {
        SAMPLE_OP_BEGIN;

        if (sample->depth==DIV_SAMPLE_DEPTH_16BIT) {
          for (unsigned int i=start; i<end; i++) {
            sample->data16[i]=0;
          }
        } else if (sample->depth==DIV_SAMPLE_DEPTH_8BIT) {
          for (unsigned int i=start; i<end; i++) {
            sample->data8[i]=0;
          }
        }

        updateSampleTex=true;

        e->renderSamples();
      });
      MARK_MODIFIED;
      break;
    }
    case GUI_ACTION_SAMPLE_DELETE: {
      if (curSample<0 || curSample>=(int)e->song.sample.size()) break;
      DivSample* sample=e->song.sample[curSample];
      sample->prepareUndo(true);
      e->lockEngine([this,sample]() {
        SAMPLE_OP_BEGIN;

        sample->strip(start,end);
        updateSampleTex=true;

        e->renderSamples();
      });
      sampleSelStart=-1;
      sampleSelEnd=-1;
      MARK_MODIFIED;
      break;
    }
    case GUI_ACTION_SAMPLE_TRIM: {
      if (curSample<0 || curSample>=(int)e->song.sample.size()) break;
      DivSample* sample=e->song.sample[curSample];
      sample->prepareUndo(true);
      e->lockEngine([this,sample]() {
        SAMPLE_OP_BEGIN;

        sample->trim(start,end);
        updateSampleTex=true;

        e->renderSamples();
      });
      sampleSelStart=-1;
      sampleSelEnd=-1;
      MARK_MODIFIED;
      break;
    }
    case GUI_ACTION_SAMPLE_REVERSE: {
      if (curSample<0 || curSample>=(int)e->song.sample.size()) break;
      DivSample* sample=e->song.sample[curSample];
      sample->prepareUndo(true);
      e->lockEngine([this,sample]() {
        SAMPLE_OP_BEGIN;

        if (sample->depth==DIV_SAMPLE_DEPTH_16BIT) {
          for (unsigned int i=start; i<end; i++) {
            unsigned int ri=end-i-1+start;
            if (ri<=i) break;
            sample->data16[i]^=sample->data16[ri];
            sample->data16[ri]^=sample->data16[i];
            sample->data16[i]^=sample->data16[ri];
          }
        } else if (sample->depth==DIV_SAMPLE_DEPTH_8BIT) {
          for (unsigned int i=start; i<end; i++) {
            unsigned int ri=end-i-1+start;
            if (ri<=i) break;
            sample->data8[i]^=sample->data8[ri];
            sample->data8[ri]^=sample->data8[i];
            sample->data8[i]^=sample->data8[ri];
          }
        }

        updateSampleTex=true;

        e->renderSamples();
      });
      MARK_MODIFIED;
      break;
    }
    case GUI_ACTION_SAMPLE_INVERT: {
      if (curSample<0 || curSample>=(int)e->song.sample.size()) break;
      DivSample* sample=e->song.sample[curSample];
      sample->prepareUndo(true);
      e->lockEngine([this,sample]() {
        SAMPLE_OP_BEGIN;

        if (sample->depth==DIV_SAMPLE_DEPTH_16BIT) {
          for (unsigned int i=start; i<end; i++) {
            sample->data16[i]=-sample->data16[i];
            if (sample->data16[i]==-32768) sample->data16[i]=32767;
          }
        } else if (sample->depth==DIV_SAMPLE_DEPTH_8BIT) {
          for (unsigned int i=start; i<end; i++) {
            sample->data8[i]=-sample->data8[i];
            if (sample->data16[i]==-128) sample->data16[i]=127;
          }
        }

        updateSampleTex=true;

        e->renderSamples();
      });
      MARK_MODIFIED;
      break;
    }
    case GUI_ACTION_SAMPLE_SIGN: {
      if (curSample<0 || curSample>=(int)e->song.sample.size()) break;
      DivSample* sample=e->song.sample[curSample];
      sample->prepareUndo(true);
      e->lockEngine([this,sample]() {
        SAMPLE_OP_BEGIN;

        if (sample->depth==DIV_SAMPLE_DEPTH_16BIT) {
          for (unsigned int i=start; i<end; i++) {
            sample->data16[i]^=0x8000;
          }
        } else if (sample->depth==DIV_SAMPLE_DEPTH_8BIT) {
          for (unsigned int i=start; i<end; i++) {
            sample->data8[i]^=0x80;
          }
        }

        updateSampleTex=true;

        e->renderSamples();
      });
      MARK_MODIFIED;
      break;
    }
    case GUI_ACTION_SAMPLE_FILTER:
      if (curSample<0 || curSample>=(int)e->song.sample.size()) break;
      openSampleFilterOpt=true;
      break;
    case GUI_ACTION_SAMPLE_PREVIEW:
      if (curSample<0 || curSample>=(int)e->song.sample.size()) break;
      e->previewSample(curSample);
      break;
    case GUI_ACTION_SAMPLE_STOP_PREVIEW:
      if (curSample<0 || curSample>=(int)e->song.sample.size()) break;
      e->stopSamplePreview();
      break;
    case GUI_ACTION_SAMPLE_ZOOM_IN: {
      if (curSample<0 || curSample>=(int)e->song.sample.size()) break;
      double zoomPercent=100.0/sampleZoom;
      zoomPercent+=10.0;
      if (zoomPercent>10000.0) zoomPercent=10000.0;
      if (zoomPercent<1.0) zoomPercent=1.0;
      sampleZoom=100.0/zoomPercent;
      if (sampleZoom<0.01) sampleZoom=0.01;
      sampleZoomAuto=false;
      updateSampleTex=true;
      break;
    }
    case GUI_ACTION_SAMPLE_ZOOM_OUT: {
      if (curSample<0 || curSample>=(int)e->song.sample.size()) break;
      double zoomPercent=100.0/sampleZoom;
      zoomPercent-=10.0;
      if (zoomPercent>10000.0) zoomPercent=10000.0;
      if (zoomPercent<1.0) zoomPercent=1.0;
      sampleZoom=100.0/zoomPercent;
      if (sampleZoom<0.01) sampleZoom=0.01;
      sampleZoomAuto=false;
      updateSampleTex=true;
      break;
    }
    case GUI_ACTION_SAMPLE_ZOOM_AUTO:
      if (curSample<0 || curSample>=(int)e->song.sample.size()) break;
      if (sampleZoomAuto) {
        sampleZoom=1.0;
        sampleZoomAuto=false;
        updateSampleTex=true;
      } else {
        sampleZoomAuto=true;
        updateSampleTex=true;
      }
      break;
    case GUI_ACTION_SAMPLE_MAKE_INS: {
      if (curSample<0 || curSample>=(int)e->song.sample.size()) break;
      DivSample* sample=e->song.sample[curSample];
      curIns=e->addInstrument(cursor.xCoarse);
      if (curIns==-1) {
        showError("too many instruments!");
      } else {
        e->song.ins[curIns]->type=DIV_INS_AMIGA;
        e->song.ins[curIns]->name=sample->name;
        e->song.ins[curIns]->amiga.initSample=curSample;
        nextWindow=GUI_WINDOW_INS_EDIT;
        MARK_MODIFIED;
        wavePreviewInit=true;
      }
      break;
    }
    case GUI_ACTION_SAMPLE_SET_LOOP: {
      if (curSample<0 || curSample>=(int)e->song.sample.size()) break;
      DivSample* sample=e->song.sample[curSample];
      sample->prepareUndo(true);
      e->lockEngine([this,sample]() {
        SAMPLE_OP_BEGIN;

<<<<<<< HEAD
        if (sample->loopMode==DIV_SAMPLE_LOOPMODE_ONESHOT) {
          sample->loopMode=DIV_SAMPLE_LOOPMODE_FORWARD;
        }
        sample->loopStart=start;
        sample->loopEnd=end;
=======
        sample->loopStart=start;
        sample->loopEnd=end;
        sample->loop=true;
>>>>>>> 78baff55
        updateSampleTex=true;

        e->renderSamples();
      });
      MARK_MODIFIED;
      break;
    }
    case GUI_ACTION_SAMPLE_CREATE_WAVE: {
      if (curSample<0 || curSample>=(int)e->song.sample.size()) break;
      DivSample* sample=e->song.sample[curSample];
      SAMPLE_OP_BEGIN;
      if (end-start<1) {
        showError("select at least one sample!");
      } else if (end-start>256) {
        showError("maximum size is 256 samples!");
      } else {
        curWave=e->addWave();
        if (curWave==-1) {
          showError("too many wavetables!");
        } else {
          DivWavetable* wave=e->song.wave[curWave];
          wave->min=0;
          wave->max=255;
          wave->len=end-start;
          for (unsigned int i=start; i<end; i++) {
            wave->data[i-start]=(sample->data8[i]&0xff)^0x80;
          }
          nextWindow=GUI_WINDOW_WAVE_EDIT;
          MARK_MODIFIED;
          RESET_WAVE_MACRO_ZOOM;
        }
      }
      break;
    }

    case GUI_ACTION_ORDERS_UP:
      if (curOrder>0) {
        setOrder(curOrder-1);
      }
      break;
    case GUI_ACTION_ORDERS_DOWN:
      if (curOrder<e->curSubSong->ordersLen-1) {
        setOrder(curOrder+1);
      }
      break;
    case GUI_ACTION_ORDERS_LEFT: {
      DETERMINE_FIRST;

      do {
        orderCursor--;
        if (orderCursor<firstChannel) {
          orderCursor=firstChannel;
          break;
        }
      } while (!e->curSubSong->chanShow[orderCursor]);
      break;
    }
    case GUI_ACTION_ORDERS_RIGHT: {
      DETERMINE_LAST;

      do {
        orderCursor++;
        if (orderCursor>=lastChannel) {
          orderCursor=lastChannel-1;
          break;
        }
      } while (!e->curSubSong->chanShow[orderCursor]);
      break;
    }
    case GUI_ACTION_ORDERS_INCREASE: {
      if (orderCursor<0 || orderCursor>=e->getTotalChannelCount()) break;
      if (e->curOrders->ord[orderCursor][curOrder]<0x7f) {
        e->curOrders->ord[orderCursor][curOrder]++;
      }
      break;
    }
    case GUI_ACTION_ORDERS_DECREASE: {
      if (orderCursor<0 || orderCursor>=e->getTotalChannelCount()) break;
      if (e->curOrders->ord[orderCursor][curOrder]>0) {
        e->curOrders->ord[orderCursor][curOrder]--;
      }
      break;
    }
    case GUI_ACTION_ORDERS_EDIT_MODE:
      orderEditMode++;
      if (orderEditMode>3) orderEditMode=0;
      break;
    case GUI_ACTION_ORDERS_LINK:
      changeAllOrders=!changeAllOrders;
      break;
    case GUI_ACTION_ORDERS_ADD:
      prepareUndo(GUI_UNDO_CHANGE_ORDER);
      e->addOrder(false,false);
      makeUndo(GUI_UNDO_CHANGE_ORDER);
      break;
    case GUI_ACTION_ORDERS_DUPLICATE:
      prepareUndo(GUI_UNDO_CHANGE_ORDER);
      e->addOrder(true,false);
      makeUndo(GUI_UNDO_CHANGE_ORDER);
      break;
    case GUI_ACTION_ORDERS_DEEP_CLONE:
      prepareUndo(GUI_UNDO_CHANGE_ORDER);
      e->deepCloneOrder(false);
      makeUndo(GUI_UNDO_CHANGE_ORDER);
      if (!e->getWarnings().empty()) {
        showWarning(e->getWarnings(),GUI_WARN_GENERIC);
      }
      break;
    case GUI_ACTION_ORDERS_DUPLICATE_END:
      prepareUndo(GUI_UNDO_CHANGE_ORDER);
      e->addOrder(true,true);
      makeUndo(GUI_UNDO_CHANGE_ORDER);
      break;
    case GUI_ACTION_ORDERS_DEEP_CLONE_END:
      prepareUndo(GUI_UNDO_CHANGE_ORDER);
      e->deepCloneOrder(true);
      makeUndo(GUI_UNDO_CHANGE_ORDER);
      if (!e->getWarnings().empty()) {
        showWarning(e->getWarnings(),GUI_WARN_GENERIC);
      }
      break;
    case GUI_ACTION_ORDERS_REMOVE:
      prepareUndo(GUI_UNDO_CHANGE_ORDER);
      e->deleteOrder();
      makeUndo(GUI_UNDO_CHANGE_ORDER);
      break;
    case GUI_ACTION_ORDERS_MOVE_UP:
      prepareUndo(GUI_UNDO_CHANGE_ORDER);
      e->moveOrderUp();
      makeUndo(GUI_UNDO_CHANGE_ORDER);
      break;
    case GUI_ACTION_ORDERS_MOVE_DOWN:
      prepareUndo(GUI_UNDO_CHANGE_ORDER);
      e->moveOrderDown();
      makeUndo(GUI_UNDO_CHANGE_ORDER);
      break;
    case GUI_ACTION_ORDERS_REPLAY:
      setOrder(curOrder);
      break;
  }
}<|MERGE_RESOLUTION|>--- conflicted
+++ resolved
@@ -736,10 +736,7 @@
               sample->name=prevSample->name;
               sample->loopStart=prevSample->loopStart;
               sample->loopEnd=prevSample->loopEnd;
-<<<<<<< HEAD
-=======
               sample->loop=prevSample->loop;
->>>>>>> 78baff55
               sample->loopMode=prevSample->loopMode;
               sample->depth=prevSample->depth;
               if (sample->init(prevSample->samples)) {
@@ -1302,17 +1299,9 @@
       e->lockEngine([this,sample]() {
         SAMPLE_OP_BEGIN;
 
-<<<<<<< HEAD
-        if (sample->loopMode==DIV_SAMPLE_LOOPMODE_ONESHOT) {
-          sample->loopMode=DIV_SAMPLE_LOOPMODE_FORWARD;
-        }
-        sample->loopStart=start;
-        sample->loopEnd=end;
-=======
         sample->loopStart=start;
         sample->loopEnd=end;
         sample->loop=true;
->>>>>>> 78baff55
         updateSampleTex=true;
 
         e->renderSamples();
