/**
 * Furnace Tracker - multi-system chiptune tracker
 * Copyright (C) 2021-2022 tildearrow and contributors
 *
 * This program is free software; you can redistribute it and/or modify
 * it under the terms of the GNU General Public License as published by
 * the Free Software Foundation; either version 2 of the License, or
 * (at your option) any later version.
 *
 * This program is distributed in the hope that it will be useful,
 * but WITHOUT ANY WARRANTY; without even the implied warranty of
 * MERCHANTABILITY or FITNESS FOR A PARTICULAR PURPOSE.  See the
 * GNU General Public License for more details.
 *
 * You should have received a copy of the GNU General Public License along
 * with this program; if not, write to the Free Software Foundation, Inc.,
 * 51 Franklin Street, Fifth Floor, Boston, MA 02110-1301 USA.
 */

#define _USE_MATH_DEFINES
#include "gui.h"
#include "util.h"
#include "debug.h"
#include "fonts.h"
#include "icon.h"
#include "../ta-log.h"
#include "../fileutils.h"
#include "imgui.h"
#include "imgui_impl_sdl.h"
#include "imgui_impl_sdlrenderer.h"
#include "imgui_internal.h"
#include "ImGuiFileDialog.h"
#include "IconsFontAwesome4.h"
#include "misc/cpp/imgui_stdlib.h"
#include "guiConst.h"
#include "intConst.h"
#include <stdint.h>
#include <zlib.h>
#include <fmt/printf.h>
#include <stdexcept>

#ifdef __APPLE__
extern "C" {
#include "macstuff.h"
}
#endif

#ifdef _WIN32
#include <windows.h>
#include <shlobj.h>
#include <shlwapi.h>
#include "../utfutils.h"
#define LAYOUT_INI "\\layout.ini"
#else
#include <unistd.h>
#include <pwd.h>
#include <sys/stat.h>
#define LAYOUT_INI "/layout.ini"
#endif

bool Particle::update(float frameTime) {
  pos.x+=speed.x*frameTime;
  pos.y+=speed.y*frameTime;
  speed.x*=1.0-((1.0-friction)*frameTime);
  speed.y*=1.0-((1.0-friction)*frameTime);
  speed.y+=gravity*frameTime;
  life-=lifeSpeed*frameTime;
  return (life>0);
}

void FurnaceGUI::bindEngine(DivEngine* eng) {
  e=eng;
}

const char* noteNameNormal(short note, short octave) {
  if (note==100) { // note cut
    return "OFF";
  } else if (note==101) { // note off and envelope release
    return "===";
  } else if (note==102) { // envelope release only
    return "REL";
  } else if (octave==0 && note==0) {
    return "...";
  }
  int seek=(note+(signed char)octave*12)+60;
  if (seek<0 || seek>=180) {
    return "???";
  }
  return noteNames[seek];
}

const char* FurnaceGUI::noteName(short note, short octave) {
  if (note==100) {
    return "OFF";
  } else if (note==101) { // note off and envelope release
    return "===";
  } else if (note==102) { // envelope release only
    return "REL";
  } else if (octave==0 && note==0) {
    return "...";
  } else if (note==0 && octave!=0) {
    return "BUG";
  }
  int seek=(note+(signed char)octave*12)+60;
  if (seek<0 || seek>=180) {
    return "???";
  }
  if (settings.germanNotation) return noteNamesG[seek];
  return noteNames[seek];
}

bool FurnaceGUI::decodeNote(const char* what, short& note, short& octave) {
  if (strlen(what)!=3) return false;
  if (strcmp(what,"...")==0) {
    note=0;
    octave=0;
    return true;
  }
  if (strcmp(what,"???")==0) {
    note=0;
    octave=0;
    return true;
  }
  if (strcmp(what,"OFF")==0) {
    note=100;
    octave=0;
    return true;
  }
  if (strcmp(what,"===")==0) {
    note=101;
    octave=0;
    return true;
  }
  if (strcmp(what,"REL")==0) {
    note=102;
    octave=0;
    return true;
  }
  for (int i=0; i<180; i++) {
    if (strcmp(what,noteNames[i])==0) {
      if ((i%12)==0) {
        note=12;
        octave=(unsigned char)((i/12)-6);
      } else {
        note=i%12;
        octave=(unsigned char)((i/12)-5);
      }
      return true;
    }
  }
  return false;
}

String FurnaceGUI::encodeKeyMap(std::map<int,int>& map) {
  String ret;
  for (std::map<int,int>::value_type& i: map) {
    ret+=fmt::sprintf("%d:%d;",i.first,i.second);
  }
  return ret;
}

void FurnaceGUI::decodeKeyMap(std::map<int,int>& map, String source) {
  map.clear();
  bool inValue=false;
  bool negateKey=false;
  bool negateValue=false;
  int key=0;
  int val=0;
  for (char& i: source) {
    switch (i) {
      case '0': case '1': case '2': case '3': case '4':
      case '5': case '6': case '7': case '8': case '9':
        if (inValue) {
          val*=10;
          val+=i-'0';
        } else {
          key*=10;
          key+=i-'0';
        }
        break;
      case '-':
        if (inValue) {
          negateValue=true;
        } else {
          negateKey=true;
        }
        break;
      case ':':
        inValue=true;
        break;
      case ';':
        if (inValue) {
          map[negateKey?-key:key]=negateValue?-val:val;
        }
        key=0;
        val=0;
        inValue=false;
        negateKey=false;
        negateValue=false;
        break;
    }
  }
}

void FurnaceGUI::encodeMMLStr(String& target, unsigned char* macro, unsigned char macroLen, signed char macroLoop, signed char macroRel) {
  target="";
  char buf[32];
  for (int i=0; i<macroLen; i++) {
    if (i==macroLoop) target+="| ";
    if (i==macroRel) target+="/ ";
    if (i==macroLen-1) {
      snprintf(buf,31,"%d",macro[i]);
    } else {
      snprintf(buf,31,"%d ",macro[i]);
    }
    target+=buf;
  }
}

void FurnaceGUI::encodeMMLStr(String& target, int* macro, int macroLen, int macroLoop, int macroRel) {
  target="";
  char buf[32];
  for (int i=0; i<macroLen; i++) {
    if (i==macroLoop) target+="| ";
    if (i==macroRel) target+="/ ";
    if (i==macroLen-1) {
      snprintf(buf,31,"%d",macro[i]);
    } else {
      snprintf(buf,31,"%d ",macro[i]);
    }
    target+=buf;
  }
}

void FurnaceGUI::decodeMMLStrW(String& source, int* macro, int& macroLen, int macroMax) {
  int buf=0;
  bool negaBuf=false;
  bool hasVal=false;
  macroLen=0;
  for (char& i: source) {
    switch (i) {
      case '0': case '1': case '2': case '3': case '4':
      case '5': case '6': case '7': case '8': case '9':
        hasVal=true;
        buf*=10;
        buf+=i-'0';
        break;
      case '-':
        if (!hasVal) {
          hasVal=true;
          negaBuf=true;
        }
        break;
      case ' ':
        if (hasVal) {
          hasVal=false;
          negaBuf=false;
          macro[macroLen]=negaBuf?-buf:buf;
          if (macro[macroLen]<0) macro[macroLen]=0;
          if (macro[macroLen]>macroMax) macro[macroLen]=macroMax;
          macroLen++;
          buf=0;
        }
        break;
    }
    if (macroLen>=256) break;
  }
  if (hasVal && macroLen<256) {
    hasVal=false;
    negaBuf=false;
    macro[macroLen]=negaBuf?-buf:buf;
    if (macro[macroLen]<0) macro[macroLen]=0;
    if (macro[macroLen]>macroMax) macro[macroLen]=macroMax;
    macroLen++;
    buf=0;
  }
}

void FurnaceGUI::decodeMMLStr(String& source, unsigned char* macro, unsigned char& macroLen, signed char& macroLoop, int macroMin, int macroMax, signed char& macroRel) {
  int buf=0;
  bool hasVal=false;
  macroLen=0;
  macroLoop=-1;
  macroRel=-1;
  for (char& i: source) {
    switch (i) {
      case '0': case '1': case '2': case '3': case '4':
      case '5': case '6': case '7': case '8': case '9':
        hasVal=true;
        buf*=10;
        buf+=i-'0';
        break;
      case ' ':
        if (hasVal) {
          hasVal=false;
          macro[macroLen]=buf;
          if (macro[macroLen]<macroMin) macro[macroLen]=macroMin;
          if (macro[macroLen]>macroMax) macro[macroLen]=macroMax;
          macroLen++;
          buf=0;
        }
        break;
      case '|':
        if (macroLoop==-1) {
          macroLoop=macroLen;
        }
        break;
      case '/':
        if (macroRel==-1) {
          macroRel=macroLen;
        }
        break;
    }
    if (macroLen>=128) break;
  }
  if (hasVal && macroLen<128) {
    hasVal=false;
    macro[macroLen]=buf;
    if (macro[macroLen]<macroMin) macro[macroLen]=macroMin;
    if (macro[macroLen]>macroMax) macro[macroLen]=macroMax;
    macroLen++;
    buf=0;
  }
}

void FurnaceGUI::decodeMMLStr(String& source, int* macro, unsigned char& macroLen, signed char& macroLoop, int macroMin, int macroMax, signed char& macroRel) {
  int buf=0;
  bool negaBuf=false;
  bool hasVal=false;
  macroLen=0;
  macroLoop=-1;
  macroRel=-1;
  for (char& i: source) {
    switch (i) {
      case '0': case '1': case '2': case '3': case '4':
      case '5': case '6': case '7': case '8': case '9':
        hasVal=true;
        buf*=10;
        buf+=i-'0';
        break;
      case '-':
        if (!hasVal) {
          hasVal=true;
          negaBuf=true;
        }
        break;
      case ' ':
        if (hasVal) {
          hasVal=false;
          macro[macroLen]=negaBuf?-buf:buf;
          negaBuf=false;
          if (macro[macroLen]<macroMin) macro[macroLen]=macroMin;
          if (macro[macroLen]>macroMax) macro[macroLen]=macroMax;
          macroLen++;
          buf=0;
        }
        break;
      case '|':
        if (macroLoop==-1) {
          macroLoop=macroLen;
        }
        break;
      case '/':
        if (macroRel==-1) {
          macroRel=macroLen;
        }
        break;
    }
    if (macroLen>=128) break;
  }
  if (hasVal && macroLen<128) {
    hasVal=false;
    macro[macroLen]=negaBuf?-buf:buf;
    negaBuf=false;
    if (macro[macroLen]<macroMin) macro[macroLen]=macroMin;
    if (macro[macroLen]>macroMax) macro[macroLen]=macroMax;
    macroLen++;
    buf=0;
  }
}

const char* FurnaceGUI::getSystemName(DivSystem which) {
  if (settings.chipNames) {
    return e->getSystemChips(which);
  }
  return e->getSystemName(which);
}

void FurnaceGUI::updateScroll(int amount) {
  float lineHeight=(patFont->FontSize+2*dpiScale);
  nextScroll=lineHeight*amount;
}

void FurnaceGUI::addScroll(int amount) {
  float lineHeight=(patFont->FontSize+2*dpiScale);
  nextAddScroll=lineHeight*amount;
}

void FurnaceGUI::setFileName(String name) {
#ifdef _WIN32
  wchar_t ret[4096];
  WString ws=utf8To16(name.c_str());
  int index=0;
  for (wchar_t& i: ws) {
    ret[index++]=i;
    if (index>=4095) break;
  }
  ret[index]=0;
  if (GetFullPathNameW(ws.c_str(),4095,ret,NULL)==0) {
    curFileName=name;
  } else {
    curFileName=utf16To8(ret);
  }
#else
  char ret[4096];
  if (realpath(name.c_str(),ret)==NULL) {
    curFileName=name;
  } else {
    curFileName=ret;
  }
#endif
}

void FurnaceGUI::updateWindowTitle() {
  if (e->song.name.empty()) {
    SDL_SetWindowTitle(sdlWin,fmt::sprintf("Furnace (%s)",e->getSongSystemName()).c_str());
  } else {
    SDL_SetWindowTitle(sdlWin,fmt::sprintf("%s - Furnace (%s)",e->song.name,e->getSongSystemName()).c_str());
  }
}

const char* defaultLayout="[Window][DockSpaceViewport_11111111]\n\
Pos=0,24\n\
Size=1280,731\n\
Collapsed=0\n\
\n\
[Window][Debug##Default]\n\
Pos=60,60\n\
Size=400,400\n\
Collapsed=0\n\
\n\
[Window][Play/Edit Controls]\n\
Pos=390,24\n\
Size=243,177\n\
Collapsed=0\n\
DockId=0x00000009,0\n\
\n\
[Window][Song Information]\n\
Pos=951,24\n\
Size=329,240\n\
Collapsed=0\n\
DockId=0x00000004,0\n\
\n\
[Window][Orders]\n\
Pos=0,24\n\
Size=388,240\n\
Collapsed=0\n\
DockId=0x00000005,0\n\
\n\
[Window][Instruments]\n\
Pos=635,24\n\
Size=314,240\n\
Collapsed=0\n\
DockId=0x00000008,1\n\
\n\
[Window][Wavetables]\n\
Pos=635,24\n\
Size=314,240\n\
Collapsed=0\n\
DockId=0x00000008,2\n\
\n\
[Window][Samples]\n\
Pos=635,24\n\
Size=314,240\n\
Collapsed=0\n\
DockId=0x00000008,0\n\
\n\
[Window][Pattern]\n\
Pos=0,266\n\
Size=1246,489\n\
Collapsed=0\n\
DockId=0x0000000B,0\n\
\n\
[Window][Open File##FileDialog]\n\
Pos=213,99\n\
Size=853,557\n\
Collapsed=0\n\
\n\
[Window][Instrument Editor]\n\
Pos=324,130\n\
Size=951,623\n\
Collapsed=0\n\
\n\
[Window][Warning]\n\
Pos=516,339\n\
Size=346,71\n\
Collapsed=0\n\
\n\
[Window][Load Sample##FileDialog]\n\
Pos=340,177\n\
Size=600,400\n\
Collapsed=0\n\
\n\
[Window][Sample Editor]\n\
Pos=238,298\n\
Size=551,286\n\
Collapsed=0\n\
\n\
[Window][About Furnace]\n\
Size=1280,755\n\
Collapsed=0\n\
\n\
[Window][Save File##FileDialog]\n\
Pos=340,177\n\
Size=600,400\n\
Collapsed=0\n\
\n\
[Window][Load Wavetable##FileDialog]\n\
Pos=340,177\n\
Size=600,400\n\
Collapsed=0\n\
\n\
[Window][Wavetable Editor]\n\
Pos=228,81\n\
Size=580,368\n\
Collapsed=0\n\
\n\
[Window][Save Wavetable##FileDialog]\n\
Pos=340,177\n\
Size=600,400\n\
Collapsed=0\n\
\n\
[Window][Settings]\n\
Pos=495,97\n\
Size=552,559\n\
Collapsed=0\n\
\n\
[Window][Error]\n\
Pos=488,342\n\
Size=304,71\n\
Collapsed=0\n\
\n\
[Window][Export VGM##FileDialog]\n\
Pos=340,177\n\
Size=600,400\n\
Collapsed=0\n\
\n\
[Window][Mixer]\n\
Pos=60,60\n\
Size=450,215\n\
Collapsed=0\n\
\n\
[Window][Oscilloscope]\n\
Pos=390,203\n\
Size=243,61\n\
Collapsed=0\n\
DockId=0x0000000A,0\n\
\n\
[Window][Volume Meter]\n\
Pos=1248,266\n\
Size=32,489\n\
Collapsed=0\n\
DockId=0x0000000C,0\n\
\n\
[Window][Debug]\n\
Pos=38,96\n\
Size=1243,574\n\
Collapsed=0\n\
\n\
[Docking][Data]\n\
DockSpace           ID=0x8B93E3BD Window=0xA787BDB4 Pos=0,24 Size=1280,731 Split=Y Selected=0x6C01C512\n\
  DockNode          ID=0x00000001 Parent=0x8B93E3BD SizeRef=1280,240 Split=X Selected=0xF3094A52\n\
    DockNode        ID=0x00000003 Parent=0x00000001 SizeRef=949,231 Split=X Selected=0x65CC51DC\n\
      DockNode      ID=0x00000005 Parent=0x00000003 SizeRef=388,231 Selected=0xE283F8D8\n\
      DockNode      ID=0x00000006 Parent=0x00000003 SizeRef=559,231 Split=X Selected=0x756E3877\n\
        DockNode    ID=0x00000007 Parent=0x00000006 SizeRef=243,231 Split=Y Selected=0xD2BA8AA2\n\
          DockNode  ID=0x00000009 Parent=0x00000007 SizeRef=220,177 Selected=0xD2BA8AA2\n\
          DockNode  ID=0x0000000A Parent=0x00000007 SizeRef=220,61 HiddenTabBar=1 Selected=0x608FDEB4\n\
        DockNode    ID=0x00000008 Parent=0x00000006 SizeRef=314,231 Selected=0xD62F6EEB\n\
    DockNode        ID=0x00000004 Parent=0x00000001 SizeRef=329,231 Selected=0xF3094A52\n\
  DockNode          ID=0x00000002 Parent=0x8B93E3BD SizeRef=1280,489 Split=X Selected=0x6C01C512\n\
    DockNode        ID=0x0000000B Parent=0x00000002 SizeRef=1246,503 CentralNode=1 Selected=0x6C01C512\n\
    DockNode        ID=0x0000000C Parent=0x00000002 SizeRef=32,503 HiddenTabBar=1 Selected=0xD67E3EB0\n\
";

void FurnaceGUI::prepareLayout() {
  FILE* check;
  check=ps_fopen(finalLayoutPath,"r");
  if (check!=NULL) {
    fclose(check);
    return;
  }

  // copy initial layout
  logI("loading default layout.\n");
  check=ps_fopen(finalLayoutPath,"w");
  if (check==NULL) {
    logW("could not write default layout!\n");
    return;
  }

  fwrite(defaultLayout,1,strlen(defaultLayout),check);
  fclose(check);
}

void FurnaceGUI::drawEditControls() {
  if (nextWindow==GUI_WINDOW_EDIT_CONTROLS) {
    editControlsOpen=true;
    ImGui::SetNextWindowFocus();
    nextWindow=GUI_WINDOW_NOTHING;
  }
  if (!editControlsOpen) return;
  switch (settings.controlLayout) {
    case 0: // classic
      if (ImGui::Begin("Play/Edit Controls",&editControlsOpen)) {
        ImGui::Text("Octave");
        ImGui::SameLine();
        if (ImGui::InputInt("##Octave",&curOctave,1,1)) {
          if (curOctave>7) curOctave=7;
          if (curOctave<-5) curOctave=-5;
          for (size_t i=0; i<activeNotes.size(); i++) {
            e->noteOff(activeNotes[i].chan);
          }
          activeNotes.clear();

          if (settings.insFocusesPattern && !ImGui::IsItemActive() && patternOpen) {
            nextWindow=GUI_WINDOW_PATTERN;
          }
        }

        ImGui::Text("Edit Step");
        ImGui::SameLine();
        if (ImGui::InputInt("##EditStep",&editStep,1,1)) {
          if (editStep>=e->song.patLen) editStep=e->song.patLen-1;
          if (editStep<0) editStep=0;

          if (settings.insFocusesPattern && !ImGui::IsItemActive() && patternOpen) {
            nextWindow=GUI_WINDOW_PATTERN;
          }
        }

        if (ImGui::Button(ICON_FA_PLAY "##Play")) {
          play();
        }
        ImGui::SameLine();
        if (ImGui::Button(ICON_FA_STOP "##Stop")) {
          stop();
        }
        ImGui::SameLine();
        ImGui::Checkbox("Edit",&edit);
        ImGui::SameLine();
        bool metro=e->getMetronome();
        if (ImGui::Checkbox("Metronome",&metro)) {
          e->setMetronome(metro);
        }

        ImGui::Text("Follow");
        ImGui::SameLine();
        unimportant(ImGui::Checkbox("Orders",&followOrders));
        ImGui::SameLine();
        unimportant(ImGui::Checkbox("Pattern",&followPattern));

        bool repeatPattern=e->getRepeatPattern();
        if (ImGui::Checkbox("Repeat pattern",&repeatPattern)) {
          e->setRepeatPattern(repeatPattern);
        }
        ImGui::SameLine();
        if (ImGui::Button(ICON_FA_ARROW_DOWN "##StepOne")) {
          e->stepOne(cursor.y);
        }
      }
      if (ImGui::IsWindowFocused(ImGuiFocusedFlags_ChildWindows)) curWindow=GUI_WINDOW_EDIT_CONTROLS;
      ImGui::End();
      break;
    case 1: // compact
      if (ImGui::Begin("Play/Edit Controls",&editControlsOpen,ImGuiWindowFlags_NoScrollbar|ImGuiWindowFlags_NoScrollWithMouse)) {
        if (ImGui::Button(ICON_FA_STOP "##Stop")) {
          stop();
        }
        ImGui::SameLine();
        if (ImGui::Button(ICON_FA_PLAY "##Play")) {
          play();
        }
        ImGui::SameLine();
        if (ImGui::Button(ICON_FA_ARROW_DOWN "##StepOne")) {
          e->stepOne(cursor.y);
        }

        ImGui::SameLine();
        bool repeatPattern=e->getRepeatPattern();
        ImGui::PushStyleColor(ImGuiCol_Button,ImVec4(0.2f,(repeatPattern)?0.6f:0.2f,0.2f,1.0f));
        if (ImGui::Button(ICON_FA_REPEAT "##RepeatPattern")) {
          e->setRepeatPattern(!repeatPattern);
        }
        ImGui::PopStyleColor();

        ImGui::SameLine();
        ImGui::PushStyleColor(ImGuiCol_Button,ImVec4(0.2f,(edit)?0.6f:0.2f,0.2f,1.0f));
        if (ImGui::Button(ICON_FA_CIRCLE "##Edit")) {
          edit=!edit;
        }
        ImGui::PopStyleColor();

        ImGui::SameLine();
        bool metro=e->getMetronome();
        ImGui::PushStyleColor(ImGuiCol_Button,ImVec4(0.2f,(metro)?0.6f:0.2f,0.2f,1.0f));
        if (ImGui::Button(ICON_FA_BELL_O "##Metronome")) {
          e->setMetronome(!metro);
        }
        ImGui::PopStyleColor();

        ImGui::SameLine();
        ImGui::Text("Octave");
        ImGui::SameLine();
        ImGui::SetNextItemWidth(96.0f*dpiScale);
        if (ImGui::InputInt("##Octave",&curOctave,1,1)) {
          if (curOctave>7) curOctave=7;
          if (curOctave<-5) curOctave=-5;
          for (size_t i=0; i<activeNotes.size(); i++) {
            e->noteOff(activeNotes[i].chan);
          }
          activeNotes.clear();

          if (settings.insFocusesPattern && !ImGui::IsItemActive() && patternOpen) {
            nextWindow=GUI_WINDOW_PATTERN;
          }
        }

        ImGui::SameLine();
        ImGui::Text("Edit Step");
        ImGui::SameLine();
        ImGui::SetNextItemWidth(96.0f*dpiScale);
        if (ImGui::InputInt("##EditStep",&editStep,1,1)) {
          if (editStep>=e->song.patLen) editStep=e->song.patLen-1;
          if (editStep<0) editStep=0;

          if (settings.insFocusesPattern && !ImGui::IsItemActive() && patternOpen) {
            nextWindow=GUI_WINDOW_PATTERN;
          }
        }

        ImGui::SameLine();
        ImGui::Text("Follow");
        ImGui::SameLine();
        unimportant(ImGui::Checkbox("Orders",&followOrders));
        ImGui::SameLine();
        unimportant(ImGui::Checkbox("Pattern",&followPattern));
      }
      if (ImGui::IsWindowFocused(ImGuiFocusedFlags_ChildWindows)) curWindow=GUI_WINDOW_EDIT_CONTROLS;
      ImGui::End();
      break;
    case 2: // compact vertical
      if (ImGui::Begin("Play/Edit Controls",&editControlsOpen,ImGuiWindowFlags_NoScrollbar|ImGuiWindowFlags_NoScrollWithMouse)) {
        if (ImGui::Button(ICON_FA_PLAY "##Play")) {
          play();
        }
        if (ImGui::Button(ICON_FA_STOP "##Stop")) {
          stop();
        }
        if (ImGui::Button(ICON_FA_ARROW_DOWN "##StepOne")) {
          e->stepOne(cursor.y);
        }

        bool repeatPattern=e->getRepeatPattern();
        ImGui::PushStyleColor(ImGuiCol_Button,ImVec4(0.2f,(repeatPattern)?0.6f:0.2f,0.2f,1.0f));
        if (ImGui::Button(ICON_FA_REPEAT "##RepeatPattern")) {
          e->setRepeatPattern(!repeatPattern);
        }
        ImGui::PopStyleColor();

        ImGui::PushStyleColor(ImGuiCol_Button,ImVec4(0.2f,(edit)?0.6f:0.2f,0.2f,1.0f));
        if (ImGui::Button(ICON_FA_CIRCLE "##Edit")) {
          edit=!edit;
        }
        ImGui::PopStyleColor();

        bool metro=e->getMetronome();
        ImGui::PushStyleColor(ImGuiCol_Button,ImVec4(0.2f,(metro)?0.6f:0.2f,0.2f,1.0f));
        if (ImGui::Button(ICON_FA_BELL_O "##Metronome")) {
          e->setMetronome(!metro);
        }
        ImGui::PopStyleColor();

        ImGui::Text("Oct.");
        float avail=ImGui::GetContentRegionAvail().x;
        ImGui::SetNextItemWidth(avail);
        if (ImGui::InputInt("##Octave",&curOctave,0,0)) {
          if (curOctave>7) curOctave=7;
          if (curOctave<-5) curOctave=-5;
          for (size_t i=0; i<activeNotes.size(); i++) {
            e->noteOff(activeNotes[i].chan);
          }
          activeNotes.clear();

          if (settings.insFocusesPattern && !ImGui::IsItemActive() && patternOpen) {
            nextWindow=GUI_WINDOW_PATTERN;
          }
        }

        ImGui::Text("Step");
        ImGui::SetNextItemWidth(avail);
        if (ImGui::InputInt("##EditStep",&editStep,0,0)) {
          if (editStep>=e->song.patLen) editStep=e->song.patLen-1;
          if (editStep<0) editStep=0;

          if (settings.insFocusesPattern && !ImGui::IsItemActive() && patternOpen) {
            nextWindow=GUI_WINDOW_PATTERN;
          }
        }

        ImGui::Text("Foll.");
        ImGui::PushStyleColor(ImGuiCol_Button,ImVec4(0.2f,(followOrders)?0.6f:0.2f,0.2f,1.0f));
        if (ImGui::SmallButton("Ord##FollowOrders")) { handleUnimportant
          followOrders=!followOrders;
        }
        ImGui::PopStyleColor();
        ImGui::PushStyleColor(ImGuiCol_Button,ImVec4(0.2f,(followPattern)?0.6f:0.2f,0.2f,1.0f));
        if (ImGui::SmallButton("Pat##FollowPattern")) { handleUnimportant
          followPattern=!followPattern;
        }
        ImGui::PopStyleColor();
      }
      if (ImGui::IsWindowFocused(ImGuiFocusedFlags_ChildWindows)) curWindow=GUI_WINDOW_EDIT_CONTROLS;
      ImGui::End();
      break;
    case 3: // split
      if (ImGui::Begin("Play Controls",&editControlsOpen,ImGuiWindowFlags_NoScrollbar|ImGuiWindowFlags_NoScrollWithMouse)) {
        if (e->isPlaying()) {
          if (ImGui::Button(ICON_FA_STOP "##Stop")) {
            stop();
          }
        } else {
          if (ImGui::Button(ICON_FA_PLAY "##Play")) {
            play();
          }
        }
        ImGui::SameLine();
        if (ImGui::Button(ICON_FA_PLAY_CIRCLE "##PlayAgain")) {
          play();
        }
        ImGui::SameLine();
        if (ImGui::Button(ICON_FA_ARROW_DOWN "##StepOne")) {
          e->stepOne(cursor.y);
        }

        ImGui::SameLine();
        ImGui::PushStyleColor(ImGuiCol_Button,ImVec4(0.2f,(edit)?0.6f:0.2f,0.2f,1.0f));
        if (ImGui::Button(ICON_FA_CIRCLE "##Edit")) {
          edit=!edit;
        }
        ImGui::PopStyleColor();

        bool metro=e->getMetronome();
        ImGui::SameLine();
        ImGui::PushStyleColor(ImGuiCol_Button,ImVec4(0.2f,(metro)?0.6f:0.2f,0.2f,1.0f));
        if (ImGui::Button(ICON_FA_BELL_O "##Metronome")) {
          e->setMetronome(!metro);
        }
        ImGui::PopStyleColor();

        ImGui::SameLine();
        bool repeatPattern=e->getRepeatPattern();
        ImGui::PushStyleColor(ImGuiCol_Button,ImVec4(0.2f,(repeatPattern)?0.6f:0.2f,0.2f,1.0f));
        if (ImGui::Button(ICON_FA_REPEAT "##RepeatPattern")) {
          e->setRepeatPattern(!repeatPattern);
        }
        ImGui::PopStyleColor();
      }
      if (ImGui::IsWindowFocused(ImGuiFocusedFlags_ChildWindows)) curWindow=GUI_WINDOW_EDIT_CONTROLS;
      ImGui::End();

      if (ImGui::Begin("Edit Controls",&editControlsOpen)) {
        ImGui::Columns(2);
        ImGui::Text("Octave");
        ImGui::SameLine();
        float cursor=ImGui::GetCursorPosX();
        float avail=ImGui::GetContentRegionAvail().x;
        ImGui::SetNextItemWidth(avail);
        if (ImGui::InputInt("##Octave",&curOctave,1,1)) {
          if (curOctave>7) curOctave=7;
          if (curOctave<-5) curOctave=-5;
          for (size_t i=0; i<activeNotes.size(); i++) {
            e->noteOff(activeNotes[i].chan);
          }
          activeNotes.clear();

          if (settings.insFocusesPattern && !ImGui::IsItemActive() && patternOpen) {
            nextWindow=GUI_WINDOW_PATTERN;
          }
        }

        ImGui::Text("Step");
        ImGui::SameLine();
        ImGui::SetCursorPosX(cursor);
        ImGui::SetNextItemWidth(avail);
        if (ImGui::InputInt("##EditStep",&editStep,1,1)) {
          if (editStep>=e->song.patLen) editStep=e->song.patLen-1;
          if (editStep<0) editStep=0;

          if (settings.insFocusesPattern && !ImGui::IsItemActive() && patternOpen) {
            nextWindow=GUI_WINDOW_PATTERN;
          }
        }
        ImGui::NextColumn();

        unimportant(ImGui::Checkbox("Follow orders",&followOrders));
        unimportant(ImGui::Checkbox("Follow pattern",&followPattern));
      }
      if (ImGui::IsWindowFocused(ImGuiFocusedFlags_ChildWindows)) curWindow=GUI_WINDOW_EDIT_CONTROLS;
      ImGui::End();
      break;
  }
}

void FurnaceGUI::drawSongInfo() {
  if (nextWindow==GUI_WINDOW_SONG_INFO) {
    songInfoOpen=true;
    ImGui::SetNextWindowFocus();
    nextWindow=GUI_WINDOW_NOTHING;
  }
  if (!songInfoOpen) return;
  if (ImGui::Begin("Song Information",&songInfoOpen)) {
    if (ImGui::BeginTable("NameAuthor",2,ImGuiTableFlags_SizingStretchProp)) {
      ImGui::TableSetupColumn("c0",ImGuiTableColumnFlags_WidthFixed,0.0);
      ImGui::TableSetupColumn("c1",ImGuiTableColumnFlags_WidthStretch,0.0);
      ImGui::TableNextRow();
      ImGui::TableNextColumn();
      ImGui::Text("Name");
      ImGui::TableNextColumn();
      float avail=ImGui::GetContentRegionAvail().x;
      ImGui::SetNextItemWidth(avail);
      if (ImGui::InputText("##Name",&e->song.name)) updateWindowTitle();
      ImGui::TableNextRow();
      ImGui::TableNextColumn();
      ImGui::Text("Author");
      ImGui::TableNextColumn();
      ImGui::SetNextItemWidth(avail);
      ImGui::InputText("##Author",&e->song.author);
      ImGui::EndTable();
    }

    if (ImGui::BeginTable("OtherProps",3,ImGuiTableFlags_SizingStretchProp)) {
      ImGui::TableSetupColumn("c0",ImGuiTableColumnFlags_WidthFixed,0.0);
      ImGui::TableSetupColumn("c1",ImGuiTableColumnFlags_WidthStretch,0.0);
      ImGui::TableSetupColumn("c2",ImGuiTableColumnFlags_WidthStretch,0.0);

      ImGui::TableNextRow();
      ImGui::TableNextColumn();
      ImGui::Text("TimeBase");
      ImGui::TableNextColumn();
      float avail=ImGui::GetContentRegionAvail().x;
      ImGui::SetNextItemWidth(avail);
      unsigned char realTB=e->song.timeBase+1;
      if (ImGui::InputScalar("##TimeBase",ImGuiDataType_U8,&realTB,&_ONE,&_THREE)) {
        if (realTB<1) realTB=1;
        if (realTB>16) realTB=16;
        e->song.timeBase=realTB-1;
      }
      ImGui::TableNextColumn();
      float hl=e->song.hilightA;
      if (hl<=0.0f) hl=4.0f;
      float timeBase=e->song.timeBase+1;
      float speedSum=e->song.speed1+e->song.speed2;
      if (timeBase<1.0f) timeBase=1.0f;
      if (speedSum<1.0f) speedSum=1.0f;
      ImGui::Text("%.2f BPM",120.0f*(float)e->song.hz/(timeBase*hl*speedSum));

      ImGui::TableNextRow();
      ImGui::TableNextColumn();
      ImGui::Text("Speed");
      ImGui::TableNextColumn();
      ImGui::SetNextItemWidth(avail);
      if (ImGui::InputScalar("##Speed1",ImGuiDataType_U8,&e->song.speed1,&_ONE,&_THREE)) {
        if (e->song.speed1<1) e->song.speed1=1;
        if (e->isPlaying()) play();
      }
      ImGui::TableNextColumn();
      ImGui::SetNextItemWidth(avail);
      if (ImGui::InputScalar("##Speed2",ImGuiDataType_U8,&e->song.speed2,&_ONE,&_THREE)) {
        if (e->song.speed2<1) e->song.speed2=1;
        if (e->isPlaying()) play();
      }

      ImGui::TableNextRow();
      ImGui::TableNextColumn();
      ImGui::Text("Highlight");
      ImGui::TableNextColumn();
      ImGui::SetNextItemWidth(avail);
      ImGui::InputScalar("##Highlight1",ImGuiDataType_U8,&e->song.hilightA,&_ONE,&_THREE);
      ImGui::TableNextColumn();
      ImGui::SetNextItemWidth(avail);
      ImGui::InputScalar("##Highlight2",ImGuiDataType_U8,&e->song.hilightB,&_ONE,&_THREE);

      ImGui::TableNextRow();
      ImGui::TableNextColumn();
      ImGui::Text("Pattern Length");
      ImGui::TableNextColumn();
      ImGui::SetNextItemWidth(avail);
      int patLen=e->song.patLen;
      if (ImGui::InputInt("##PatLength",&patLen,1,3)) {
        if (patLen<1) patLen=1;
        if (patLen>256) patLen=256;
        e->song.patLen=patLen;
      }

      ImGui::TableNextRow();
      ImGui::TableNextColumn();
      ImGui::Text("Song Length");
      ImGui::TableNextColumn();
      ImGui::SetNextItemWidth(avail);
      int ordLen=e->song.ordersLen;
      if (ImGui::InputInt("##OrdLength",&ordLen,1,3)) {
        if (ordLen<1) ordLen=1;
        if (ordLen>127) ordLen=127;
        e->song.ordersLen=ordLen;
      }

      ImGui::TableNextRow();
      ImGui::TableNextColumn();
      ImGui::Text("Tick Rate");
      ImGui::TableNextColumn();
      ImGui::SetNextItemWidth(avail);
      int setHz=e->song.hz;
      if (ImGui::InputInt("##Rate",&setHz)) {
        if (setHz<10) setHz=10;
        if (setHz>999) setHz=999;
        e->setSongRate(setHz,setHz<52);
      }
      if (e->song.hz==50) {
        ImGui::TableNextColumn();
        ImGui::Text("PAL");
      }
      if (e->song.hz==60) {
        ImGui::TableNextColumn();
        ImGui::Text("NTSC");
      }

      ImGui::TableNextRow();
      ImGui::TableNextColumn();
      ImGui::Text("Tuning (A-4)");
      ImGui::TableNextColumn();
      float tune=e->song.tuning;
      ImGui::SetNextItemWidth(avail);
      if (ImGui::InputFloat("##Tuning",&tune,1.0f,3.0f,"%g")) {
        if (tune<220.0f) tune=220.0f;
        if (tune>880.0f) tune=880.0f;
        e->song.tuning=tune;
      }
      ImGui::EndTable();
    }
  }
  if (ImGui::IsWindowFocused(ImGuiFocusedFlags_ChildWindows)) curWindow=GUI_WINDOW_SONG_INFO;
  ImGui::End();
}

void FurnaceGUI::drawInsList() {
  if (nextWindow==GUI_WINDOW_INS_LIST) {
    insListOpen=true;
    ImGui::SetNextWindowFocus();
    nextWindow=GUI_WINDOW_NOTHING;
  }
  if (!insListOpen) return;
  if (ImGui::Begin("Instruments",&insListOpen)) {
    if (ImGui::Button(ICON_FA_PLUS "##InsAdd")) {
      doAction(GUI_ACTION_INS_LIST_ADD);
    }
    ImGui::SameLine();
    if (ImGui::Button(ICON_FA_FILES_O "##InsClone")) {
      doAction(GUI_ACTION_INS_LIST_DUPLICATE);
    }
    ImGui::SameLine();
    if (ImGui::Button(ICON_FA_FOLDER_OPEN "##InsLoad")) {
      doAction(GUI_ACTION_INS_LIST_OPEN);
    }
    ImGui::SameLine();
    if (ImGui::Button(ICON_FA_FLOPPY_O "##InsSave")) {
      doAction(GUI_ACTION_INS_LIST_SAVE);
    }
    ImGui::SameLine();
    if (ImGui::ArrowButton("InsUp",ImGuiDir_Up)) {
      doAction(GUI_ACTION_INS_LIST_MOVE_UP);
    }
    ImGui::SameLine();
    if (ImGui::ArrowButton("InsDown",ImGuiDir_Down)) {
      doAction(GUI_ACTION_INS_LIST_MOVE_DOWN);
    }
    ImGui::SameLine();
    if (ImGui::Button(ICON_FA_TIMES "##InsDelete")) {
      doAction(GUI_ACTION_INS_LIST_DELETE);
    }
    ImGui::Separator();
    if (ImGui::BeginTable("InsListScroll",1,ImGuiTableFlags_ScrollY)) {
      for (int i=0; i<(int)e->song.ins.size(); i++) {
        DivInstrument* ins=e->song.ins[i];
        String name;
        switch (ins->type) {
          case DIV_INS_FM:
            ImGui::PushStyleColor(ImGuiCol_Text,uiColors[GUI_COLOR_INSTR_FM]);
            name=fmt::sprintf(ICON_FA_AREA_CHART " %.2X: %s##_INS%d\n",i,ins->name,i);
            break;
          case DIV_INS_STD:
            ImGui::PushStyleColor(ImGuiCol_Text,uiColors[GUI_COLOR_INSTR_STD]);
            name=fmt::sprintf(ICON_FA_BAR_CHART " %.2X: %s##_INS%d\n",i,ins->name,i);
            break;
          case DIV_INS_GB:
            ImGui::PushStyleColor(ImGuiCol_Text,uiColors[GUI_COLOR_INSTR_GB]);
            name=fmt::sprintf(ICON_FA_GAMEPAD " %.2X: %s##_INS%d\n",i,ins->name,i);
            break;
          case DIV_INS_C64:
            ImGui::PushStyleColor(ImGuiCol_Text,uiColors[GUI_COLOR_INSTR_C64]);
            name=fmt::sprintf(ICON_FA_KEYBOARD_O " %.2X: %s##_INS%d\n",i,ins->name,i);
            break;
          case DIV_INS_AMIGA:
            ImGui::PushStyleColor(ImGuiCol_Text,uiColors[GUI_COLOR_INSTR_AMIGA]);
            name=fmt::sprintf(ICON_FA_VOLUME_UP " %.2X: %s##_INS%d\n",i,ins->name,i);
            break;
          case DIV_INS_PCE:
            ImGui::PushStyleColor(ImGuiCol_Text,uiColors[GUI_COLOR_INSTR_PCE]);
            name=fmt::sprintf(ICON_FA_ID_BADGE " %.2X: %s##_INS%d\n",i,ins->name,i);
            break;
          case DIV_INS_AY:
            ImGui::PushStyleColor(ImGuiCol_Text,uiColors[GUI_COLOR_INSTR_AY]);
            name=fmt::sprintf(ICON_FA_BAR_CHART " %.2X: %s##_INS%d\n",i,ins->name,i);
            break;
          case DIV_INS_AY8930:
            ImGui::PushStyleColor(ImGuiCol_Text,uiColors[GUI_COLOR_INSTR_AY8930]);
            name=fmt::sprintf(ICON_FA_BAR_CHART " %.2X: %s##_INS%d\n",i,ins->name,i);
            break;
          case DIV_INS_TIA:
            ImGui::PushStyleColor(ImGuiCol_Text,uiColors[GUI_COLOR_INSTR_TIA]);
            name=fmt::sprintf(ICON_FA_BAR_CHART " %.2X: %s##_INS%d\n",i,ins->name,i);
            break;
          case DIV_INS_SAA1099:
            ImGui::PushStyleColor(ImGuiCol_Text,uiColors[GUI_COLOR_INSTR_SAA1099]);
            name=fmt::sprintf(ICON_FA_BAR_CHART " %.2X: %s##_INS%d\n",i,ins->name,i);
            break;
          case DIV_INS_VIC:
            ImGui::PushStyleColor(ImGuiCol_Text,uiColors[GUI_COLOR_INSTR_VIC]);
            name=fmt::sprintf(ICON_FA_BAR_CHART " %.2X: %s##_INS%d\n",i,ins->name,i);
            break;
          case DIV_INS_PET:
            ImGui::PushStyleColor(ImGuiCol_Text,uiColors[GUI_COLOR_INSTR_PET]);
            name=fmt::sprintf(ICON_FA_SQUARE " %.2X: %s##_INS%d\n",i,ins->name,i);
            break;
          case DIV_INS_VRC6:
            ImGui::PushStyleColor(ImGuiCol_Text,uiColors[GUI_COLOR_INSTR_VRC6]);
            name=fmt::sprintf(ICON_FA_BAR_CHART " %.2X: %s##_INS%d\n",i,ins->name,i);
            break;
          case DIV_INS_OPLL:
            ImGui::PushStyleColor(ImGuiCol_Text,uiColors[GUI_COLOR_INSTR_OPLL]);
            name=fmt::sprintf(ICON_FA_AREA_CHART " %.2X: %s##_INS%d\n",i,ins->name,i);
            break;
          case DIV_INS_OPL:
            ImGui::PushStyleColor(ImGuiCol_Text,uiColors[GUI_COLOR_INSTR_OPL]);
            name=fmt::sprintf(ICON_FA_AREA_CHART " %.2X: %s##_INS%d\n",i,ins->name,i);
            break;
          case DIV_INS_FDS:
            ImGui::PushStyleColor(ImGuiCol_Text,uiColors[GUI_COLOR_INSTR_FDS]);
            name=fmt::sprintf(ICON_FA_FLOPPY_O " %.2X: %s##_INS%d\n",i,ins->name,i);
            break;
          case DIV_INS_VBOY:
            ImGui::PushStyleColor(ImGuiCol_Text,uiColors[GUI_COLOR_INSTR_VBOY]);
            name=fmt::sprintf(ICON_FA_BINOCULARS " %.2X: %s##_INS%d\n",i,ins->name,i);
            break;
          case DIV_INS_N163:
            ImGui::PushStyleColor(ImGuiCol_Text,uiColors[GUI_COLOR_INSTR_N163]);
            name=fmt::sprintf(ICON_FA_CALCULATOR " %.2X: %s##_INS%d\n",i,ins->name,i);
            break;
          case DIV_INS_SCC:
            ImGui::PushStyleColor(ImGuiCol_Text,uiColors[GUI_COLOR_INSTR_SCC]);
            name=fmt::sprintf(ICON_FA_CALCULATOR " %.2X: %s##_INS%d\n",i,ins->name,i);
            break;
          case DIV_INS_OPZ:
            ImGui::PushStyleColor(ImGuiCol_Text,uiColors[GUI_COLOR_INSTR_OPZ]);
            name=fmt::sprintf(ICON_FA_AREA_CHART " %.2X: %s##_INS%d\n",i,ins->name,i);
            break;
          case DIV_INS_POKEY:
            ImGui::PushStyleColor(ImGuiCol_Text,uiColors[GUI_COLOR_INSTR_POKEY]);
            name=fmt::sprintf(ICON_FA_BAR_CHART " %.2X: %s##_INS%d\n",i,ins->name,i);
            break;
          case DIV_INS_BEEPER:
            ImGui::PushStyleColor(ImGuiCol_Text,uiColors[GUI_COLOR_INSTR_BEEPER]);
            name=fmt::sprintf(ICON_FA_SQUARE " %.2X: %s##_INS%d\n",i,ins->name,i);
            break;
          case DIV_INS_SWAN:
            ImGui::PushStyleColor(ImGuiCol_Text,uiColors[GUI_COLOR_INSTR_SWAN]);
            name=fmt::sprintf(ICON_FA_GAMEPAD " %.2X: %s##_INS%d\n",i,ins->name,i);
            break;
          case DIV_INS_MIKEY:
            ImGui::PushStyleColor(ImGuiCol_Text,uiColors[GUI_COLOR_INSTR_MIKEY]);
            name=fmt::sprintf(ICON_FA_BAR_CHART " %.2X: %s##_INS%d\n",i,ins->name,i);
            break;
<<<<<<< HEAD
          case DIV_INS_VERA:
            ImGui::PushStyleColor(ImGuiCol_Text,uiColors[GUI_COLOR_INSTR_VERA]);
            name=fmt::sprintf(ICON_FA_KEYBOARD_O " %.2X: %s##_INS%d\n",i,ins->name,i);
=======
          case DIV_INS_X1_010:
            ImGui::PushStyleColor(ImGuiCol_Text,uiColors[GUI_COLOR_INSTR_X1_010]);
            name=fmt::sprintf(ICON_FA_BAR_CHART " %.2X: %s##_INS%d\n",i,ins->name,i);
>>>>>>> b42ceae1
            break;
          default:
            ImGui::PushStyleColor(ImGuiCol_Text,uiColors[GUI_COLOR_INSTR_UNKNOWN]);
            name=fmt::sprintf(ICON_FA_QUESTION " %.2X: %s##_INS%d\n",i,ins->name,i);
            break;
        }
        ImGui::TableNextRow();
        ImGui::TableNextColumn();
        if (ImGui::Selectable(name.c_str(),curIns==i)) {
          curIns=i;
        }
        if (settings.insFocusesPattern && patternOpen && ImGui::IsItemActivated()) {
          nextWindow=GUI_WINDOW_PATTERN;
          curIns=i;
        }
        ImGui::PopStyleColor();
        if (ImGui::IsItemHovered()) {
          if (ImGui::IsMouseDoubleClicked(ImGuiMouseButton_Left)) {
            insEditOpen=true;
            nextWindow=GUI_WINDOW_INS_EDIT;
          }
        }
      }
      ImGui::EndTable();
    }
  }
  if (ImGui::IsWindowFocused(ImGuiFocusedFlags_ChildWindows)) curWindow=GUI_WINDOW_INS_LIST;
  ImGui::End();
}

const char* sampleNote[12]={
  "C", "C#", "D", "D#", "E", "F", "F#", "G", "G#", "A", "A#", "B"
};

void FurnaceGUI::drawSampleList() {
  if (nextWindow==GUI_WINDOW_SAMPLE_LIST) {
    sampleListOpen=true;
    ImGui::SetNextWindowFocus();
    nextWindow=GUI_WINDOW_NOTHING;
  }
  if (!sampleListOpen) return;
  if (ImGui::Begin("Samples",&sampleListOpen)) {
    if (ImGui::Button(ICON_FA_PLUS "##SampleAdd")) {
      doAction(GUI_ACTION_SAMPLE_LIST_ADD);
    }
    ImGui::SameLine();
    if (ImGui::Button(ICON_FA_FOLDER_OPEN "##SampleLoad")) {
      doAction(GUI_ACTION_SAMPLE_LIST_OPEN);
    }
    ImGui::SameLine();
    if (ImGui::Button(ICON_FA_FLOPPY_O "##SampleSave")) {
      doAction(GUI_ACTION_SAMPLE_LIST_SAVE);
    }
    ImGui::SameLine();
    if (ImGui::ArrowButton("SampleUp",ImGuiDir_Up)) {
      doAction(GUI_ACTION_SAMPLE_LIST_MOVE_UP);
    }
    ImGui::SameLine();
    if (ImGui::ArrowButton("SampleDown",ImGuiDir_Down)) {
      doAction(GUI_ACTION_SAMPLE_LIST_MOVE_DOWN);
    }
    ImGui::SameLine();
    if (ImGui::Button(ICON_FA_TIMES "##SampleDelete")) {
      doAction(GUI_ACTION_SAMPLE_LIST_DELETE);
    }
    ImGui::SameLine();
    if (ImGui::Button(ICON_FA_VOLUME_UP "##PreviewSampleL")) {
      doAction(GUI_ACTION_SAMPLE_LIST_PREVIEW);
    }
    ImGui::SameLine();
    if (ImGui::Button(ICON_FA_VOLUME_OFF "##StopSampleL")) {
      doAction(GUI_ACTION_SAMPLE_LIST_STOP_PREVIEW);
    }
    ImGui::Separator();
    if (ImGui::BeginTable("SampleListScroll",1,ImGuiTableFlags_ScrollY)) {
      for (int i=0; i<(int)e->song.sample.size(); i++) {
        DivSample* sample=e->song.sample[i];
        ImGui::TableNextRow();
        ImGui::TableNextColumn();
        if ((i%12)==0) {
          if (i>0) ImGui::Unindent();
          ImGui::Text("Bank %d",i/12);
          ImGui::Indent();
        }
        if (ImGui::Selectable(fmt::sprintf("%s: %s##_SAM%d",sampleNote[i%12],sample->name,i).c_str(),curSample==i)) {
          curSample=i;
        }
        if (ImGui::IsItemHovered()) {
          if (ImGui::IsMouseDoubleClicked(ImGuiMouseButton_Left)) {
            sampleEditOpen=true;
          }
        }
      }
      ImGui::EndTable();
    }
    ImGui::Unindent();
  }
  if (ImGui::IsWindowFocused(ImGuiFocusedFlags_ChildWindows)) curWindow=GUI_WINDOW_SAMPLE_LIST;
  ImGui::End();
}

void FurnaceGUI::drawSampleEdit() {
  if (nextWindow==GUI_WINDOW_SAMPLE_EDIT) {
    sampleEditOpen=true;
    ImGui::SetNextWindowFocus();
    nextWindow=GUI_WINDOW_NOTHING;
  }
  if (!sampleEditOpen) return;
  if (ImGui::Begin("Sample Editor",&sampleEditOpen,settings.allowEditDocking?0:ImGuiWindowFlags_NoDocking)) {
    if (curSample<0 || curSample>=(int)e->song.sample.size()) {
      ImGui::Text("no sample selected");
    } else {
      DivSample* sample=e->song.sample[curSample];
      ImGui::InputText("Name",&sample->name);
      ImGui::Text("Length: %d",sample->samples);
      ImGui::Text("Type: %d-bit",sample->depth);
      if (ImGui::InputInt("Rate (Hz)",&sample->rate,10,200)) {
        if (sample->rate<100) sample->rate=100;
        if (sample->rate>96000) sample->rate=96000;
      }
      if (ImGui::InputInt("Pitch of C-4 (Hz)",&sample->centerRate,10,200)) {
        if (sample->centerRate<100) sample->centerRate=100;
        if (sample->centerRate>65535) sample->centerRate=65535;
      }
      ImGui::Text("effective rate: %dHz",e->getEffectiveSampleRate(sample->rate));
      bool doLoop=(sample->loopStart>=0);
      if (ImGui::Checkbox("Loop",&doLoop)) {
        if (doLoop) {
          sample->loopStart=0;
        } else {
          sample->loopStart=-1;
        }
      }
      if (doLoop) {
        ImGui::SameLine();
        if (ImGui::InputInt("##LoopPosition",&sample->loopStart,1,10)) {
          if (sample->loopStart<0 || sample->loopStart>=(int)sample->samples) {
            sample->loopStart=0;
          }
        }
      }
      if (ImGui::Button("Apply")) {
        e->renderSamplesP();
      }
      ImGui::SameLine();
      if (ImGui::Button(ICON_FA_VOLUME_UP "##PreviewSample")) {
        e->previewSample(curSample);
      }
      ImGui::SameLine();
      if (ImGui::Button(ICON_FA_VOLUME_OFF "##StopSample")) {
        e->stopSamplePreview();
      }
      ImGui::Separator();
      bool considerations=false;
      ImGui::Text("notes:");
      if (sample->loopStart>=0) {
        considerations=true;
        ImGui::Text("- sample won't loop on Neo Geo ADPCM-A and X1-010");
        if (sample->loopStart&1) {
          ImGui::Text("- sample loop start will be aligned to the nearest even sample on Amiga");
        }
        if (sample->loopStart>0) {
          ImGui::Text("- sample loop start will be ignored on Neo Geo ADPCM-B");
        }
      }
      if (sample->samples&1) {
        considerations=true;
        ImGui::Text("- sample length will be aligned to the nearest even sample on Amiga");
      }
      if (sample->samples&511) {
        considerations=true;
        ImGui::Text("- sample length will be aligned and padded to 512 sample units on Neo Geo ADPCM.");
      }
      if (sample->samples&4095) {
        considerations=true;
        ImGui::Text("- sample length will be aligned and padded to 4096 sample units on X1-010.");
      }
      if (sample->samples>65535) {
        considerations=true;
        ImGui::Text("- maximum sample length on Sega PCM and QSound is 65536 samples");
      }
      if (sample->samples>131071) {
        considerations=true;
        ImGui::Text("- maximum sample length on X1-010 is 131072 samples");
      }
      if (sample->samples>2097151) {
        considerations=true;
        ImGui::Text("- maximum sample length on Neo Geo ADPCM is 2097152 samples");
      }
      if (!considerations) {
        ImGui::Text("- none");
      }
    }
  }
  if (ImGui::IsWindowFocused(ImGuiFocusedFlags_ChildWindows)) curWindow=GUI_WINDOW_SAMPLE_EDIT;
  ImGui::End();
}

void FurnaceGUI::drawMixer() {
  if (nextWindow==GUI_WINDOW_MIXER) {
    mixerOpen=true;
    ImGui::SetNextWindowFocus();
    nextWindow=GUI_WINDOW_NOTHING;
  }
  if (!mixerOpen) return;
  ImGui::SetNextWindowSizeConstraints(ImVec2(400.0f*dpiScale,200.0f*dpiScale),ImVec2(scrW*dpiScale,scrH*dpiScale));
  if (ImGui::Begin("Mixer",&mixerOpen,settings.allowEditDocking?0:ImGuiWindowFlags_NoDocking)) {
    char id[32];
    if (ImGui::SliderFloat("Master Volume",&e->song.masterVol,0,3,"%.2fx")) {
      if (e->song.masterVol<0) e->song.masterVol=0;
      if (e->song.masterVol>3) e->song.masterVol=3;
    } rightClickable
    for (int i=0; i<e->song.systemLen; i++) {
      snprintf(id,31,"MixS%d",i);
      bool doInvert=e->song.systemVol[i]&128;
      signed char vol=e->song.systemVol[i]&127;
      ImGui::PushID(id);
      ImGui::Text("%d. %s",i+1,getSystemName(e->song.system[i]));
      ImGui::SameLine(ImGui::GetWindowWidth()-(82.0f*dpiScale));
      if (ImGui::Checkbox("Invert",&doInvert)) {
        e->song.systemVol[i]^=128;
      }
      ImGui::SetNextItemWidth(ImGui::GetContentRegionAvail().x-(50.0f*dpiScale));
      if (ImGui::SliderScalar("Volume",ImGuiDataType_S8,&vol,&_ZERO,&_ONE_HUNDRED_TWENTY_SEVEN)) {
        e->song.systemVol[i]=(e->song.systemVol[i]&128)|vol;
      } rightClickable
      ImGui::SetNextItemWidth(ImGui::GetContentRegionAvail().x-(50.0f*dpiScale));
      ImGui::SliderScalar("Panning",ImGuiDataType_S8,&e->song.systemPan[i],&_MINUS_ONE_HUNDRED_TWENTY_SEVEN,&_ONE_HUNDRED_TWENTY_SEVEN); rightClickable

      ImGui::PopID();
    }
  }
  if (ImGui::IsWindowFocused(ImGuiFocusedFlags_ChildWindows)) curWindow=GUI_WINDOW_MIXER;
  ImGui::End();
}

void FurnaceGUI::drawOsc() {
  if (nextWindow==GUI_WINDOW_OSCILLOSCOPE) {
    oscOpen=true;
    ImGui::SetNextWindowFocus();
    nextWindow=GUI_WINDOW_NOTHING;
  }
  if (!oscOpen) return;
  ImGui::SetNextWindowSizeConstraints(ImVec2(64.0f*dpiScale,32.0f*dpiScale),ImVec2(scrW*dpiScale,scrH*dpiScale));
  ImGui::PushStyleVar(ImGuiStyleVar_WindowPadding,ImVec2(0,0));
  ImGui::PushStyleVar(ImGuiStyleVar_ItemSpacing,ImVec2(0,0));
  ImGui::PushStyleVar(ImGuiStyleVar_ItemInnerSpacing,ImVec2(0,0));
  if (ImGui::Begin("Oscilloscope",&oscOpen)) {
    float values[512];
    for (int i=0; i<512; i++) {
      int pos=i*e->oscSize/512;
      values[i]=(e->oscBuf[0][pos]+e->oscBuf[1][pos])*0.5f;
    }
    //ImGui::SetCursorPos(ImVec2(0,0));
    ImGui::BeginDisabled();
    ImGui::PlotLines("##SingleOsc",values,512,0,NULL,-1.0f,1.0f,ImGui::GetContentRegionAvail());
    ImGui::EndDisabled();
  }
  ImGui::PopStyleVar(3);
  if (ImGui::IsWindowFocused(ImGuiFocusedFlags_ChildWindows)) curWindow=GUI_WINDOW_OSCILLOSCOPE;
  ImGui::End();
}

void FurnaceGUI::drawVolMeter() {
  if (nextWindow==GUI_WINDOW_VOL_METER) {
    volMeterOpen=true;
    ImGui::SetNextWindowFocus();
    nextWindow=GUI_WINDOW_NOTHING;
  }
  if (!volMeterOpen) return;
  if (--isClipping<0) isClipping=0;
  ImGui::SetNextWindowSizeConstraints(ImVec2(6.0f*dpiScale,6.0f*dpiScale),ImVec2(scrW*dpiScale,scrH*dpiScale));
  ImGui::PushStyleVar(ImGuiStyleVar_WindowPadding,ImVec2(0,0));
  ImGui::PushStyleVar(ImGuiStyleVar_FramePadding,ImVec2(0,0));
  ImGui::PushStyleVar(ImGuiStyleVar_ItemSpacing,ImVec2(0,0));
  ImGui::PushStyleVar(ImGuiStyleVar_ItemInnerSpacing,ImVec2(0,0));
  if (ImGui::Begin("Volume Meter",&volMeterOpen)) {
    ImDrawList* dl=ImGui::GetWindowDrawList();
    bool aspectRatio=(ImGui::GetWindowSize().x/ImGui::GetWindowSize().y)>1.0;

    ImVec2 minArea=ImVec2(
      ImGui::GetWindowPos().x+ImGui::GetCursorPos().x,
      ImGui::GetWindowPos().y+ImGui::GetCursorPos().y
    );
    ImVec2 maxArea=ImVec2(
      ImGui::GetWindowPos().x+ImGui::GetCursorPos().x+ImGui::GetContentRegionAvail().x,
      ImGui::GetWindowPos().y+ImGui::GetCursorPos().y+ImGui::GetContentRegionAvail().y
    );
    ImRect rect=ImRect(minArea,maxArea);
    ImGuiStyle& style=ImGui::GetStyle();
    ImGui::ItemSize(ImVec2(4.0f,4.0f),style.FramePadding.y);
    ImU32 lowColor=ImGui::GetColorU32(uiColors[GUI_COLOR_VOLMETER_LOW]);
    float peakDecay=0.05f*60.0f*ImGui::GetIO().DeltaTime;
    if (ImGui::ItemAdd(rect,ImGui::GetID("volMeter"))) {
      ImGui::RenderFrame(rect.Min,rect.Max,ImGui::GetColorU32(ImGuiCol_FrameBg),true,style.FrameRounding);
      for (int i=0; i<2; i++) {
        peak[i]*=1.0-peakDecay;
        if (peak[i]<0.0001) peak[i]=0.0;
        for (int j=0; j<e->oscSize; j++) {
          if (fabs(e->oscBuf[i][j])>peak[i]) {
            peak[i]=fabs(e->oscBuf[i][j]);
          }
        }
        float logPeak=(20*log10(peak[i])/36.0);
        if (logPeak==NAN) logPeak=0.0;
        if (logPeak<-1.0) logPeak=-1.0;
        if (logPeak>0.0) {
          isClipping=8;
          logPeak=0.0;
        }
        logPeak+=1.0;
        ImU32 highColor=ImGui::GetColorU32(
          ImLerp(uiColors[GUI_COLOR_VOLMETER_LOW],uiColors[GUI_COLOR_VOLMETER_HIGH],logPeak)
        );
        ImRect s;
        if (aspectRatio) {
          s=ImRect(
            ImLerp(rect.Min,rect.Max,ImVec2(0,float(i)*0.5)),
            ImLerp(rect.Min,rect.Max,ImVec2(logPeak,float(i+1)*0.5))
          );
          if (i==0) s.Max.y-=dpiScale;
          if (isClipping) {
            dl->AddRectFilled(s.Min,s.Max,ImGui::GetColorU32(uiColors[GUI_COLOR_VOLMETER_PEAK]));
          } else {
            dl->AddRectFilledMultiColor(s.Min,s.Max,lowColor,highColor,highColor,lowColor);
          }
        } else {
          s=ImRect(
            ImLerp(rect.Min,rect.Max,ImVec2(float(i)*0.5,1.0-logPeak)),
            ImLerp(rect.Min,rect.Max,ImVec2(float(i+1)*0.5,1.0))
          );
          if (i==0) s.Max.x-=dpiScale;
          if (isClipping) {
            dl->AddRectFilled(s.Min,s.Max,ImGui::GetColorU32(uiColors[GUI_COLOR_VOLMETER_PEAK]));
          } else {
            dl->AddRectFilledMultiColor(s.Min,s.Max,highColor,highColor,lowColor,lowColor);
          }
        }
      }
      if (ImGui::IsItemHovered()) {
        if (aspectRatio) {
          ImGui::SetTooltip("%.1fdB",36*((ImGui::GetMousePos().x-ImGui::GetItemRectMin().x)/(rect.Max.x-rect.Min.x)-1.0));
        } else {
          ImGui::SetTooltip("%.1fdB",-(36+36*((ImGui::GetMousePos().y-ImGui::GetItemRectMin().y)/(rect.Max.y-rect.Min.y)-1.0)));
        }
      }
    }
  }
  ImGui::PopStyleVar(4);
  if (ImGui::IsWindowFocused(ImGuiFocusedFlags_ChildWindows)) curWindow=GUI_WINDOW_VOL_METER;
  ImGui::End();
}

const char* aboutLine[]={
  "tildearrow",
  "is proud to present",
  "",
  ("Furnace " DIV_VERSION),
  "",
  "the free software chiptune tracker,",
  "compatible with DefleMask modules.",
  "",
  "zero disassembly.",
  "just clean-room design,",
  "time and dedication.",
  "",
  "> CREDITS <",
  "",
  "-- program --",
  "tildearrow",
  "akumanatt",
  "cam900",
  "laoo",
  "superctr",
  "",
  "-- graphics/UI design --",
  "tildearrow",
  "BlastBrothers",
  "",
  "-- documentation --",
  "tildearrow",
  "freq-mod",
  "nicco1690",
  "DeMOSic",
  "cam900",
  "",
  "-- demo songs --",
  "0x5066",
  "breakthetargets",
  "CaptainMalware",
  "kleeder",
  "Mahbod Karamoozian",
  "nicco1690",
  "NikonTeen",
  "SuperJet Spade",
  "TheDuccinator",
  "TheRealHedgehogSonic",
  "tildearrow",
  "Ultraprogramer",
  "",
  "-- additional feedback/fixes --",
  "fd",
  "OPNA2608",
  "plane",
  "TheEssem",
  "",
  "powered by:",
  "Dear ImGui by Omar Cornut",
  "SDL2 by Sam Lantinga",
  "zlib by Jean-loup Gailly",
  "and Mark Adler",
  "libsndfile by Erik de Castro Lopo",
  "Nuked-OPM & Nuked-OPN2 by Nuke.YKT",
  "ymfm by Aaron Giles",
  "MAME SN76496 by Nicola Salmoria",
  "MAME AY-3-8910 by Couriersud",
  "with AY8930 fixes by Eulous",
  "MAME SAA1099 by Juergen Buchmueller and Manuel Abadia",
  "SAASound",
  "SameBoy by Lior Halphon",
  "Mednafen PCE",
  "puNES by FHorse",
  "reSID by Dag Lem",
  "Stella by Stella Team",
  "QSound emulator by Ian Karlsson and Valley Bell",
  "",
  "greetings to:",
  "Delek",
  "fd",
  "ILLUMIDARO",
  "all members of Deflers of Noice!",
  "",
  "copyright © 2021-2022 tildearrow",
  "(and contributors).",
  "licensed under GPLv2+! see",
  "LICENSE for more information.",
  "",
  "help Furnace grow:",
  "https://github.com/tildearrow/furnace",
  "",
  "contact tildearrow at:",
  "https://tildearrow.org/?p=contact",
  "",
  "disclaimer:",
  "despite the fact this program works",
  "with the .dmf file format, it is NOT",
  "affiliated with Delek or DefleMask in",
  "any way, nor it is a replacement for",
  "the original program.",
  "",
  "it also comes with ABSOLUTELY NO WARRANTY.",
  "",
  "look out for Furnace 0.6 coming somewhere",
  "before the equinox with more systems",
  "and plenty of other things...",
  "",
  "thanks to all contributors/bug reporters!"
};

const size_t aboutCount = sizeof(aboutLine)/sizeof(aboutLine[0]);

void FurnaceGUI::drawAbout() {
  // do stuff
  if (ImGui::Begin("About Furnace",NULL,ImGuiWindowFlags_Modal|ImGuiWindowFlags_NoMove|ImGuiWindowFlags_NoResize|ImGuiWindowFlags_NoDocking|ImGuiWindowFlags_NoTitleBar)) {
    ImGui::SetWindowPos(ImVec2(0,0));
    ImGui::SetWindowSize(ImVec2(scrW*dpiScale,scrH*dpiScale));
    ImGui::PushFont(bigFont);
    ImDrawList* dl=ImGui::GetWindowDrawList();
    float r=0;
    float g=0;
    float b=0;
    float peakMix=settings.partyTime?((peak[0]+peak[1])*0.5):0.3;
    ImGui::ColorConvertHSVtoRGB(aboutHue,1.0,0.25+MIN(0.75f,peakMix*0.75f),r,g,b);
    dl->AddRectFilled(ImVec2(0,0),ImVec2(scrW*dpiScale,scrH*dpiScale),0xff000000);
    bool skip=false;
    bool skip2=false;
    for (int i=(-80-sin(double(aboutSin)*2*M_PI/120.0)*80.0)*2; i<scrW; i+=160) {
      skip2=!skip2;
      skip=skip2;
      for (int j=(-80-cos(double(aboutSin)*2*M_PI/150.0)*80.0)*2; j<scrH; j+=160) {
        skip=!skip;
        if (skip) continue;
        dl->AddRectFilled(ImVec2(i*dpiScale,j*dpiScale),ImVec2((i+160)*dpiScale,(j+160)*dpiScale),ImGui::GetColorU32(ImVec4(r*0.25,g*0.25,b*0.25,1.0)));
      }
    }

    skip=false;
    skip2=false;
    for (int i=(-80-cos(double(aboutSin)*2*M_PI/120.0)*80.0)*2; i<scrW; i+=160) {
      skip2=!skip2;
      skip=skip2;
      for (int j=(-80-sin(double(aboutSin)*2*M_PI/150.0)*80.0)*2; j<scrH; j+=160) {
        skip=!skip;
        if (skip) continue;
        dl->AddRectFilled(ImVec2(i*dpiScale,j*dpiScale),ImVec2((i+160)*dpiScale,(j+160)*dpiScale),ImGui::GetColorU32(ImVec4(r*0.5,g*0.5,b*0.5,1.0)));
      }
    }

    skip=false;
    skip2=false;
    for (int i=(-160+fmod(aboutSin*2,160))*2; i<scrW; i+=160) {
      skip2=!skip2;
      skip=skip2;
      for (int j=(-240-cos(double(aboutSin*M_PI/300.0))*240.0)*2; j<scrH; j+=160) {
        skip=!skip;
        if (skip) continue;
        dl->AddRectFilled(ImVec2(i*dpiScale,j*dpiScale),ImVec2((i+160)*dpiScale,(j+160)*dpiScale),ImGui::GetColorU32(ImVec4(r*0.75,g*0.75,b*0.75,1.0)));
      }
    }

    for (size_t i=0; i<aboutCount; i++) {
      double posX=(scrW*dpiScale/2.0)+(sin(double(i)*0.5+double(aboutScroll)/90.0)*120*dpiScale)-(ImGui::CalcTextSize(aboutLine[i]).x*0.5);
      double posY=(scrH-aboutScroll+42*i)*dpiScale;
      if (posY<-80*dpiScale || posY>scrH*dpiScale) continue;
      dl->AddText(bigFont,bigFont->FontSize,
                  ImVec2(posX+dpiScale,posY+dpiScale),
                  0xff000000,aboutLine[i]);
      dl->AddText(bigFont,bigFont->FontSize,
                  ImVec2(posX+dpiScale,posY-dpiScale),
                  0xff000000,aboutLine[i]);
      dl->AddText(bigFont,bigFont->FontSize,
                  ImVec2(posX-dpiScale,posY+dpiScale),
                  0xff000000,aboutLine[i]);
      dl->AddText(bigFont,bigFont->FontSize,
                  ImVec2(posX-dpiScale,posY-dpiScale),
                  0xff000000,aboutLine[i]);
      dl->AddText(bigFont,bigFont->FontSize,
                  ImVec2(posX,posY),
                  0xffffffff,aboutLine[i]);
    }
    ImGui::PopFont();

    float timeScale=60.0f*ImGui::GetIO().DeltaTime;

    aboutHue+=(0.001+peakMix*0.004)*timeScale;
    aboutScroll+=(2+(peakMix>0.78)*3)*timeScale;
    aboutSin+=(1+(peakMix>0.75)*2)*timeScale;

    while (aboutHue>1) aboutHue--;
    while (aboutSin>=2400) aboutSin-=2400;
    if (aboutScroll>(42*aboutCount+scrH)) aboutScroll=-20;
  }
  if (ImGui::IsWindowFocused(ImGuiFocusedFlags_ChildWindows)) curWindow=GUI_WINDOW_ABOUT;
  ImGui::End();
}

void FurnaceGUI::drawDebug() {
  static int bpOrder;
  static int bpRow;
  static int bpTick;
  static bool bpOn;
  if (nextWindow==GUI_WINDOW_DEBUG) {
    debugOpen=true;
    ImGui::SetNextWindowFocus();
    nextWindow=GUI_WINDOW_NOTHING;
  }
  if (!debugOpen) return;
  ImGui::SetNextWindowSizeConstraints(ImVec2(400.0f*dpiScale,200.0f*dpiScale),ImVec2(scrW*dpiScale,scrH*dpiScale));
  if (ImGui::Begin("Debug",&debugOpen,ImGuiWindowFlags_NoDocking)) {
    ImGui::Text("NOTE: use with caution.");
    if (ImGui::TreeNode("Debug Controls")) {
      if (e->isHalted()) {
        if (ImGui::Button("Resume")) e->resume();
      } else {
        if (ImGui::Button("Pause")) e->halt();
      }
      ImGui::SameLine();
      if (ImGui::Button("Frame Advance")) e->haltWhen(DIV_HALT_TICK);
      ImGui::SameLine();
      if (ImGui::Button("Row Advance")) e->haltWhen(DIV_HALT_ROW);
      ImGui::SameLine();
      if (ImGui::Button("Pattern Advance")) e->haltWhen(DIV_HALT_PATTERN);

      if (ImGui::Button("Panic")) e->syncReset();
      ImGui::SameLine();
      if (ImGui::Button("Abort")) {
        abort();
      }
      ImGui::TreePop();
    }
    if (ImGui::TreeNode("Breakpoint")) {
      ImGui::InputInt("Order",&bpOrder);
      ImGui::InputInt("Row",&bpRow);
      ImGui::InputInt("Tick",&bpTick);
      ImGui::Checkbox("Enable",&bpOn);
      ImGui::TreePop();
    }
    if (ImGui::TreeNode("Dispatch Status")) {
      ImGui::Text("for best results set latency to minimum or use the Frame Advance button.");
      ImGui::Columns(e->getTotalChannelCount());
      for (int i=0; i<e->getTotalChannelCount(); i++) {
        void* ch=e->getDispatchChanState(i);
        ImGui::TextColored(uiColors[GUI_COLOR_ACCENT_PRIMARY],"Ch. %d: %d, %d",i,e->dispatchOfChan[i],e->dispatchChanOfChan[i]);
        if (ch==NULL) {
          ImGui::Text("NULL");
        } else {
          putDispatchChan(ch,e->dispatchChanOfChan[i],e->sysOfChan[i]);
        }
        ImGui::NextColumn();
      }
      ImGui::Columns();
      ImGui::TreePop();
    }
    if (ImGui::TreeNode("Playback Status")) {
      ImGui::Text("for best results set latency to minimum or use the Frame Advance button.");
      ImGui::Columns(e->getTotalChannelCount());
      for (int i=0; i<e->getTotalChannelCount(); i++) {
        DivChannelState* ch=e->getChanState(i);
        ImGui::TextColored(uiColors[GUI_COLOR_ACCENT_PRIMARY],"Channel %d:",i);
        if (ch==NULL) {
          ImGui::Text("NULL");
        } else {
          ImGui::Text("* General:");
          ImGui::Text("- note = %d",ch->note);
          ImGui::Text("- oldNote = %d",ch->oldNote);
          ImGui::Text("- pitch = %d",ch->pitch);
          ImGui::Text("- portaSpeed = %d",ch->portaSpeed);
          ImGui::Text("- portaNote = %d",ch->portaNote);
          ImGui::Text("- volume = %.4x",ch->volume);
          ImGui::Text("- volSpeed = %d",ch->volSpeed);
          ImGui::Text("- cut = %d",ch->cut);
          ImGui::Text("- rowDelay = %d",ch->rowDelay);
          ImGui::Text("- volMax = %.4x",ch->volMax);
          ImGui::Text("- delayOrder = %d",ch->delayOrder);
          ImGui::Text("- delayRow = %d",ch->delayRow);
          ImGui::Text("- retrigSpeed = %d",ch->retrigSpeed);
          ImGui::Text("- retrigTick = %d",ch->retrigTick);
          ImGui::PushStyleColor(ImGuiCol_Text,(ch->vibratoDepth>0)?uiColors[GUI_COLOR_MACRO_VOLUME]:uiColors[GUI_COLOR_TEXT]);
          ImGui::Text("* Vibrato:");
          ImGui::Text("- depth = %d",ch->vibratoDepth);
          ImGui::Text("- rate = %d",ch->vibratoRate);
          ImGui::Text("- pos = %d",ch->vibratoPos);
          ImGui::Text("- dir = %d",ch->vibratoDir);
          ImGui::Text("- fine = %d",ch->vibratoFine);
          ImGui::PopStyleColor();
          ImGui::PushStyleColor(ImGuiCol_Text,(ch->tremoloDepth>0)?uiColors[GUI_COLOR_MACRO_VOLUME]:uiColors[GUI_COLOR_TEXT]);
          ImGui::Text("* Tremolo:");
          ImGui::Text("- depth = %d",ch->tremoloDepth);
          ImGui::Text("- rate = %d",ch->tremoloRate);
          ImGui::Text("- pos = %d",ch->tremoloPos);
          ImGui::PopStyleColor();
          ImGui::PushStyleColor(ImGuiCol_Text,(ch->arp>0)?uiColors[GUI_COLOR_MACRO_VOLUME]:uiColors[GUI_COLOR_TEXT]);
          ImGui::Text("* Arpeggio:");
          ImGui::Text("- arp = %.2X",ch->arp);
          ImGui::Text("- stage = %d",ch->arpStage);
          ImGui::Text("- ticks = %d",ch->arpTicks);
          ImGui::PopStyleColor();
          ImGui::Text("* Miscellaneous:");
          ImGui::TextColored(ch->doNote?uiColors[GUI_COLOR_MACRO_VOLUME]:uiColors[GUI_COLOR_HEADER],">> Do Note");
          ImGui::TextColored(ch->legato?uiColors[GUI_COLOR_MACRO_VOLUME]:uiColors[GUI_COLOR_HEADER],">> Legato");
          ImGui::TextColored(ch->portaStop?uiColors[GUI_COLOR_MACRO_VOLUME]:uiColors[GUI_COLOR_HEADER],">> PortaStop");
          ImGui::TextColored(ch->keyOn?uiColors[GUI_COLOR_MACRO_VOLUME]:uiColors[GUI_COLOR_HEADER],">> Key On");
          ImGui::TextColored(ch->keyOff?uiColors[GUI_COLOR_MACRO_VOLUME]:uiColors[GUI_COLOR_HEADER],">> Key Off");
          ImGui::TextColored(ch->nowYouCanStop?uiColors[GUI_COLOR_MACRO_VOLUME]:uiColors[GUI_COLOR_HEADER],">> NowYouCanStop");
          ImGui::TextColored(ch->stopOnOff?uiColors[GUI_COLOR_MACRO_VOLUME]:uiColors[GUI_COLOR_HEADER],">> Stop on Off");
          ImGui::TextColored(ch->arpYield?uiColors[GUI_COLOR_MACRO_VOLUME]:uiColors[GUI_COLOR_HEADER],">> Arp Yield");
          ImGui::TextColored(ch->delayLocked?uiColors[GUI_COLOR_MACRO_VOLUME]:uiColors[GUI_COLOR_HEADER],">> DelayLocked");
          ImGui::TextColored(ch->inPorta?uiColors[GUI_COLOR_MACRO_VOLUME]:uiColors[GUI_COLOR_HEADER],">> InPorta");
          ImGui::TextColored(ch->scheduledSlideReset?uiColors[GUI_COLOR_MACRO_VOLUME]:uiColors[GUI_COLOR_HEADER],">> SchedSlide");
        }
        ImGui::NextColumn();
      }
      ImGui::Columns();
      ImGui::TreePop();
    }
    if (ImGui::TreeNode("Playground")) {
      if (pgSys<0 || pgSys>=e->song.systemLen) pgSys=0;
      if (ImGui::BeginCombo("System",fmt::sprintf("%d. %s",pgSys+1,e->getSystemName(e->song.system[pgSys])).c_str())) {
        for (int i=0; i<e->song.systemLen; i++) {
          if (ImGui::Selectable(fmt::sprintf("%d. %s",i+1,e->getSystemName(e->song.system[i])).c_str())) {
            pgSys=i;
            break;
          }
        }
        ImGui::EndCombo();
      }
      ImGui::Text("Program");
      if (pgProgram.empty()) {
        ImGui::Text("-nothing here-");
      } else {
        char id[32];
        for (size_t index=0; index<pgProgram.size(); index++) {
          DivRegWrite& i=pgProgram[index];
          snprintf(id,31,"pgw%d",(int)index);
          ImGui::PushID(id);
          ImGui::SetNextItemWidth(100.0f*dpiScale);
          ImGui::InputScalar("##PAddress",ImGuiDataType_U32,&i.addr,NULL,NULL,"%.2X",ImGuiInputTextFlags_CharsHexadecimal);
          ImGui::SameLine();
          ImGui::Text("=");
          ImGui::SameLine();
          ImGui::SetNextItemWidth(100.0f*dpiScale);
          ImGui::InputScalar("##PValue",ImGuiDataType_U16,&i.val,NULL,NULL,"%.2X",ImGuiInputTextFlags_CharsHexadecimal);
          ImGui::SameLine();
          if (ImGui::Button(ICON_FA_TIMES "##PRemove")) {
            pgProgram.erase(pgProgram.begin()+index);
            index--;
          }
          ImGui::PopID();
        }
      }
      if (ImGui::Button("Execute")) {
        e->poke(pgSys,pgProgram);
      }
      ImGui::SameLine();
      if (ImGui::Button("Clear")) {
        pgProgram.clear();
      }
      
      ImGui::Text("Address");
      ImGui::SameLine();
      ImGui::SetNextItemWidth(100.0f*dpiScale);
      ImGui::InputInt("##PAddress",&pgAddr,0,0,ImGuiInputTextFlags_CharsHexadecimal);
      ImGui::SameLine();
      ImGui::Text("Value");
      ImGui::SameLine();
      ImGui::SetNextItemWidth(100.0f*dpiScale);
      ImGui::InputInt("##PValue",&pgVal,0,0,ImGuiInputTextFlags_CharsHexadecimal);
      ImGui::SameLine();
      if (ImGui::Button("Write")) {
        e->poke(pgSys,pgAddr,pgVal);
      }
      ImGui::SameLine();
      if (ImGui::Button("Add")) {
        pgProgram.push_back(DivRegWrite(pgAddr,pgVal));
      }
      if (ImGui::TreeNode("Register Cheatsheet")) {
        const char** sheet=e->getRegisterSheet(pgSys);
        if (sheet==NULL) {
          ImGui::Text("no cheatsheet available for this system.");
        } else {
          if (ImGui::BeginTable("RegisterSheet",2,ImGuiTableFlags_SizingFixedSame)) {
            ImGui::TableNextRow();
            ImGui::TableNextColumn();
            ImGui::Text("Name");
            ImGui::TableNextColumn();
            ImGui::Text("Address");
            for (int i=0; sheet[i]!=NULL; i+=2) {
              ImGui::TableNextRow();
              ImGui::TableNextColumn();
              ImGui::Text("%s",sheet[i]);
              ImGui::TableNextColumn();
              ImGui::Text("$%s",sheet[i+1]);
            }
            ImGui::EndTable();
          }
        }
        ImGui::TreePop();
      }
      ImGui::TreePop();
    }
    if (ImGui::TreeNode("Settings")) {
      if (ImGui::Button("Sync")) syncSettings();
      ImGui::SameLine();
      if (ImGui::Button("Commit")) commitSettings();
      ImGui::SameLine();
      if (ImGui::Button("Force Load")) e->loadConf();
      ImGui::SameLine();
      if (ImGui::Button("Force Save")) e->saveConf();
      ImGui::TreePop();
    }
    ImGui::Text("Song format version %d",e->song.version);
    ImGui::Text("Furnace version " DIV_VERSION " (%d)",DIV_ENGINE_VERSION);
  }
  if (ImGui::IsWindowFocused(ImGuiFocusedFlags_ChildWindows)) curWindow=GUI_WINDOW_DEBUG;
  ImGui::End();
}

void FurnaceGUI::drawNewSong() {
  bool accepted=false;

  ImGui::PushFont(bigFont);
  ImGui::SetCursorPosX((ImGui::GetContentRegionAvail().x-ImGui::CalcTextSize("Choose a System!").x)*0.5);
  ImGui::Text("Choose a System!");
  ImGui::PopFont();

  if (ImGui::BeginTable("sysPicker",2)) {
    ImGui::TableSetupColumn("c0",ImGuiTableColumnFlags_WidthFixed,0.0f);
    ImGui::TableSetupColumn("c1",ImGuiTableColumnFlags_WidthStretch,0.0f);

    ImGui::TableNextRow(ImGuiTableRowFlags_Headers);
    ImGui::TableNextColumn();
    ImGui::Text("Categories");
    ImGui::TableNextColumn();
    ImGui::Text("Systems");

    ImGui::TableNextRow();

    // CATEGORIES
    ImGui::TableNextColumn();
    int index=0;
    for (FurnaceGUISysCategory& i: sysCategories) {
      if (ImGui::Selectable(i.name,newSongCategory==index,ImGuiSelectableFlags_DontClosePopups)) { \
        newSongCategory=index;
      }
      index++;
    }

    // SYSTEMS
    ImGui::TableNextColumn();
    if (ImGui::BeginTable("Systems",1,ImGuiTableFlags_BordersInnerV|ImGuiTableFlags_ScrollY)) {
      for (FurnaceGUISysDef& i: sysCategories[newSongCategory].systems) {
        ImGui::TableNextRow();
        ImGui::TableNextColumn();
        if (ImGui::Selectable(i.name,false,ImGuiSelectableFlags_DontClosePopups)) {
          nextDesc=i.definition.data();
          accepted=true;
        }
      }
      ImGui::EndTable();
    }

    ImGui::EndTable();
  }

  if (ImGui::Button("Cancel")) {
    ImGui::CloseCurrentPopup();
  }

  if (accepted) {
    e->createNew(nextDesc);
    undoHist.clear();
    redoHist.clear();
    curFileName="";
    modified=false;
    curNibble=false;
    orderNibble=false;
    orderCursor=-1;
    selStart=SelectionPoint();
    selEnd=SelectionPoint();
    cursor=SelectionPoint();
    updateWindowTitle();
    ImGui::CloseCurrentPopup();
  }
}

void FurnaceGUI::drawStats() {
  if (nextWindow==GUI_WINDOW_STATS) {
    statsOpen=true;
    ImGui::SetNextWindowFocus();
    nextWindow=GUI_WINDOW_NOTHING;
  }
  if (!statsOpen) return;
  if (ImGui::Begin("Statistics",&statsOpen)) {
    String adpcmAUsage=fmt::sprintf("%d/16384KB",e->adpcmAMemLen/1024);
    String adpcmBUsage=fmt::sprintf("%d/16384KB",e->adpcmBMemLen/1024);
    String qsoundUsage=fmt::sprintf("%d/16384KB",e->qsoundMemLen/1024);
    String x1_010Usage=fmt::sprintf("%d/1024KB",e->x1_010MemLen/1024);
    ImGui::Text("ADPCM-A");
    ImGui::SameLine();
    ImGui::ProgressBar(((float)e->adpcmAMemLen)/16777216.0f,ImVec2(-FLT_MIN,0),adpcmAUsage.c_str());
    ImGui::Text("ADPCM-B");
    ImGui::SameLine();
    ImGui::ProgressBar(((float)e->adpcmBMemLen)/16777216.0f,ImVec2(-FLT_MIN,0),adpcmBUsage.c_str());
    ImGui::Text("QSound");
    ImGui::SameLine();
    ImGui::ProgressBar(((float)e->qsoundMemLen)/16777216.0f,ImVec2(-FLT_MIN,0),qsoundUsage.c_str());
    ImGui::Text("X1-010");
    ImGui::SameLine();
    ImGui::ProgressBar(((float)e->x1_010MemLen)/1048576.0f,ImVec2(-FLT_MIN,0),x1_010Usage.c_str());
  }
  if (ImGui::IsWindowFocused(ImGuiFocusedFlags_ChildWindows)) curWindow=GUI_WINDOW_STATS;
  ImGui::End();
}

void FurnaceGUI::drawCompatFlags() {
  if (nextWindow==GUI_WINDOW_COMPAT_FLAGS) {
    compatFlagsOpen=true;
    ImGui::SetNextWindowFocus();
    nextWindow=GUI_WINDOW_NOTHING;
  }
  if (!compatFlagsOpen) return;
  if (ImGui::Begin("Compatibility Flags",&compatFlagsOpen)) {
    ImGui::TextWrapped("these flags are stored in the song when saving in .fur format, and are automatically enabled when saving in .dmf format.");
    ImGui::Checkbox("Limit slide range",&e->song.limitSlides);
    if (ImGui::IsItemHovered()) {
      ImGui::SetTooltip("when enabled, slides are limited to a compatible range.\nmay cause problems with slides in negative octaves.");
    }
    ImGui::Checkbox("Linear pitch control",&e->song.linearPitch);
    if (ImGui::IsItemHovered()) {
      ImGui::SetTooltip("linear pitch:\n- slides work in frequency/period space\n- E5xx and 04xx effects work in tonality space\nnon-linear pitch:\n- slides work in frequency/period space\n- E5xx and 04xx effects work on frequency/period space");
    }
    ImGui::Checkbox("Proper noise layout on NES and PC Engine",&e->song.properNoiseLayout);
    if (ImGui::IsItemHovered()) {
      ImGui::SetTooltip("use a proper noise channel note mapping (0-15) instead of a rather unusual compatible one.\nunlocks all noise frequencies on PC Engine.");
    }
    ImGui::Checkbox("Game Boy instrument duty is wave volume",&e->song.waveDutyIsVol);
    if (ImGui::IsItemHovered()) {
      ImGui::SetTooltip("if enabled, an instrument with duty macro in the wave channel will be mapped to wavetable volume.");
    }

    ImGui::Checkbox("Restart macro on portamento",&e->song.resetMacroOnPorta);
    if (ImGui::IsItemHovered()) {
      ImGui::SetTooltip("when enabled, a portamento effect will reset the channel's macro if used in combination with a note.");
    }
    ImGui::Checkbox("Legacy volume slides",&e->song.legacyVolumeSlides);
    if (ImGui::IsItemHovered()) {
      ImGui::SetTooltip("simulate glitchy volume slide behavior by silently overflowing the volume when the slide goes below 0.");
    }
    ImGui::Checkbox("Compatible arpeggio",&e->song.compatibleArpeggio);
    if (ImGui::IsItemHovered()) {
      ImGui::SetTooltip("delay arpeggio by one tick on every new note.");
    }
    ImGui::Checkbox("Reset slides after note off",&e->song.noteOffResetsSlides);
    if (ImGui::IsItemHovered()) {
      ImGui::SetTooltip("when enabled, note off will reset the channel's slide effect.");
    }
    ImGui::Checkbox("Reset portamento after reaching target",&e->song.targetResetsSlides);
    if (ImGui::IsItemHovered()) {
      ImGui::SetTooltip("when enabled, the slide effect is disabled after it reaches its target.");
    }
    ImGui::Checkbox("Ignore duplicate slide effects",&e->song.ignoreDuplicateSlides);
    if (ImGui::IsItemHovered()) {
      ImGui::SetTooltip("if this is on, only the first slide of a row in a channel will be considered.");
    }
    ImGui::Checkbox("Continuous vibrato",&e->song.continuousVibrato);
    if (ImGui::IsItemHovered()) {
      ImGui::SetTooltip("when enabled, vibrato will not be reset on a new note.");
    }

    ImGui::Text("Loop modality:");
    if (ImGui::RadioButton("Reset channels",e->song.loopModality==0)) {
      e->song.loopModality=0;
    }
    if (ImGui::IsItemHovered()) {
      ImGui::SetTooltip("select to reset channels on loop. may trigger a voltage click on every loop!");
    }
    if (ImGui::RadioButton("Soft reset channels",e->song.loopModality==1)) {
      e->song.loopModality=1;
    }
    if (ImGui::IsItemHovered()) {
      ImGui::SetTooltip("select to turn channels off on loop.");
    }
    if (ImGui::RadioButton("Do nothing",e->song.loopModality==2)) {
      e->song.loopModality=2;
    }
    if (ImGui::IsItemHovered()) {
      ImGui::SetTooltip("select to not reset channels on loop.");
    }

    ImGui::Separator();

    ImGui::TextWrapped("the following flags are for compatibility with older Furnace versions.");

    ImGui::Checkbox("Arpeggio inhibits non-porta slides",&e->song.arpNonPorta);
    if (ImGui::IsItemHovered()) {
      ImGui::SetTooltip("behavior changed in 0.5.5");
    }
    ImGui::Checkbox("Wack FM algorithm macro",&e->song.algMacroBehavior);
    if (ImGui::IsItemHovered()) {
      ImGui::SetTooltip("behavior changed in 0.5.5");
    }
    ImGui::Checkbox("Broken shortcut slides (E1xy/E2xy)",&e->song.brokenShortcutSlides);
    if (ImGui::IsItemHovered()) {
      ImGui::SetTooltip("behavior changed in 0.5.7");
    }
    ImGui::Checkbox("Stop portamento on note off",&e->song.stopPortaOnNoteOff);
    if (ImGui::IsItemHovered()) {
      ImGui::SetTooltip("behavior changed in 0.6");
    }
  }
  if (ImGui::IsWindowFocused(ImGuiFocusedFlags_ChildWindows)) curWindow=GUI_WINDOW_COMPAT_FLAGS;
  ImGui::End();
}

void FurnaceGUI::drawPiano() {
  if (nextWindow==GUI_WINDOW_PIANO) {
    pianoOpen=true;
    ImGui::SetNextWindowFocus();
    nextWindow=GUI_WINDOW_NOTHING;
  }
  if (!pianoOpen) return;
  if (ImGui::Begin("Piano",&pianoOpen)) {
    for (int i=0; i<e->getTotalChannelCount(); i++) {
      DivChannelState* cs=e->getChanState(i);
      if (cs->keyOn) {
        const char* noteName=NULL;
        if (cs->note<-60 || cs->note>120) {
          noteName="???";
        } else {
          noteName=noteNames[cs->note+60];
        }
        ImGui::Text("%d: %s",i,noteName);
      }
    }
  }
  if (ImGui::IsWindowFocused(ImGuiFocusedFlags_ChildWindows)) curWindow=GUI_WINDOW_PIANO;
  ImGui::End();
}

// NOTE: please don't ask me to enable text wrap.
//       Dear ImGui doesn't have that feature. D:
void FurnaceGUI::drawNotes() {
  if (nextWindow==GUI_WINDOW_NOTES) {
    notesOpen=true;
    ImGui::SetNextWindowFocus();
    nextWindow=GUI_WINDOW_NOTHING;
  }
  if (!notesOpen) return;
  if (ImGui::Begin("Song Comments",&notesOpen)) {
    ImGui::InputTextMultiline("##SongNotes",&e->song.notes,ImGui::GetContentRegionAvail());
  }
  if (ImGui::IsWindowFocused(ImGuiFocusedFlags_ChildWindows)) curWindow=GUI_WINDOW_NOTES;
  ImGui::End();
}

void FurnaceGUI::drawChannels() {
  if (nextWindow==GUI_WINDOW_CHANNELS) {
    channelsOpen=true;
    ImGui::SetNextWindowFocus();
    nextWindow=GUI_WINDOW_NOTHING;
  }
  if (!channelsOpen) return;
  if (ImGui::Begin("Channels",&channelsOpen)) {
    if (ImGui::BeginTable("ChannelList",3)) {
      ImGui::TableSetupColumn("c0",ImGuiTableColumnFlags_WidthFixed,0.0);
      ImGui::TableSetupColumn("c1",ImGuiTableColumnFlags_WidthStretch,0.0);
      ImGui::TableSetupColumn("c2",ImGuiTableColumnFlags_WidthFixed,48.0f*dpiScale);
      for (int i=0; i<e->getTotalChannelCount(); i++) {
        ImGui::PushID(i);
        ImGui::TableNextRow();
        ImGui::TableNextColumn();
        ImGui::Checkbox("##Visible",&e->song.chanShow[i]);
        ImGui::TableNextColumn();
        ImGui::SetNextItemWidth(ImGui::GetContentRegionAvail().x);
        ImGui::InputTextWithHint("##ChanName",e->getChannelName(i),&e->song.chanName[i]);
        ImGui::TableNextColumn();
        ImGui::SetNextItemWidth(ImGui::GetContentRegionAvail().x);
        ImGui::InputTextWithHint("##ChanShortName",e->getChannelShortName(i),&e->song.chanShortName[i]);
        ImGui::PopID();
      }
      ImGui::EndTable();
    }
  }
  if (ImGui::IsWindowFocused(ImGuiFocusedFlags_ChildWindows)) curWindow=GUI_WINDOW_CHANNELS;
  ImGui::End();
}

void FurnaceGUI::drawRegView() {
  if (nextWindow==GUI_WINDOW_REGISTER_VIEW) {
    channelsOpen=true;
    ImGui::SetNextWindowFocus();
    nextWindow=GUI_WINDOW_NOTHING;
  }
  if (!regViewOpen) return;
  if (ImGui::Begin("Register View",&regViewOpen)) {
    for (int i=0; i<e->song.systemLen; i++) {
      ImGui::Text("%d. %s",i+1,getSystemName(e->song.system[i]));
      int size=0;
      int depth=8;
      unsigned char* regPool=e->getRegisterPool(i,size,depth);
      unsigned short* regPoolW=(unsigned short*)regPool;
      if (regPool==NULL) {
        ImGui::Text("- no register pool available");
      } else {
        ImGui::PushFont(patFont);
        if (ImGui::BeginTable("Memory",17)) {
          ImGui::TableNextRow();
          ImGui::TableNextColumn();
          for (int i=0; i<16; i++) {
            ImGui::TableNextColumn();
            ImGui::TextColored(uiColors[GUI_COLOR_PATTERN_ROW_INDEX]," %X",i);
          }
          for (int i=0; i<=((size-1)>>4); i++) {
            ImGui::TableNextRow();
            ImGui::TableNextColumn();
            ImGui::TextColored(uiColors[GUI_COLOR_PATTERN_ROW_INDEX],"%.2X",i*16);
            for (int j=0; j<16; j++) {
              ImGui::TableNextColumn();
              if (i*16+j>=size) continue;
              if (depth == 8) {
                ImGui::Text("%.2x",regPool[i*16+j]);
              } else if (depth == 16) {
                ImGui::Text("%.4x",regPoolW[i*16+j]);
              } else {
                ImGui::Text("??");
              }
            }
          }
          ImGui::EndTable();
        }
        ImGui::PopFont();
      }
    }
  }
  if (ImGui::IsWindowFocused(ImGuiFocusedFlags_ChildWindows)) curWindow=GUI_WINDOW_REGISTER_VIEW;
  ImGui::End();
}

void FurnaceGUI::startSelection(int xCoarse, int xFine, int y) {
  if (xCoarse!=selStart.xCoarse || xFine!=selStart.xFine || y!=selStart.y) {
    curNibble=false;
  }
  cursor.xCoarse=xCoarse;
  cursor.xFine=xFine;
  cursor.y=y;
  selStart.xCoarse=xCoarse;
  selStart.xFine=xFine;
  selStart.y=y;
  selEnd.xCoarse=xCoarse;
  selEnd.xFine=xFine;
  selEnd.y=y;
  selecting=true;
}

void FurnaceGUI::updateSelection(int xCoarse, int xFine, int y) {
  if (!selecting) return;
  selEnd.xCoarse=xCoarse;
  selEnd.xFine=xFine;
  selEnd.y=y;
}

void FurnaceGUI::finishSelection() {
  // swap points if needed
  if (selEnd.y<selStart.y) {
    selEnd.y^=selStart.y;
    selStart.y^=selEnd.y;
    selEnd.y^=selStart.y;
  }
  if (selEnd.xCoarse<selStart.xCoarse) {
    selEnd.xCoarse^=selStart.xCoarse;
    selStart.xCoarse^=selEnd.xCoarse;
    selEnd.xCoarse^=selStart.xCoarse;

    selEnd.xFine^=selStart.xFine;
    selStart.xFine^=selEnd.xFine;
    selEnd.xFine^=selStart.xFine;
  } else if (selEnd.xCoarse==selStart.xCoarse && selEnd.xFine<selStart.xFine) {
    selEnd.xFine^=selStart.xFine;
    selStart.xFine^=selEnd.xFine;
    selEnd.xFine^=selStart.xFine;
  }
  selecting=false;

  // boundary check
  int chanCount=e->getTotalChannelCount();

  if (selStart.xCoarse<0) selStart.xCoarse=0;
  if (selStart.xCoarse>=chanCount) selStart.xCoarse=chanCount-1;
  if (selStart.y<0) selStart.y=0;
  if (selStart.y>=e->song.patLen) selStart.y=e->song.patLen-1;
  if (selEnd.xCoarse<0) selEnd.xCoarse=0;
  if (selEnd.xCoarse>=chanCount) selEnd.xCoarse=chanCount-1;
  if (selEnd.y<0) selEnd.y=0;
  if (selEnd.y>=e->song.patLen) selEnd.y=e->song.patLen-1;
  if (cursor.xCoarse<0) cursor.xCoarse=0;
  if (cursor.xCoarse>=chanCount) cursor.xCoarse=chanCount-1;
  if (cursor.y<0) cursor.y=0;
  if (cursor.y>=e->song.patLen) cursor.y=e->song.patLen-1;

  if (e->song.chanCollapse[selEnd.xCoarse]) {
    selStart.xFine=0;
  }
  if (e->song.chanCollapse[selEnd.xCoarse]) {
    selEnd.xFine=2+e->song.pat[cursor.xCoarse].effectRows*2;
  }
}

#define DETERMINE_FIRST \
  int firstChannel=0; \
  for (int i=0; i<e->getTotalChannelCount(); i++) { \
    if (e->song.chanShow[i]) { \
      firstChannel=i; \
      break; \
    } \
  } \

#define DETERMINE_LAST \
  int lastChannel=0; \
  for (int i=e->getTotalChannelCount()-1; i>=0; i--) { \
    if (e->song.chanShow[i]) { \
      lastChannel=i+1; \
      break; \
    } \
  }

#define DETERMINE_FIRST_LAST \
  DETERMINE_FIRST \
  DETERMINE_LAST

void FurnaceGUI::moveCursor(int x, int y, bool select) {
  if (!select) {
    finishSelection();
  }

  DETERMINE_FIRST_LAST;
  
  curNibble=false;
  if (x!=0) {
    demandScrollX=true;
    if (x>0) {
      for (int i=0; i<x; i++) {
        if (++cursor.xFine>=(e->song.chanCollapse[cursor.xCoarse]?1:(3+e->song.pat[cursor.xCoarse].effectRows*2))) {
          cursor.xFine=0;
          if (++cursor.xCoarse>=lastChannel) {
            if (settings.wrapHorizontal!=0 && !select) {
              cursor.xCoarse=firstChannel;
              if (settings.wrapHorizontal==2) y++;
            } else {
              cursor.xCoarse=lastChannel-1;
              cursor.xFine=e->song.chanCollapse[cursor.xCoarse]?0:(2+e->song.pat[cursor.xCoarse].effectRows*2);
            }
          } else {
            while (!e->song.chanShow[cursor.xCoarse]) {
              cursor.xCoarse++;
              if (cursor.xCoarse>=e->getTotalChannelCount()) break;
            }
          }
        }
      }
    } else {
      for (int i=0; i<-x; i++) {
        if (--cursor.xFine<0) {
          if (--cursor.xCoarse<firstChannel) {
            if (settings.wrapHorizontal!=0 && !select) {
              cursor.xCoarse=lastChannel-1;
              cursor.xFine=2+e->song.pat[cursor.xCoarse].effectRows*2;
              if (settings.wrapHorizontal==2) y--;
            } else {
              cursor.xCoarse=firstChannel;
              cursor.xFine=0;
            }
          } else {
            while (!e->song.chanShow[cursor.xCoarse]) {
              cursor.xCoarse--;
              if (cursor.xCoarse<0) break;
            }
            if (e->song.chanCollapse[cursor.xCoarse]) {
              cursor.xFine=0;
            } else {
              cursor.xFine=2+e->song.pat[cursor.xCoarse].effectRows*2;
            }
          }
        }
      }
    }
  }
  if (y!=0) {
    if (y>0) {
      for (int i=0; i<y; i++) {
        cursor.y++;
        if (cursor.y>=e->song.patLen) {
          if (settings.wrapVertical!=0 && !select) {
            cursor.y=0;
            if (settings.wrapVertical==2) {
              if (!e->isPlaying() && e->getOrder()<(e->song.ordersLen-1)) {
                e->setOrder(e->getOrder()+1);
              } else {
                cursor.y=e->song.patLen-1;
              }
            }
          } else {
            cursor.y=e->song.patLen-1;
          }
        }
      }
    } else {
      for (int i=0; i<-y; i++) {
        cursor.y--;
        if (cursor.y<0) {
          if (settings.wrapVertical!=0 && !select) {
            cursor.y=e->song.patLen-1;
            if (settings.wrapVertical==2) {
              if (!e->isPlaying() && e->getOrder()>0) {
                e->setOrder(e->getOrder()-1);
              } else {
                cursor.y=0;
              }
            }
          } else {
            cursor.y=0;
          }
        }
      }
    }
  }
  if (!select) {
    selStart=cursor;
  }
  selEnd=cursor;
  updateScroll(cursor.y);
}

void FurnaceGUI::moveCursorPrevChannel(bool overflow) {
  finishSelection();
  curNibble=false;

  DETERMINE_FIRST_LAST;

  do {
    cursor.xCoarse--;
    if (cursor.xCoarse<0) break;
  } while (!e->song.chanShow[cursor.xCoarse]);
  if (cursor.xCoarse<firstChannel) {
    if (overflow) {
      cursor.xCoarse=lastChannel-1;
    } else {
      cursor.xCoarse=firstChannel;
    }
  }

  selStart=cursor;
  selEnd=cursor;
  demandScrollX=true;
}

void FurnaceGUI::moveCursorNextChannel(bool overflow) {
  finishSelection();
  curNibble=false;

  DETERMINE_FIRST_LAST;

  do {
    cursor.xCoarse++;
    if (cursor.xCoarse>=e->getTotalChannelCount()) break;
  } while (!e->song.chanShow[cursor.xCoarse]);
  if (cursor.xCoarse>=lastChannel) {
    if (overflow) {
      cursor.xCoarse=firstChannel;
    } else {
      cursor.xCoarse=lastChannel-1;
    }
  }

  selStart=cursor;
  selEnd=cursor;
  demandScrollX=true;
}

void FurnaceGUI::moveCursorTop(bool select) {
  finishSelection();
  curNibble=false;
  if (cursor.y==0) {
    DETERMINE_FIRST;
    cursor.xCoarse=firstChannel;
    cursor.xFine=0;
    demandScrollX=true;
  } else {
    cursor.y=0;
  }
  selStart=cursor;
  if (!select) {
    selEnd=cursor;
  }
  updateScroll(cursor.y);
}

void FurnaceGUI::moveCursorBottom(bool select) {
  finishSelection();
  curNibble=false;
  if (cursor.y==e->song.patLen-1) {
    DETERMINE_LAST;
    cursor.xCoarse=lastChannel-1;
    cursor.xFine=2+e->song.pat[cursor.xCoarse].effectRows*2;
    demandScrollX=true;
  } else {
    cursor.y=e->song.patLen-1;
  }
  if (!select) {
    selStart=cursor;
  }
  selEnd=cursor;
  updateScroll(cursor.y);
}

void FurnaceGUI::editAdvance() {
  finishSelection();
  cursor.y+=editStep;
  if (cursor.y>=e->song.patLen) cursor.y=e->song.patLen-1;
  selStart=cursor;
  selEnd=cursor;
  updateScroll(cursor.y);
}

void FurnaceGUI::prepareUndo(ActionType action) {
  int order=e->getOrder();
  switch (action) {
    case GUI_UNDO_CHANGE_ORDER:
      oldOrders=e->song.orders;
      oldOrdersLen=e->song.ordersLen;
      break;
    case GUI_UNDO_PATTERN_EDIT:
    case GUI_UNDO_PATTERN_DELETE:
    case GUI_UNDO_PATTERN_PULL:
    case GUI_UNDO_PATTERN_PUSH:
    case GUI_UNDO_PATTERN_CUT:
    case GUI_UNDO_PATTERN_PASTE:
      for (int i=0; i<e->getTotalChannelCount(); i++) {
        e->song.pat[i].getPattern(e->song.orders.ord[i][order],false)->copyOn(oldPat[i]);
      }
      break;
  }
}

void FurnaceGUI::makeUndo(ActionType action) {
  bool doPush=false;
  UndoStep s;
  s.type=action;
  s.cursor=cursor;
  s.selStart=selStart;
  s.selEnd=selEnd;
  int order=e->getOrder();
  s.order=order;
  s.nibble=curNibble;
  switch (action) {
    case GUI_UNDO_CHANGE_ORDER:
      for (int i=0; i<DIV_MAX_CHANS; i++) {
        for (int j=0; j<128; j++) {
          if (oldOrders.ord[i][j]!=e->song.orders.ord[i][j]) {
            s.ord.push_back(UndoOrderData(i,j,oldOrders.ord[i][j],e->song.orders.ord[i][j]));
          }
        }
      }
      s.oldOrdersLen=oldOrdersLen;
      s.newOrdersLen=e->song.ordersLen;
      if (oldOrdersLen!=e->song.ordersLen) {
        doPush=true;
      }
      if (!s.ord.empty()) {
        doPush=true;
      }
      break;
    case GUI_UNDO_PATTERN_EDIT:
    case GUI_UNDO_PATTERN_DELETE:
    case GUI_UNDO_PATTERN_PULL:
    case GUI_UNDO_PATTERN_PUSH:
    case GUI_UNDO_PATTERN_CUT:
    case GUI_UNDO_PATTERN_PASTE:
      for (int i=0; i<e->getTotalChannelCount(); i++) {
        DivPattern* p=e->song.pat[i].getPattern(e->song.orders.ord[i][order],false);
        for (int j=0; j<e->song.patLen; j++) {
          for (int k=0; k<32; k++) {
            if (p->data[j][k]!=oldPat[i]->data[j][k]) {
              s.pat.push_back(UndoPatternData(i,e->song.orders.ord[i][order],j,k,oldPat[i]->data[j][k],p->data[j][k]));
            }
          }
        }
      }
      if (!s.pat.empty()) {
        doPush=true;
      }
      break;
  }
  if (doPush) {
    modified=true;
    undoHist.push_back(s);
    redoHist.clear();
    if (undoHist.size()>settings.maxUndoSteps) undoHist.pop_front();
  }
}

void FurnaceGUI::doSelectAll() {
  finishSelection();
  curNibble=false;
  if (selStart.xFine==0 && selEnd.xFine==2+e->song.pat[selEnd.xCoarse].effectRows*2) {
    if (selStart.y==0 && selEnd.y==e->song.patLen-1) { // select entire pattern
      selStart.xCoarse=0;
      selStart.xFine=0;
      selEnd.xCoarse=e->getTotalChannelCount()-1;
      selEnd.xFine=2+e->song.pat[selEnd.xCoarse].effectRows*2;
    } else { // select entire column
      selStart.y=0;
      selEnd.y=e->song.patLen-1;
    }
  } else {
    int selStartX=0;
    int selEndX=0;
    // find row position
    for (SelectionPoint i; i.xCoarse!=selStart.xCoarse || i.xFine!=selStart.xFine; selStartX++) {
      i.xFine++;
      if (i.xFine>=3+e->song.pat[i.xCoarse].effectRows*2) {
        i.xFine=0;
        i.xCoarse++;
      }
    }
    for (SelectionPoint i; i.xCoarse!=selEnd.xCoarse || i.xFine!=selEnd.xFine; selEndX++) {
      i.xFine++;
      if (i.xFine>=3+e->song.pat[i.xCoarse].effectRows*2) {
        i.xFine=0;
        i.xCoarse++;
      }
    }

    float aspect=float(selEndX-selStartX+1)/float(selEnd.y-selStart.y+1);
    if (aspect<1.0f && !(selStart.y==0 && selEnd.y==e->song.patLen-1)) { // up-down
      selStart.y=0;
      selEnd.y=e->song.patLen-1;
    } else { // left-right
      selStart.xFine=0;
      selEnd.xFine=2+e->song.pat[selEnd.xCoarse].effectRows*2;
    }
  }
}

void FurnaceGUI::doDelete() {
  finishSelection();
  prepareUndo(GUI_UNDO_PATTERN_DELETE);
  curNibble=false;

  int iCoarse=selStart.xCoarse;
  int iFine=selStart.xFine;
  int ord=e->getOrder();
  for (; iCoarse<=selEnd.xCoarse; iCoarse++) {
    if (!e->song.chanShow[iCoarse]) continue;
    DivPattern* pat=e->song.pat[iCoarse].getPattern(e->song.orders.ord[iCoarse][ord],true);
    for (; iFine<3+e->song.pat[iCoarse].effectRows*2 && (iCoarse<selEnd.xCoarse || iFine<=selEnd.xFine); iFine++) {
      for (int j=selStart.y; j<=selEnd.y; j++) {
        if (iFine==0) {
          pat->data[j][iFine]=0;
          if (selStart.y==selEnd.y) pat->data[j][2]=-1;
        }
        pat->data[j][iFine+1]=(iFine<1)?0:-1;
      }
    }
    iFine=0;
  }

  makeUndo(GUI_UNDO_PATTERN_DELETE);
}

void FurnaceGUI::doPullDelete() {
  finishSelection();
  prepareUndo(GUI_UNDO_PATTERN_PULL);
  curNibble=false;

  if (settings.pullDeleteBehavior) {
    if (--selStart.y<0) selStart.y=0;
    if (--selEnd.y<0) selEnd.y=0;
    if (--cursor.y<0) cursor.y=0;
    updateScroll(cursor.y);
  }

  int iCoarse=selStart.xCoarse;
  int iFine=selStart.xFine;
  int ord=e->getOrder();
  for (; iCoarse<=selEnd.xCoarse; iCoarse++) {
    if (!e->song.chanShow[iCoarse]) continue;
    DivPattern* pat=e->song.pat[iCoarse].getPattern(e->song.orders.ord[iCoarse][ord],true);
    for (; iFine<3+e->song.pat[iCoarse].effectRows*2 && (iCoarse<selEnd.xCoarse || iFine<=selEnd.xFine); iFine++) {
      for (int j=selStart.y; j<e->song.patLen; j++) {
        if (j<e->song.patLen-1) {
          if (iFine==0) {
            pat->data[j][iFine]=pat->data[j+1][iFine];
          }
          pat->data[j][iFine+1]=pat->data[j+1][iFine+1];
        } else {
          if (iFine==0) {
            pat->data[j][iFine]=0;
          }
          pat->data[j][iFine+1]=(iFine<1)?0:-1;
        }
      }
    }
    iFine=0;
  }

  makeUndo(GUI_UNDO_PATTERN_PULL);
}

void FurnaceGUI::doInsert() {
  finishSelection();
  prepareUndo(GUI_UNDO_PATTERN_PUSH);
  curNibble=false;

  int iCoarse=selStart.xCoarse;
  int iFine=selStart.xFine;
  int ord=e->getOrder();
  for (; iCoarse<=selEnd.xCoarse; iCoarse++) {
    if (!e->song.chanShow[iCoarse]) continue;
    DivPattern* pat=e->song.pat[iCoarse].getPattern(e->song.orders.ord[iCoarse][ord],true);
    for (; iFine<3+e->song.pat[iCoarse].effectRows*2 && (iCoarse<selEnd.xCoarse || iFine<=selEnd.xFine); iFine++) {
      for (int j=e->song.patLen-1; j>=selStart.y; j--) {
        if (j==selStart.y) {
          if (iFine==0) {
            pat->data[j][iFine]=0;
          }
          pat->data[j][iFine+1]=(iFine<1)?0:-1;
        } else {
          if (iFine==0) {
            pat->data[j][iFine]=pat->data[j-1][iFine];
          }
          pat->data[j][iFine+1]=pat->data[j-1][iFine+1];
        }
      }
    }
    iFine=0;
  }

  makeUndo(GUI_UNDO_PATTERN_PUSH);
}

void FurnaceGUI::doTranspose(int amount) {
  finishSelection();
  prepareUndo(GUI_UNDO_PATTERN_DELETE);
  curNibble=false;

  int iCoarse=selStart.xCoarse;
  int iFine=selStart.xFine;
  int ord=e->getOrder();
  for (; iCoarse<=selEnd.xCoarse; iCoarse++) {
    if (!e->song.chanShow[iCoarse]) continue;
    DivPattern* pat=e->song.pat[iCoarse].getPattern(e->song.orders.ord[iCoarse][ord],true);
    for (; iFine<3+e->song.pat[iCoarse].effectRows*2 && (iCoarse<selEnd.xCoarse || iFine<=selEnd.xFine); iFine++) {
      for (int j=selStart.y; j<=selEnd.y; j++) {
        if (iFine==0) {
          int origNote=pat->data[j][0];
          int origOctave=(signed char)pat->data[j][1];
          if (origNote!=0 && origNote!=100 && origNote!=101 && origNote!=102) {
            origNote+=amount;
            while (origNote>12) {
              origNote-=12;
              origOctave++;
            }
            while (origNote<1) {
              origNote+=12;
              origOctave--;
            }
            if (origOctave>7) {
              origNote=12;
              origOctave=7;
            }
            if (origOctave<-5) {
              origNote=1;
              origOctave=-5;
            }
            pat->data[j][0]=origNote;
            pat->data[j][1]=(unsigned char)origOctave;
          }
        }
      }
    }
    iFine=0;
  }

  makeUndo(GUI_UNDO_PATTERN_DELETE);
}

void FurnaceGUI::doCopy(bool cut) {
  finishSelection();
  if (cut) {
    curNibble=false;
    prepareUndo(GUI_UNDO_PATTERN_CUT);
  }
  clipboard=fmt::sprintf("org.tildearrow.furnace - Pattern Data (%d)\n%d",DIV_ENGINE_VERSION,selStart.xFine);

  for (int j=selStart.y; j<=selEnd.y; j++) {
    int iCoarse=selStart.xCoarse;
    int iFine=selStart.xFine;
    if (iFine>3 && !(iFine&1)) {
      iFine--;
    }
    int ord=e->getOrder();
    clipboard+='\n';
    for (; iCoarse<=selEnd.xCoarse; iCoarse++) {
      if (!e->song.chanShow[iCoarse]) continue;
      DivPattern* pat=e->song.pat[iCoarse].getPattern(e->song.orders.ord[iCoarse][ord],true);
      for (; iFine<3+e->song.pat[iCoarse].effectRows*2 && (iCoarse<selEnd.xCoarse || iFine<=selEnd.xFine); iFine++) {
        if (iFine==0) {
          clipboard+=noteNameNormal(pat->data[j][0],pat->data[j][1]);
          if (cut) {
            pat->data[j][0]=0;
            pat->data[j][1]=0;
          }
        } else {
          if (pat->data[j][iFine+1]==-1) {
            clipboard+="..";
          } else {
            clipboard+=fmt::sprintf("%.2X",pat->data[j][iFine+1]);
          }
          if (cut) {
            pat->data[j][iFine+1]=-1;
          }
        }
      }
      clipboard+='|';
      iFine=0;
    }
  }
  SDL_SetClipboardText(clipboard.c_str());

  if (cut) {
    makeUndo(GUI_UNDO_PATTERN_CUT);
  }
}

void FurnaceGUI::doPaste(PasteMode mode) {
  finishSelection();
  prepareUndo(GUI_UNDO_PATTERN_PASTE);
  char* clipText=SDL_GetClipboardText();
  if (clipText!=NULL) {
    if (clipText[0]) {
      clipboard=clipText;
    }
    SDL_free(clipText);
  }
  std::vector<String> data;
  String tempS;
  for (char i: clipboard) {
    if (i=='\r') continue;
    if (i=='\n') {
      data.push_back(tempS);
      tempS="";
      continue;
    }
    tempS+=i;
  }
  data.push_back(tempS);

  int startOff=-1;
  bool invalidData=false;
  if (data.size()<2) return;
  if (data[0]!=fmt::sprintf("org.tildearrow.furnace - Pattern Data (%d)",DIV_ENGINE_VERSION)) return;
  if (sscanf(data[1].c_str(),"%d",&startOff)!=1) return;
  if (startOff<0) return;

  DETERMINE_LAST;

  int j=cursor.y;
  char note[4];
  int ord=e->getOrder();
  for (size_t i=2; i<data.size() && j<e->song.patLen; i++) {
    size_t charPos=0;
    int iCoarse=cursor.xCoarse;
    int iFine=(startOff>2 && cursor.xFine>2)?(((cursor.xFine-1)&(~1))|1):startOff;

    String& line=data[i];

    while (charPos<line.size() && iCoarse<lastChannel) {
      DivPattern* pat=e->song.pat[iCoarse].getPattern(e->song.orders.ord[iCoarse][ord],true);
      if (line[charPos]=='|') {
        iCoarse++;
        if (iCoarse<lastChannel) while (!e->song.chanShow[iCoarse]) {
          iCoarse++;
          if (iCoarse>=lastChannel) break;
        }
        iFine=0;
        charPos++;
        continue;
      }
      if (iFine==0) {
        if (charPos>=line.size()) {
          invalidData=true;
          break;
        }
        note[0]=line[charPos++];
        if (charPos>=line.size()) {
          invalidData=true;
          break;
        }
        note[1]=line[charPos++];
        if (charPos>=line.size()) {
          invalidData=true;
          break;
        }
        note[2]=line[charPos++];
        note[3]=0;

        if (!decodeNote(note,pat->data[j][0],pat->data[j][1])) {
          invalidData=true;
          break;
        }
      } else {
        if (charPos>=line.size()) {
          invalidData=true;
          break;
        }
        note[0]=line[charPos++];
        if (charPos>=line.size()) {
          invalidData=true;
          break;
        }
        note[1]=line[charPos++];
        note[2]=0;

        if (strcmp(note,"..")==0) {
          pat->data[j][iFine+1]=-1;
        } else {
          unsigned int val=0;
          if (sscanf(note,"%2X",&val)!=1) {
            invalidData=true;
            break;
          }
          if (iFine<(3+e->song.pat[iCoarse].effectRows*2)) pat->data[j][iFine+1]=val;
        }
      }
      iFine++;
    }
    
    if (invalidData) {
      logW("invalid clipboard data! failed at line %d char %d\n",i,charPos);
      logW("%s\n",line.c_str());
      break;
    }
    j++;
  }

  makeUndo(GUI_UNDO_PATTERN_PASTE);
}

void FurnaceGUI::doUndo() {
  if (undoHist.empty()) return;
  UndoStep& us=undoHist.back();
  redoHist.push_back(us);
  modified=true;

  switch (us.type) {
    case GUI_UNDO_CHANGE_ORDER:
      e->song.ordersLen=us.oldOrdersLen;
      for (UndoOrderData& i: us.ord) {
        e->song.orders.ord[i.chan][i.ord]=i.oldVal;
      }
      break;
    case GUI_UNDO_PATTERN_EDIT:
    case GUI_UNDO_PATTERN_DELETE:
    case GUI_UNDO_PATTERN_PULL:
    case GUI_UNDO_PATTERN_PUSH:
    case GUI_UNDO_PATTERN_CUT:
    case GUI_UNDO_PATTERN_PASTE:
      for (UndoPatternData& i: us.pat) {
        DivPattern* p=e->song.pat[i.chan].getPattern(i.pat,true);
        p->data[i.row][i.col]=i.oldVal;
      }
      if (!e->isPlaying()) {
        cursor=us.cursor;
        selStart=us.selStart;
        selEnd=us.selEnd;
        curNibble=us.nibble;
        updateScroll(cursor.y);
        e->setOrder(us.order);
      }
      break;
  }

  undoHist.pop_back();
}

void FurnaceGUI::doRedo() {
  if (redoHist.empty()) return;
  UndoStep& us=redoHist.back();
  undoHist.push_back(us);
  modified=true;

  switch (us.type) {
    case GUI_UNDO_CHANGE_ORDER:
      e->song.ordersLen=us.newOrdersLen;
      for (UndoOrderData& i: us.ord) {
        e->song.orders.ord[i.chan][i.ord]=i.newVal;
      }
      break;
    case GUI_UNDO_PATTERN_EDIT:
    case GUI_UNDO_PATTERN_DELETE:
    case GUI_UNDO_PATTERN_PULL:
    case GUI_UNDO_PATTERN_PUSH:
    case GUI_UNDO_PATTERN_CUT:
    case GUI_UNDO_PATTERN_PASTE:
      for (UndoPatternData& i: us.pat) {
        DivPattern* p=e->song.pat[i.chan].getPattern(i.pat,true);
        p->data[i.row][i.col]=i.newVal;
      }
      if (!e->isPlaying()) {
        cursor=us.cursor;
        selStart=us.selStart;
        selEnd=us.selEnd;
        curNibble=us.nibble;
        updateScroll(cursor.y);
        e->setOrder(us.order);
      }

      break;
  }

  redoHist.pop_back();
}

void FurnaceGUI::play(int row) {
  e->walkSong(loopOrder,loopRow,loopEnd);
  memset(lastIns,-1,sizeof(int)*DIV_MAX_CHANS);
  if (row>0) {
    e->playToRow(row);
  } else {
    e->play();
  }
  curNibble=false;
  orderNibble=false;
  activeNotes.clear();
}

void FurnaceGUI::stop() {
  e->walkSong(loopOrder,loopRow,loopEnd);
  e->stop();
  curNibble=false;
  orderNibble=false;
  activeNotes.clear();
}

void FurnaceGUI::previewNote(int refChan, int note) {
  bool chanBusy[DIV_MAX_CHANS];
  memset(chanBusy,0,DIV_MAX_CHANS*sizeof(bool));
  for (ActiveNote& i: activeNotes) {
    if (i.chan<0 || i.chan>=DIV_MAX_CHANS) continue;
    chanBusy[i.chan]=true;
  }
  int chanCount=e->getTotalChannelCount();
  int i=refChan;
  do {
    if (!chanBusy[i]) {
      e->noteOn(i,curIns,note);
      activeNotes.push_back(ActiveNote(i,note));
      //printf("PUSHING: %d NOTE %d\n",i,note);
      return;
    }
    i++;
    if (i>=chanCount) i=0;
  } while (i!=refChan);
  //printf("FAILED TO FIND CHANNEL!\n");
}

void FurnaceGUI::stopPreviewNote(SDL_Scancode scancode) {
  if (activeNotes.empty()) return;
  try {
    int key=noteKeys.at(scancode);
    int num=12*curOctave+key;

    if (key==100) return;
    if (key==101) return;
    if (key==102) return;

    for (size_t i=0; i<activeNotes.size(); i++) {
      if (activeNotes[i].note==num) {
        e->noteOff(activeNotes[i].chan);
        //printf("REMOVING %d\n",activeNotes[i].chan);
        activeNotes.erase(activeNotes.begin()+i);
        break;
      }
    }
  } catch (std::out_of_range& e) {
  }
}

void FurnaceGUI::doAction(int what) {
  switch (what) {
    case GUI_ACTION_OPEN:
      if (modified) {
        showWarning("Unsaved changes! Are you sure?",GUI_WARN_OPEN);
      } else {
        openFileDialog(GUI_FILE_OPEN);
      }
      break;
    case GUI_ACTION_SAVE:
      if (curFileName=="") {
        openFileDialog(GUI_FILE_SAVE);
      } else {
        if (save(curFileName,e->song.isDMF?e->song.version:0)>0) {
          showError(fmt::sprintf("Error while saving file! (%s)",lastError));
        }
      }
      break;
    case GUI_ACTION_SAVE_AS:
      openFileDialog(GUI_FILE_SAVE);
      break;
    case GUI_ACTION_UNDO:
      doUndo();
      break;
    case GUI_ACTION_REDO:
      doRedo();
      break;
    case GUI_ACTION_PLAY_TOGGLE:
      if (e->isPlaying() && !e->isStepping()) {
        stop();
      } else {
        play();
      }
      break;
    case GUI_ACTION_PLAY:
      play();
      break;
    case GUI_ACTION_STOP:
      stop();
      break;
    case GUI_ACTION_PLAY_REPEAT:
      play();
      e->setRepeatPattern(true);
      break;
    case GUI_ACTION_PLAY_CURSOR:
      if (e->isPlaying() && !e->isStepping()) {
        stop();
      } else {
        play(cursor.y);
      }
      break;
    case GUI_ACTION_STEP_ONE:
      e->stepOne(cursor.y);
      break;
    case GUI_ACTION_OCTAVE_UP:
      if (++curOctave>7) {
        curOctave=7;
      } else {
        for (size_t i=0; i<activeNotes.size(); i++) {
          e->noteOff(activeNotes[i].chan);
        }
        activeNotes.clear();
      }
      break;
    case GUI_ACTION_OCTAVE_DOWN:
      if (--curOctave<-5) {
        curOctave=-5;
      } else {
        for (size_t i=0; i<activeNotes.size(); i++) {
          e->noteOff(activeNotes[i].chan);
        }
        activeNotes.clear();
      }
      break;
    case GUI_ACTION_INS_UP:
      if (--curIns<-1) curIns=-1;
      break;
    case GUI_ACTION_INS_DOWN:
      if (++curIns>=(int)e->song.ins.size()) curIns=((int)e->song.ins.size())-1;
      break;
    case GUI_ACTION_STEP_UP:
      if (++editStep>64) editStep=64;
      break;
    case GUI_ACTION_STEP_DOWN:
      if (--editStep<0) editStep=0;
      break;
    case GUI_ACTION_TOGGLE_EDIT:
      edit=!edit;
      break;
    case GUI_ACTION_METRONOME:
      e->setMetronome(!e->getMetronome());
      break;
    case GUI_ACTION_REPEAT_PATTERN:
      e->setRepeatPattern(!e->getRepeatPattern());
      break;
    case GUI_ACTION_FOLLOW_ORDERS:
      followOrders=!followOrders;
      break;
    case GUI_ACTION_FOLLOW_PATTERN:
      followPattern=!followPattern;
      break;
    case GUI_ACTION_PANIC:
      e->syncReset();
      break;

    case GUI_ACTION_WINDOW_EDIT_CONTROLS:
      nextWindow=GUI_WINDOW_EDIT_CONTROLS;
      break;
    case GUI_ACTION_WINDOW_ORDERS:
      nextWindow=GUI_WINDOW_ORDERS;
      break;
    case GUI_ACTION_WINDOW_INS_LIST:
      nextWindow=GUI_WINDOW_INS_LIST;
      break;
    case GUI_ACTION_WINDOW_INS_EDIT:
      nextWindow=GUI_WINDOW_INS_EDIT;
      break;
    case GUI_ACTION_WINDOW_SONG_INFO:
      nextWindow=GUI_WINDOW_SONG_INFO;
      break;
    case GUI_ACTION_WINDOW_PATTERN:
      nextWindow=GUI_WINDOW_PATTERN;
      break;
    case GUI_ACTION_WINDOW_WAVE_LIST:
      nextWindow=GUI_WINDOW_WAVE_LIST;
      break;
    case GUI_ACTION_WINDOW_WAVE_EDIT:
      nextWindow=GUI_WINDOW_WAVE_EDIT;
      break;
    case GUI_ACTION_WINDOW_SAMPLE_LIST:
      nextWindow=GUI_WINDOW_SAMPLE_LIST;
      break;
    case GUI_ACTION_WINDOW_SAMPLE_EDIT:
      nextWindow=GUI_WINDOW_SAMPLE_EDIT;
      break;
    case GUI_ACTION_WINDOW_ABOUT:
      nextWindow=GUI_WINDOW_ABOUT;
      break;
    case GUI_ACTION_WINDOW_SETTINGS:
      nextWindow=GUI_WINDOW_SETTINGS;
      break;
    case GUI_ACTION_WINDOW_MIXER:
      nextWindow=GUI_WINDOW_MIXER;
      break;
    case GUI_ACTION_WINDOW_DEBUG:
      nextWindow=GUI_WINDOW_DEBUG;
      break;
    case GUI_ACTION_WINDOW_OSCILLOSCOPE:
      nextWindow=GUI_WINDOW_OSCILLOSCOPE;
      break;
    case GUI_ACTION_WINDOW_VOL_METER:
      nextWindow=GUI_WINDOW_VOL_METER;
      break;
    case GUI_ACTION_WINDOW_STATS:
      nextWindow=GUI_WINDOW_STATS;
      break;
    case GUI_ACTION_WINDOW_COMPAT_FLAGS:
      nextWindow=GUI_WINDOW_COMPAT_FLAGS;
      break;
    case GUI_ACTION_WINDOW_PIANO:
      nextWindow=GUI_WINDOW_PIANO;
      break;
    case GUI_ACTION_WINDOW_NOTES:
      nextWindow=GUI_WINDOW_NOTES;
      break;
    case GUI_ACTION_WINDOW_CHANNELS:
      nextWindow=GUI_WINDOW_CHANNELS;
      break;
    case GUI_ACTION_WINDOW_REGISTER_VIEW:
      nextWindow=GUI_WINDOW_REGISTER_VIEW;
      break;
    
    case GUI_ACTION_COLLAPSE_WINDOW:
      collapseWindow=true;
      break;
    case GUI_ACTION_CLOSE_WINDOW:
      switch (curWindow) {
        case GUI_WINDOW_EDIT_CONTROLS:
          editControlsOpen=false;
          break;
        case GUI_WINDOW_SONG_INFO:
          songInfoOpen=false;
          break;
        case GUI_WINDOW_ORDERS:
          ordersOpen=false;
          break;
        case GUI_WINDOW_INS_LIST:
          insListOpen=false;
          break;
        case GUI_WINDOW_PATTERN:
          patternOpen=false;
          break;
        case GUI_WINDOW_INS_EDIT:
          insEditOpen=false;
          break;
        case GUI_WINDOW_WAVE_LIST:
          waveListOpen=false;
          break;
        case GUI_WINDOW_WAVE_EDIT:
          waveEditOpen=false;
          break;
        case GUI_WINDOW_SAMPLE_LIST:
          sampleListOpen=false;
          break;
        case GUI_WINDOW_SAMPLE_EDIT:
          sampleEditOpen=false;
          break;
        case GUI_WINDOW_MIXER:
          mixerOpen=false;
          break;
        case GUI_WINDOW_ABOUT:
          aboutOpen=false;
          break;
        case GUI_WINDOW_SETTINGS:
          settingsOpen=false;
          break;
        case GUI_WINDOW_DEBUG:
          debugOpen=false;
          break;
        case GUI_WINDOW_OSCILLOSCOPE:
          oscOpen=false;
          break;
        case GUI_WINDOW_VOL_METER:
          volMeterOpen=false;
          break;
        case GUI_WINDOW_STATS:
          statsOpen=false;
          break;
        case GUI_WINDOW_COMPAT_FLAGS:
          compatFlagsOpen=false;
          break;
        case GUI_WINDOW_PIANO:
          pianoOpen=false;
          break;
        case GUI_WINDOW_NOTES:
          notesOpen=false;
          break;
        case GUI_WINDOW_CHANNELS:
          channelsOpen=false;
          break;
        case GUI_WINDOW_REGISTER_VIEW:
          regViewOpen=false;
          break;
        default:
          break;
      }
      curWindow=GUI_WINDOW_NOTHING;
      break;

    case GUI_ACTION_PAT_NOTE_UP:
      doTranspose(1);
      break;
    case GUI_ACTION_PAT_NOTE_DOWN:
      doTranspose(-1);
      break;
    case GUI_ACTION_PAT_OCTAVE_UP:
      doTranspose(12);
      break;
    case GUI_ACTION_PAT_OCTAVE_DOWN:
      doTranspose(-12);
      break;
    case GUI_ACTION_PAT_SELECT_ALL:
      doSelectAll();
      break;
    case GUI_ACTION_PAT_CUT:
      doCopy(true);
      break;
    case GUI_ACTION_PAT_COPY:
      doCopy(false);
      break;
    case GUI_ACTION_PAT_PASTE:
      doPaste();
      break;
    case GUI_ACTION_PAT_CURSOR_UP:
      moveCursor(0,-MAX(1,settings.scrollStep?editStep:1),false);
      break;
    case GUI_ACTION_PAT_CURSOR_DOWN:
      moveCursor(0,MAX(1,settings.scrollStep?editStep:1),false);
      break;
    case GUI_ACTION_PAT_CURSOR_LEFT:
      moveCursor(-1,0,false);
      break;
    case GUI_ACTION_PAT_CURSOR_RIGHT:
      moveCursor(1,0,false);
      break;
    case GUI_ACTION_PAT_CURSOR_UP_ONE:
      moveCursor(0,-1,false);
      break;
    case GUI_ACTION_PAT_CURSOR_DOWN_ONE:
      moveCursor(0,1,false);
      break;
    case GUI_ACTION_PAT_CURSOR_LEFT_CHANNEL:
      moveCursorPrevChannel(false);
      break;
    case GUI_ACTION_PAT_CURSOR_RIGHT_CHANNEL:
      moveCursorNextChannel(false);
      break;
    case GUI_ACTION_PAT_CURSOR_NEXT_CHANNEL:
      moveCursorNextChannel(true);
      break;
    case GUI_ACTION_PAT_CURSOR_PREVIOUS_CHANNEL:
      moveCursorPrevChannel(true);
      break;
    case GUI_ACTION_PAT_CURSOR_BEGIN:
      moveCursorTop(false);
      break;
    case GUI_ACTION_PAT_CURSOR_END:
      moveCursorBottom(false);
      break;
    case GUI_ACTION_PAT_CURSOR_UP_COARSE:
      moveCursor(0,-16,false);
      break;
    case GUI_ACTION_PAT_CURSOR_DOWN_COARSE:
      moveCursor(0,16,false);
      break;
    case GUI_ACTION_PAT_SELECTION_UP:
      moveCursor(0,-MAX(1,settings.scrollStep?editStep:1),true);
      break;
    case GUI_ACTION_PAT_SELECTION_DOWN:
      moveCursor(0,MAX(1,settings.scrollStep?editStep:1),true);
      break;
    case GUI_ACTION_PAT_SELECTION_LEFT:
      moveCursor(-1,0,true);
      break;
    case GUI_ACTION_PAT_SELECTION_RIGHT:
      moveCursor(1,0,true);
      break;
    case GUI_ACTION_PAT_SELECTION_UP_ONE:
      moveCursor(0,-1,true);
      break;
    case GUI_ACTION_PAT_SELECTION_DOWN_ONE:
      moveCursor(0,1,true);
      break;
    case GUI_ACTION_PAT_SELECTION_BEGIN:
      moveCursorTop(true);
      break;
    case GUI_ACTION_PAT_SELECTION_END:
      moveCursorBottom(true);
      break;
    case GUI_ACTION_PAT_SELECTION_UP_COARSE:
      moveCursor(0,-16,true);
      break;
    case GUI_ACTION_PAT_SELECTION_DOWN_COARSE:
      moveCursor(0,16,true);
      break;
    case GUI_ACTION_PAT_DELETE:
      doDelete();
      if (settings.stepOnDelete) {
        moveCursor(0,editStep,false);
      }
      break;
    case GUI_ACTION_PAT_PULL_DELETE:
      doPullDelete();
      break;
    case GUI_ACTION_PAT_INSERT:
      doInsert();
      break;
    case GUI_ACTION_PAT_MUTE_CURSOR:
      if (cursor.xCoarse<0 || cursor.xCoarse>=e->getTotalChannelCount()) break;
      e->toggleMute(cursor.xCoarse);
      break;
    case GUI_ACTION_PAT_SOLO_CURSOR:
      if (cursor.xCoarse<0 || cursor.xCoarse>=e->getTotalChannelCount()) break;
      e->toggleSolo(cursor.xCoarse);
      break;
    case GUI_ACTION_PAT_UNMUTE_ALL:
      e->unmuteAll();
      break;
    case GUI_ACTION_PAT_NEXT_ORDER:
      if (e->getOrder()<e->song.ordersLen-1) {
        e->setOrder(e->getOrder()+1);
      }
      break;
    case GUI_ACTION_PAT_PREV_ORDER:
      if (e->getOrder()>0) {
        e->setOrder(e->getOrder()-1);
      }
      break;
    case GUI_ACTION_PAT_COLLAPSE:
      if (cursor.xCoarse<0 || cursor.xCoarse>=e->getTotalChannelCount()) break;
      e->song.chanCollapse[cursor.xCoarse]=!e->song.chanCollapse[cursor.xCoarse];
      break;
    case GUI_ACTION_PAT_INCREASE_COLUMNS:
      if (cursor.xCoarse<0 || cursor.xCoarse>=e->getTotalChannelCount()) break;
      e->song.pat[cursor.xCoarse].effectRows++;
              if (e->song.pat[cursor.xCoarse].effectRows>8) e->song.pat[cursor.xCoarse].effectRows=8;
      break;
    case GUI_ACTION_PAT_DECREASE_COLUMNS:
      if (cursor.xCoarse<0 || cursor.xCoarse>=e->getTotalChannelCount()) break;
      e->song.pat[cursor.xCoarse].effectRows--;
      if (e->song.pat[cursor.xCoarse].effectRows<1) e->song.pat[cursor.xCoarse].effectRows=1;
      break;

    case GUI_ACTION_INS_LIST_ADD:
      curIns=e->addInstrument(cursor.xCoarse);
      modified=true;
      break;
    case GUI_ACTION_INS_LIST_DUPLICATE:
      if (curIns>=0 && curIns<(int)e->song.ins.size()) {
        int prevIns=curIns;
        curIns=e->addInstrument(cursor.xCoarse);
        (*e->song.ins[curIns])=(*e->song.ins[prevIns]);
        modified=true;
      }
      break;
    case GUI_ACTION_INS_LIST_OPEN:
      openFileDialog(GUI_FILE_INS_OPEN);
      break;
    case GUI_ACTION_INS_LIST_SAVE:
      if (curIns>=0 && curIns<(int)e->song.ins.size()) openFileDialog(GUI_FILE_INS_SAVE);
      break;
    case GUI_ACTION_INS_LIST_MOVE_UP:
      if (e->moveInsUp(curIns)) curIns--;
      break;
    case GUI_ACTION_INS_LIST_MOVE_DOWN:
      if (e->moveInsDown(curIns)) curIns++;
      break;
    case GUI_ACTION_INS_LIST_DELETE:
      if (curIns>=0 && curIns<(int)e->song.ins.size()) {
        e->delInstrument(curIns);
        modified=true;
        if (curIns>=(int)e->song.ins.size()) {
          curIns--;
        }
      }
      break;
    case GUI_ACTION_INS_LIST_EDIT:
      insEditOpen=true;
      break;
    case GUI_ACTION_INS_LIST_UP:
      if (--curIns<0) curIns=0;
      break;
    case GUI_ACTION_INS_LIST_DOWN:
      if (++curIns>=(int)e->song.ins.size()) curIns=((int)e->song.ins.size())-1;
      break;
    
    case GUI_ACTION_WAVE_LIST_ADD:
      curWave=e->addWave();
      modified=true;
      break;
    case GUI_ACTION_WAVE_LIST_DUPLICATE:
      if (curWave>=0 && curWave<(int)e->song.wave.size()) {
        int prevWave=curWave;
        curWave=e->addWave();
        (*e->song.wave[curWave])=(*e->song.wave[prevWave]);
        modified=true;
      }
      break;
    case GUI_ACTION_WAVE_LIST_OPEN:
      openFileDialog(GUI_FILE_WAVE_OPEN);
      break;
    case GUI_ACTION_WAVE_LIST_SAVE:
      if (curWave>=0 && curWave<(int)e->song.wave.size()) openFileDialog(GUI_FILE_WAVE_SAVE);
      break;
    case GUI_ACTION_WAVE_LIST_MOVE_UP:
      if (e->moveWaveUp(curWave)) curWave--;
      break;
    case GUI_ACTION_WAVE_LIST_MOVE_DOWN:
      if (e->moveWaveDown(curWave)) curWave++;
      break;
    case GUI_ACTION_WAVE_LIST_DELETE:
      if (curWave>=0 && curWave<(int)e->song.wave.size()) {
        e->delWave(curWave);
        modified=true;
        if (curWave>=(int)e->song.wave.size()) {
          curWave--;
        }
      }
      break;
    case GUI_ACTION_WAVE_LIST_EDIT:
      waveEditOpen=true;
      break;
    case GUI_ACTION_WAVE_LIST_UP:
      if (--curWave<0) curWave=0;
      break;
    case GUI_ACTION_WAVE_LIST_DOWN:
      if (++curWave>=(int)e->song.wave.size()) curWave=((int)e->song.wave.size())-1;
      break;

    case GUI_ACTION_SAMPLE_LIST_ADD:
      curSample=e->addSample();
      modified=true;
      break;
    case GUI_ACTION_SAMPLE_LIST_OPEN:
      openFileDialog(GUI_FILE_SAMPLE_OPEN);
      break;
    case GUI_ACTION_SAMPLE_LIST_SAVE:
      if (curSample>=0 && curSample<(int)e->song.sample.size()) openFileDialog(GUI_FILE_SAMPLE_SAVE);
      break;
    case GUI_ACTION_SAMPLE_LIST_MOVE_UP:
      if (e->moveSampleUp(curSample)) curSample--;
      break;
    case GUI_ACTION_SAMPLE_LIST_MOVE_DOWN:
      if (e->moveSampleDown(curSample)) curSample++;
      break;
    case GUI_ACTION_SAMPLE_LIST_DELETE:
      e->delSample(curSample);
      modified=true;
      if (curSample>=(int)e->song.sample.size()) {
        curSample--;
      }
      break;
    case GUI_ACTION_SAMPLE_LIST_EDIT:
      sampleEditOpen=true;
      break;
    case GUI_ACTION_SAMPLE_LIST_UP:
      if (--curSample<0) curSample=0;
      break;
    case GUI_ACTION_SAMPLE_LIST_DOWN:
      if (++curSample>=(int)e->song.sample.size()) curSample=((int)e->song.sample.size())-1;
      break;
    case GUI_ACTION_SAMPLE_LIST_PREVIEW:
      e->previewSample(curSample);
      break;
    case GUI_ACTION_SAMPLE_LIST_STOP_PREVIEW:
      e->stopSamplePreview();
      break;

    case GUI_ACTION_ORDERS_UP:
      if (e->getOrder()>0) {
        e->setOrder(e->getOrder()-1);
      }
      break;
    case GUI_ACTION_ORDERS_DOWN:
      if (e->getOrder()<e->song.ordersLen-1) {
        e->setOrder(e->getOrder()+1);
      }
      break;
    case GUI_ACTION_ORDERS_LEFT: {
      DETERMINE_FIRST;

      do {
        orderCursor--;
        if (orderCursor<firstChannel) {
          orderCursor=firstChannel;
          break;
        }
      } while (!e->song.chanShow[orderCursor]);
      break;
    }
    case GUI_ACTION_ORDERS_RIGHT: {
      DETERMINE_LAST;

      do {
        orderCursor++;
        if (orderCursor>=lastChannel) {
          orderCursor=lastChannel-1;
          break;
        }
      } while (!e->song.chanShow[orderCursor]);
      break;
    }
    case GUI_ACTION_ORDERS_INCREASE: {
      if (orderCursor<0 || orderCursor>=e->getTotalChannelCount()) break;
      int curOrder=e->getOrder();
      if (e->song.orders.ord[orderCursor][curOrder]<0x7f) {
        e->song.orders.ord[orderCursor][curOrder]++;
      }
      break;
    }
    case GUI_ACTION_ORDERS_DECREASE: {
      if (orderCursor<0 || orderCursor>=e->getTotalChannelCount()) break;
      int curOrder=e->getOrder();
      if (e->song.orders.ord[orderCursor][curOrder]>0) {
        e->song.orders.ord[orderCursor][curOrder]--;
      }
      break;
    }
    case GUI_ACTION_ORDERS_EDIT_MODE:
      orderEditMode++;
      if (orderEditMode>3) orderEditMode=0;
      break;
    case GUI_ACTION_ORDERS_LINK:
      changeAllOrders=!changeAllOrders;
      break;
    case GUI_ACTION_ORDERS_ADD:
      prepareUndo(GUI_UNDO_CHANGE_ORDER);
      e->addOrder(false,false);
      makeUndo(GUI_UNDO_CHANGE_ORDER);
      break;
    case GUI_ACTION_ORDERS_DUPLICATE:
      prepareUndo(GUI_UNDO_CHANGE_ORDER);
      e->addOrder(true,false);
      makeUndo(GUI_UNDO_CHANGE_ORDER);
      break;
    case GUI_ACTION_ORDERS_DEEP_CLONE:
      prepareUndo(GUI_UNDO_CHANGE_ORDER);
      e->deepCloneOrder(false);
      makeUndo(GUI_UNDO_CHANGE_ORDER);
      if (!e->getWarnings().empty()) {
        showWarning(e->getWarnings(),GUI_WARN_GENERIC);
      }
      break;
    case GUI_ACTION_ORDERS_DUPLICATE_END:
      prepareUndo(GUI_UNDO_CHANGE_ORDER);
      e->addOrder(true,true);
      makeUndo(GUI_UNDO_CHANGE_ORDER);
      break;
    case GUI_ACTION_ORDERS_DEEP_CLONE_END:
      prepareUndo(GUI_UNDO_CHANGE_ORDER);
      e->deepCloneOrder(true);
      makeUndo(GUI_UNDO_CHANGE_ORDER);
      if (!e->getWarnings().empty()) {
        showWarning(e->getWarnings(),GUI_WARN_GENERIC);
      }
      break;
    case GUI_ACTION_ORDERS_REMOVE:
      prepareUndo(GUI_UNDO_CHANGE_ORDER);
      e->deleteOrder();
      makeUndo(GUI_UNDO_CHANGE_ORDER);
      break;
    case GUI_ACTION_ORDERS_MOVE_UP:
      prepareUndo(GUI_UNDO_CHANGE_ORDER);
      e->moveOrderUp();
      makeUndo(GUI_UNDO_CHANGE_ORDER);
      break;
    case GUI_ACTION_ORDERS_MOVE_DOWN:
      prepareUndo(GUI_UNDO_CHANGE_ORDER);
      e->moveOrderDown();
      makeUndo(GUI_UNDO_CHANGE_ORDER);
      break;
    case GUI_ACTION_ORDERS_REPLAY:
      e->setOrder(e->getOrder());
      break;
  }
}

void FurnaceGUI::keyDown(SDL_Event& ev) {
  if (ImGuiFileDialog::Instance()->IsOpened()) return;
  if (aboutOpen) return;

  int mapped=ev.key.keysym.sym;
  if (ev.key.keysym.mod&KMOD_CTRL) {
    mapped|=FURKMOD_CTRL;
  }
  if (ev.key.keysym.mod&KMOD_ALT) {
    mapped|=FURKMOD_ALT;
  }
  if (ev.key.keysym.mod&KMOD_GUI) {
    mapped|=FURKMOD_META;
  }
  if (ev.key.keysym.mod&KMOD_SHIFT) {
    mapped|=FURKMOD_SHIFT;
  }

  if (bindSetActive) {
    if (!ev.key.repeat) {
      switch (ev.key.keysym.sym) {
        case SDLK_LCTRL: case SDLK_RCTRL:
        case SDLK_LALT: case SDLK_RALT:
        case SDLK_LGUI: case SDLK_RGUI:
        case SDLK_LSHIFT: case SDLK_RSHIFT:
          bindSetPending=false;
          actionKeys[bindSetTarget]=(mapped&(~FURK_MASK))|0xffffff;
          break;
        default:
          actionKeys[bindSetTarget]=mapped;
          bindSetActive=false;
          bindSetPending=false;
          bindSetTarget=0;
          bindSetPrevValue=0;
          parseKeybinds();
          break;
      }
    }
    return;
  }

  // PER-WINDOW KEYS
  switch (curWindow) {
    case GUI_WINDOW_PATTERN:
      try {
        int action=actionMapPat.at(mapped);
        if (action>0) {
          doAction(action);
          return;
        }
      } catch (std::out_of_range& e) {
      }
      // pattern input otherwise
      if (mapped&(FURKMOD_ALT|FURKMOD_CTRL|FURKMOD_META|FURKMOD_SHIFT)) break;
      if (!ev.key.repeat) {
        if (cursor.xFine==0) { // note
          try {
            int key=noteKeys.at(ev.key.keysym.scancode);
            int num=12*curOctave+key;

            if (edit) {
              DivPattern* pat=e->song.pat[cursor.xCoarse].getPattern(e->song.orders.ord[cursor.xCoarse][e->getOrder()],true);
              
              prepareUndo(GUI_UNDO_PATTERN_EDIT);

              if (key==100) { // note off
                pat->data[cursor.y][0]=100;
                pat->data[cursor.y][1]=0;
              } else if (key==101) { // note off + env release
                pat->data[cursor.y][0]=101;
                pat->data[cursor.y][1]=0;
              } else if (key==102) { // env release only
                pat->data[cursor.y][0]=102;
                pat->data[cursor.y][1]=0;
              } else {
                pat->data[cursor.y][0]=num%12;
                pat->data[cursor.y][1]=num/12;
                if (pat->data[cursor.y][0]==0) {
                  pat->data[cursor.y][0]=12;
                  pat->data[cursor.y][1]--;
                }
                pat->data[cursor.y][1]=(unsigned char)pat->data[cursor.y][1];
                pat->data[cursor.y][2]=curIns;
                previewNote(cursor.xCoarse,num);
              }
              makeUndo(GUI_UNDO_PATTERN_EDIT);
              editAdvance();
              curNibble=false;
            } else {
              if (key!=100 && key!=101 && key!=102) {
                previewNote(cursor.xCoarse,num);
              }
            }
          } catch (std::out_of_range& e) {
          }
        } else if (edit) { // value
          try {
            int num=valueKeys.at(ev.key.keysym.sym);
            DivPattern* pat=e->song.pat[cursor.xCoarse].getPattern(e->song.orders.ord[cursor.xCoarse][e->getOrder()],true);
            prepareUndo(GUI_UNDO_PATTERN_EDIT);
            if (pat->data[cursor.y][cursor.xFine+1]==-1) pat->data[cursor.y][cursor.xFine+1]=0;
            pat->data[cursor.y][cursor.xFine+1]=((pat->data[cursor.y][cursor.xFine+1]<<4)|num)&0xff;
            if (cursor.xFine==1) { // instrument
              if (pat->data[cursor.y][cursor.xFine+1]>=(int)e->song.ins.size()) {
                pat->data[cursor.y][cursor.xFine+1]&=0x0f;
                if (pat->data[cursor.y][cursor.xFine+1]>=(int)e->song.ins.size()) {
                  pat->data[cursor.y][cursor.xFine+1]=(int)e->song.ins.size()-1;
                }
              }
              makeUndo(GUI_UNDO_PATTERN_EDIT);
              if (e->song.ins.size()<16) {
                curNibble=false;
                editAdvance();
              } else {
                curNibble=!curNibble;
                if (!curNibble) editAdvance();
              }
            } else if (cursor.xFine==2) {
              if (curNibble) {
                if (pat->data[cursor.y][cursor.xFine+1]>e->getMaxVolumeChan(cursor.xCoarse)) pat->data[cursor.y][cursor.xFine+1]=e->getMaxVolumeChan(cursor.xCoarse);
              } else {
                pat->data[cursor.y][cursor.xFine+1]&=15;
              }
              makeUndo(GUI_UNDO_PATTERN_EDIT);
              if (e->getMaxVolumeChan(cursor.xCoarse)<16) {
                curNibble=false;
                editAdvance();
              } else {
                curNibble=!curNibble;
                if (!curNibble) editAdvance();
              }
            } else {
              makeUndo(GUI_UNDO_PATTERN_EDIT);
              curNibble=!curNibble;
              if (!curNibble) editAdvance();
            }
          } catch (std::out_of_range& e) {
          }
        }
      }
      break;
    case GUI_WINDOW_ORDERS:
      try {
        int action=actionMapOrders.at(mapped);
        if (action>0) {
          doAction(action);
          return;
        }
      } catch (std::out_of_range& e) {
      }
      // order input otherwise
      if (mapped&(FURKMOD_ALT|FURKMOD_CTRL|FURKMOD_META|FURKMOD_SHIFT)) break;
      if (orderEditMode!=0) {
        try {
          int num=valueKeys.at(ev.key.keysym.sym);
          if (orderCursor>=0 && orderCursor<e->getTotalChannelCount()) {
            int curOrder=e->getOrder();
            e->song.orders.ord[orderCursor][curOrder]=((e->song.orders.ord[orderCursor][curOrder]<<4)|num)&0x7f;
            if (orderEditMode==2 || orderEditMode==3) {
              curNibble=!curNibble;
              if (!curNibble) {
                if (orderEditMode==2) {
                  orderCursor++;
                  if (orderCursor>=e->getTotalChannelCount()) orderCursor=0;
                } else if (orderEditMode==3) {
                  if (curOrder<e->song.ordersLen-1) {
                    e->setOrder(curOrder+1);
                  }
                }
              }
            }
            e->walkSong(loopOrder,loopRow,loopEnd);
          }
        } catch (std::out_of_range& e) {
        }
      }
      break;
    case GUI_WINDOW_INS_LIST:
      try {
        int action=actionMapInsList.at(mapped);
        if (action>0) {
          doAction(action);
          return;
        }
      } catch (std::out_of_range& e) {
      }
      break;
    case GUI_WINDOW_WAVE_LIST:
      try {
        int action=actionMapWaveList.at(mapped);
        if (action>0) {
          doAction(action);
          return;
        }
      } catch (std::out_of_range& e) {
      }
      break;
    case GUI_WINDOW_SAMPLE_LIST:
      try {
        int action=actionMapSampleList.at(mapped);
        if (action>0) {
          doAction(action);
          return;
        }
      } catch (std::out_of_range& e) {
      }
      break;
    default:
      break;
  }

  // GLOBAL KEYS
  try {
    int action=actionMapGlobal.at(mapped);
    if (action>0) {
      doAction(action);
      return;
    }
  } catch (std::out_of_range& e) {
  }

  // PER-WINDOW PREVIEW KEYS
  switch (curWindow) {
    case GUI_WINDOW_INS_EDIT:
    case GUI_WINDOW_INS_LIST:
    case GUI_WINDOW_EDIT_CONTROLS:
    case GUI_WINDOW_SONG_INFO:
      if (!ev.key.repeat) {
        try {
          int key=noteKeys.at(ev.key.keysym.scancode);
          int num=12*curOctave+key;
          if (key!=100 && key!=101 && key!=102) {
            previewNote(cursor.xCoarse,num);
          }
        } catch (std::out_of_range& e) {
        }
      }
      break;
    case GUI_WINDOW_SAMPLE_EDIT:
    case GUI_WINDOW_SAMPLE_LIST:
      if (!ev.key.repeat) {
        try {
          int key=noteKeys.at(ev.key.keysym.scancode);
          int num=12*curOctave+key;
          if (key!=100 && key!=101 && key!=102) {
            e->previewSample(curSample,num);
            samplePreviewOn=true;
            samplePreviewKey=ev.key.keysym.scancode;
            samplePreviewNote=num;
          }
        } catch (std::out_of_range& e) {
        }
      }
      break;
    case GUI_WINDOW_WAVE_LIST:
    case GUI_WINDOW_WAVE_EDIT:
      if (!ev.key.repeat) {
        try {
          int key=noteKeys.at(ev.key.keysym.scancode);
          int num=12*curOctave+key;
          if (key!=100 && key!=101 && key!=102) {
            e->previewWave(curWave,num);
            wavePreviewOn=true;
            wavePreviewKey=ev.key.keysym.scancode;
            wavePreviewNote=num;
          }
        } catch (std::out_of_range& e) {
        }
      }
      break;
    default:
      break;
  }
}

void FurnaceGUI::keyUp(SDL_Event& ev) {
  stopPreviewNote(ev.key.keysym.scancode);
  if (wavePreviewOn) {
    if (ev.key.keysym.scancode==wavePreviewKey) {
      wavePreviewOn=false;
      e->stopWavePreview();
    }
  }
  if (samplePreviewOn) {
    if (ev.key.keysym.scancode==samplePreviewKey) {
      samplePreviewOn=false;
      e->stopSamplePreview();
    }
  }
}

bool dirExists(String what) {
#ifdef _WIN32
  WString ws=utf8To16(what.c_str());
  return (PathIsDirectoryW(ws.c_str())!=FALSE);
#else
  struct stat st;
  if (stat(what.c_str(),&st)<0) return false;
  return (st.st_mode&S_IFDIR);
#endif
}

void FurnaceGUI::openFileDialog(FurnaceGUIFileDialogs type) {
  ImGuiFileDialog::Instance()->DpiScale=dpiScale;
  switch (type) {
    case GUI_FILE_OPEN:
      if (!dirExists(workingDirSong)) workingDirSong=getHomeDir();
      ImGuiFileDialog::Instance()->OpenModal("FileDialog","Open File","compatible files{.fur,.dmf},.*",workingDirSong);
      break;
    case GUI_FILE_SAVE:
      if (!dirExists(workingDirSong)) workingDirSong=getHomeDir();
      ImGuiFileDialog::Instance()->OpenModal("FileDialog","Save File","Furnace song{.fur},DefleMask 1.1 module{.dmf}",workingDirSong,1,nullptr,ImGuiFileDialogFlags_ConfirmOverwrite);
      break;
    case GUI_FILE_SAVE_DMF_LEGACY:
      if (!dirExists(workingDirSong)) workingDirSong=getHomeDir();
      ImGuiFileDialog::Instance()->OpenModal("FileDialog","Save File","DefleMask 1.0/legacy module{.dmf}",workingDirSong,1,nullptr,ImGuiFileDialogFlags_ConfirmOverwrite);
      break;
    case GUI_FILE_INS_OPEN:
      if (!dirExists(workingDirIns)) workingDirIns=getHomeDir();
      ImGuiFileDialog::Instance()->OpenModal("FileDialog","Load Instrument","compatible files{.fui,.dmp,.tfi,.vgi},.*",workingDirIns);
      break;
    case GUI_FILE_INS_SAVE:
      if (!dirExists(workingDirIns)) workingDirIns=getHomeDir();
      ImGuiFileDialog::Instance()->OpenModal("FileDialog","Save Instrument","Furnace instrument{.fui}",workingDirIns,1,nullptr,ImGuiFileDialogFlags_ConfirmOverwrite);
      break;
    case GUI_FILE_WAVE_OPEN:
      if (!dirExists(workingDirWave)) workingDirWave=getHomeDir();
      ImGuiFileDialog::Instance()->OpenModal("FileDialog","Load Wavetable","compatible files{.fuw,.dmw},.*",workingDirWave);
      break;
    case GUI_FILE_WAVE_SAVE:
      if (!dirExists(workingDirWave)) workingDirWave=getHomeDir();
      ImGuiFileDialog::Instance()->OpenModal("FileDialog","Save Wavetable","Furnace wavetable{.fuw}",workingDirWave,1,nullptr,ImGuiFileDialogFlags_ConfirmOverwrite);
      break;
    case GUI_FILE_SAMPLE_OPEN:
      if (!dirExists(workingDirSample)) workingDirSample=getHomeDir();
      ImGuiFileDialog::Instance()->OpenModal("FileDialog","Load Sample","Wave file{.wav},.*",workingDirSample);
      break;
    case GUI_FILE_SAMPLE_SAVE:
      if (!dirExists(workingDirSample)) workingDirSample=getHomeDir();
      ImGuiFileDialog::Instance()->OpenModal("FileDialog","Save Sample","Wave file{.wav}",workingDirSample,1,nullptr,ImGuiFileDialogFlags_ConfirmOverwrite);
      break;
    case GUI_FILE_EXPORT_AUDIO_ONE:
      if (!dirExists(workingDirAudioExport)) workingDirAudioExport=getHomeDir();
      ImGuiFileDialog::Instance()->OpenModal("FileDialog","Export Audio","Wave file{.wav}",workingDirAudioExport,1,nullptr,ImGuiFileDialogFlags_ConfirmOverwrite);
      break;
    case GUI_FILE_EXPORT_AUDIO_PER_SYS:
      if (!dirExists(workingDirAudioExport)) workingDirAudioExport=getHomeDir();
      ImGuiFileDialog::Instance()->OpenModal("FileDialog","Export Audio","Wave file{.wav}",workingDirAudioExport,1,nullptr,ImGuiFileDialogFlags_ConfirmOverwrite);
      break;
    case GUI_FILE_EXPORT_AUDIO_PER_CHANNEL:
      if (!dirExists(workingDirAudioExport)) workingDirAudioExport=getHomeDir();
      ImGuiFileDialog::Instance()->OpenModal("FileDialog","Export Audio","Wave file{.wav}",workingDirAudioExport,1,nullptr,ImGuiFileDialogFlags_ConfirmOverwrite);
      break;
    case GUI_FILE_EXPORT_VGM:
      if (!dirExists(workingDirVGMExport)) workingDirVGMExport=getHomeDir();
      ImGuiFileDialog::Instance()->OpenModal("FileDialog","Export VGM",".vgm",workingDirVGMExport,1,nullptr,ImGuiFileDialogFlags_ConfirmOverwrite);
      break;
    case GUI_FILE_EXPORT_ROM:
      showError("Coming soon!");
      break;
    case GUI_FILE_LOAD_MAIN_FONT:
      if (!dirExists(workingDirFont)) workingDirFont=getHomeDir();
      ImGuiFileDialog::Instance()->OpenModal("FileDialog","Select Font","compatible files{.ttf,.otf,.ttc}",workingDirFont);
      break;
    case GUI_FILE_LOAD_PAT_FONT:
      if (!dirExists(workingDirFont)) workingDirFont=getHomeDir();
      ImGuiFileDialog::Instance()->OpenModal("FileDialog","Select Font","compatible files{.ttf,.otf,.ttc}",workingDirFont);
      break;
  }
  curFileDialog=type;
  //ImGui::GetIO().ConfigFlags|=ImGuiConfigFlags_NavEnableKeyboard;
}

#define FURNACE_ZLIB_COMPRESS

int FurnaceGUI::save(String path, int dmfVersion) {
  SafeWriter* w;
  if (dmfVersion) {
    w=e->saveDMF(dmfVersion);
  } else {
    w=e->saveFur();
  }
  if (w==NULL) {
    lastError=e->getLastError();
    return 3;
  }
  FILE* outFile=ps_fopen(path.c_str(),"wb");
  if (outFile==NULL) {
    lastError=strerror(errno);
    w->finish();
    return 1;
  }
#ifdef FURNACE_ZLIB_COMPRESS
  unsigned char zbuf[131072];
  int ret;
  z_stream zl;
  memset(&zl,0,sizeof(z_stream));
  ret=deflateInit(&zl,Z_DEFAULT_COMPRESSION);
  if (ret!=Z_OK) {
    logE("zlib error!\n");
    lastError="compression error";
    fclose(outFile);
    w->finish();
    return 2;
  }
  zl.avail_in=w->size();
  zl.next_in=w->getFinalBuf();
  while (zl.avail_in>0) {
    zl.avail_out=131072;
    zl.next_out=zbuf;
    if ((ret=deflate(&zl,Z_NO_FLUSH))==Z_STREAM_ERROR) {
      logE("zlib stream error!\n");
      lastError="zlib stream error";
      deflateEnd(&zl);
      fclose(outFile);
      w->finish();
      return 2;
    }
    size_t amount=131072-zl.avail_out;
    if (amount>0) {
      if (fwrite(zbuf,1,amount,outFile)!=amount) {
        logE("did not write entirely: %s!\n",strerror(errno));
        lastError=strerror(errno);
        deflateEnd(&zl);
        fclose(outFile);
        w->finish();
        return 1;
      }
    }
  }
  zl.avail_out=131072;
  zl.next_out=zbuf;
  if ((ret=deflate(&zl,Z_FINISH))==Z_STREAM_ERROR) {
    logE("zlib finish stream error!\n");
    lastError="zlib finish stream error";
    deflateEnd(&zl);
    fclose(outFile);
    w->finish();
    return 2;
  }
  if (131072-zl.avail_out>0) {
    if (fwrite(zbuf,1,131072-zl.avail_out,outFile)!=(131072-zl.avail_out)) {
      logE("did not write entirely: %s!\n",strerror(errno));
      lastError=strerror(errno);
      deflateEnd(&zl);
      fclose(outFile);
      w->finish();
      return 1;
    }
  }
  deflateEnd(&zl);
#else
  if (fwrite(w->getFinalBuf(),1,w->size(),outFile)!=w->size()) {
    logE("did not write entirely: %s!\n",strerror(errno));
    lastError=strerror(errno);
    fclose(outFile);
    w->finish();
    return 1;
  }
#endif
  fclose(outFile);
  w->finish();
  curFileName=path;
  modified=false;
  if (!e->getWarnings().empty()) {
    showWarning(e->getWarnings(),GUI_WARN_GENERIC);
  }
  return 0;
}

int FurnaceGUI::load(String path) {
  if (!path.empty()) {
    logI("loading module...\n");
    FILE* f=ps_fopen(path.c_str(),"rb");
    if (f==NULL) {
      perror("error");
      lastError=strerror(errno);
      return 1;
    }
    if (fseek(f,0,SEEK_END)<0) {
      perror("size error");
      lastError=fmt::sprintf("on seek: %s",strerror(errno));
      fclose(f);
      return 1;
    }
    ssize_t len=ftell(f);
    if (len==(SIZE_MAX>>1)) {
      perror("could not get file length");
      lastError=fmt::sprintf("on pre tell: %s",strerror(errno));
      fclose(f);
      return 1;
    }
    if (len<1) {
      if (len==0) {
        printf("that file is empty!\n");
        lastError="file is empty";
      } else {
        perror("tell error");
        lastError=fmt::sprintf("on tell: %s",strerror(errno));
      }
      fclose(f);
      return 1;
    }
    unsigned char* file=new unsigned char[len];
    if (fseek(f,0,SEEK_SET)<0) {
      perror("size error");
      lastError=fmt::sprintf("on get size: %s",strerror(errno));
      fclose(f);
      delete[] file;
      return 1;
    }
    if (fread(file,1,(size_t)len,f)!=(size_t)len) {
      perror("read error");
      lastError=fmt::sprintf("on read: %s",strerror(errno));
      fclose(f);
      delete[] file;
      return 1;
    }
    fclose(f);
    if (!e->load(file,(size_t)len)) {
      lastError=e->getLastError();
      logE("could not open file!\n");
      return 1;
    }
  }
  curFileName=path;
  modified=false;
  curNibble=false;
  orderNibble=false;
  orderCursor=-1;
  selStart=SelectionPoint();
  selEnd=SelectionPoint();
  cursor=SelectionPoint();
  lastError="everything OK";
  undoHist.clear();
  redoHist.clear();
  updateWindowTitle();
  if (!e->getWarnings().empty()) {
    showWarning(e->getWarnings(),GUI_WARN_GENERIC);
  }
  return 0;
}

void FurnaceGUI::exportAudio(String path, DivAudioExportModes mode) {
  e->saveAudio(path.c_str(),exportLoops+1,mode);
  displayExporting=true;
}

void FurnaceGUI::showWarning(String what, FurnaceGUIWarnings type) {
  warnString=what;
  warnAction=type;
  warnQuit=true;
}

void FurnaceGUI::showError(String what) {
  errorString=what;
  displayError=true;
}

#define MACRO_DRAG(t) \
  if (macroDragBitMode) { \
    if (macroDragLastX!=x || macroDragLastY!=y) { \
      macroDragLastX=x; \
      macroDragLastY=y; \
      if (macroDragInitialValueSet) { \
        if (macroDragInitialValue) { \
          t[x]=(((t[x]+macroDragBitOff)&((1<<macroDragMax)-1))&(~(1<<y)))-macroDragBitOff; \
        } else { \
          t[x]=(((t[x]+macroDragBitOff)&((1<<macroDragMax)-1))|(1<<y))-macroDragBitOff; \
        } \
      } else { \
        macroDragInitialValue=(((t[x]+macroDragBitOff)&((1<<macroDragMax)-1))&(1<<y)); \
        macroDragInitialValueSet=true; \
        t[x]=(((t[x]+macroDragBitOff)&((1<<macroDragMax)-1))^(1<<y))-macroDragBitOff; \
      } \
      t[x]&=(1<<macroDragMax)-1; \
    } \
  } else { \
    t[x]=y; \
  }

void FurnaceGUI::processDrags(int dragX, int dragY) {
  if (macroDragActive) {
    if (macroDragLen>0) {
      int x=((dragX-macroDragStart.x)*macroDragLen/MAX(1,macroDragAreaSize.x));
      if (x<0) x=0;
      if (x>=macroDragLen) x=macroDragLen-1;
      x+=macroDragScroll;
      int y;
      if (macroDragBitMode) {
        y=(int)(macroDragMax-((dragY-macroDragStart.y)*(double(macroDragMax-macroDragMin)/(double)MAX(1,macroDragAreaSize.y))));
      } else {
        y=round(macroDragMax-((dragY-macroDragStart.y)*(double(macroDragMax-macroDragMin)/(double)MAX(1,macroDragAreaSize.y))));
      }
      if (y>macroDragMax) y=macroDragMax;
      if (y<macroDragMin) y=macroDragMin;
      if (macroDragChar) {
        MACRO_DRAG(macroDragCTarget);
      } else {
        MACRO_DRAG(macroDragTarget);
      }
    }
  }
  if (macroLoopDragActive) {
    if (macroLoopDragLen>0) {
      int x=(dragX-macroLoopDragStart.x)*macroLoopDragLen/MAX(1,macroLoopDragAreaSize.x);
      if (x<0) x=0;
      if (x>=macroLoopDragLen) x=-1;
      x+=macroDragScroll;
      *macroLoopDragTarget=x;
    }
  }
  if (waveDragActive) {
    if (waveDragLen>0) {
      int x=(dragX-waveDragStart.x)*waveDragLen/MAX(1,waveDragAreaSize.x);
      if (x<0) x=0;
      if (x>=waveDragLen) x=waveDragLen-1;
      int y=round(waveDragMax-((dragY-waveDragStart.y)*(double(waveDragMax-waveDragMin)/(double)MAX(1,waveDragAreaSize.y))));
      if (y>waveDragMax) y=waveDragMax;
      if (y<waveDragMin) y=waveDragMin;
      waveDragTarget[x]=y;
      e->notifyWaveChange(curWave);
      modified=true;
    }
  }
}

#define sysAddOption(x) \
  if (ImGui::MenuItem(getSystemName(x))) { \
    if (!e->addSystem(x)) { \
      showError("cannot add system! ("+e->getLastError()+")"); \
    } \
    updateWindowTitle(); \
  }

#define sysChangeOption(x,y) \
  if (ImGui::MenuItem(getSystemName(y),NULL,e->song.system[x]==y)) { \
    e->changeSystem(x,y); \
    updateWindowTitle(); \
  }

#define checkExtension(x) \
  String lowerCase=fileName; \
  for (char& i: lowerCase) { \
    if (i>='A' && i<='Z') i+='a'-'A'; \
  } \
  if (lowerCase.size()<4 || lowerCase.rfind(x)!=lowerCase.size()-4) { \
    fileName+=x; \
  }

#define BIND_FOR(x) getKeyName(actionKeys[x],true).c_str()

void FurnaceGUI::editOptions(bool topMenu) {
  char id[4096];
  if (ImGui::MenuItem("cut",BIND_FOR(GUI_ACTION_PAT_CUT))) doCopy(true);
  if (ImGui::MenuItem("copy",BIND_FOR(GUI_ACTION_PAT_COPY))) doCopy(false);
  if (ImGui::MenuItem("paste",BIND_FOR(GUI_ACTION_PAT_PASTE))) doPaste();
  if (ImGui::BeginMenu("paste special...")) {
    ImGui::MenuItem("paste mix",BIND_FOR(GUI_ACTION_PAT_PASTE_MIX));
    ImGui::MenuItem("paste mix (background)",BIND_FOR(GUI_ACTION_PAT_PASTE_MIX_BG));
    ImGui::MenuItem("paste flood",BIND_FOR(GUI_ACTION_PAT_PASTE_FLOOD));
    ImGui::MenuItem("paste overflow",BIND_FOR(GUI_ACTION_PAT_PASTE_OVERFLOW));
    ImGui::EndMenu();
  }
  if (ImGui::MenuItem("delete",BIND_FOR(GUI_ACTION_PAT_DELETE))) doDelete();
  if (topMenu) {
    if (ImGui::MenuItem("select all",BIND_FOR(GUI_ACTION_PAT_SELECT_ALL))) doSelectAll();
  }
  ImGui::Separator();

  if (ImGui::MenuItem("set latch",BIND_FOR(GUI_ACTION_PAT_LATCH))) {
    // TODO
  }
  ImGui::Separator();

  if (ImGui::MenuItem("note up",BIND_FOR(GUI_ACTION_PAT_NOTE_UP))) doTranspose(1);
  if (ImGui::MenuItem("note down",BIND_FOR(GUI_ACTION_PAT_NOTE_DOWN))) doTranspose(-1);
  if (ImGui::MenuItem("octave up",BIND_FOR(GUI_ACTION_PAT_OCTAVE_UP))) doTranspose(12);
  if (ImGui::MenuItem("octave down",BIND_FOR(GUI_ACTION_PAT_OCTAVE_DOWN)))  doTranspose(-12);
  if (ImGui::InputInt("##TransposeAmount",&transposeAmount,1,1)) {
    if (transposeAmount<-96) transposeAmount=-96;
    if (transposeAmount>96) transposeAmount=96;
  }
  ImGui::SameLine();
  if (ImGui::Button("Transpose")) {
    doTranspose(transposeAmount);
    ImGui::CloseCurrentPopup();
  }
  
  ImGui::Separator();
  ImGui::MenuItem("interpolate",BIND_FOR(GUI_ACTION_PAT_INTERPOLATE));
  ImGui::MenuItem("fade in",BIND_FOR(GUI_ACTION_PAT_FADE_IN));
  ImGui::MenuItem("fade out",BIND_FOR(GUI_ACTION_PAT_FADE_OUT));
  if (ImGui::BeginMenu("change instrument...")) {
    if (e->song.ins.empty()) {
      ImGui::Text("no instruments available");
    }
    for (size_t i=0; i<e->song.ins.size(); i++) {
      snprintf(id,4095,"%.2X: %s",(int)i,e->song.ins[i]->name.c_str());
      if (ImGui::MenuItem(id)) { // TODO
      }
    }
    ImGui::EndMenu();
  }
  if (ImGui::BeginMenu("scale...")) {
    if (ImGui::InputFloat("Bottom",&scaleMin,1,1,"%.1f%%")) {
      if (scaleMin<0.0f) scaleMin=0.0f;
      if (scaleMin>100.0f) scaleMin=100.0f;
    }
    if (ImGui::InputFloat("Top",&scaleMax,1,1,"%.1f%%")) {
      if (scaleMax<0.0f) scaleMax=0.0f;
      if (scaleMax>100.0f) scaleMax=100.0f; 
    }
    if (ImGui::Button("Scale")) {
      ImGui::CloseCurrentPopup();
    }
    ImGui::EndMenu();
  }
  if (ImGui::BeginMenu("randomize...")) {
    ImGui::InputInt("Minimum",&randomizeMin,1,1);
    ImGui::InputInt("Maximum",&randomizeMax,1,1);
    if (ImGui::Button("Randomize")) {
      ImGui::CloseCurrentPopup();
    }
    ImGui::EndMenu();
  }
  ImGui::MenuItem("invert values",BIND_FOR(GUI_ACTION_PAT_INVERT_VALUES));

  ImGui::Separator();

  ImGui::MenuItem("flip selection",BIND_FOR(GUI_ACTION_PAT_FLIP_SELECTION));
  ImGui::MenuItem("collapse",BIND_FOR(GUI_ACTION_PAT_COLLAPSE_ROWS));
  ImGui::MenuItem("expand",BIND_FOR(GUI_ACTION_PAT_EXPAND_ROWS));

  if (topMenu) {
    ImGui::Separator();
    ImGui::MenuItem("collapse pattern",BIND_FOR(GUI_ACTION_PAT_COLLAPSE_PAT));
    ImGui::MenuItem("expand pattern",BIND_FOR(GUI_ACTION_PAT_EXPAND_PAT));

    ImGui::Separator();
    ImGui::MenuItem("collapse song",BIND_FOR(GUI_ACTION_PAT_COLLAPSE_SONG));
    ImGui::MenuItem("expand song",BIND_FOR(GUI_ACTION_PAT_EXPAND_SONG));
  }
}

bool FurnaceGUI::loop() {
  while (!quit) {
    SDL_Event ev;
    while (SDL_PollEvent(&ev)) {
      ImGui_ImplSDL2_ProcessEvent(&ev);
      switch (ev.type) {
        case SDL_MOUSEMOTION: {
          int motionX=ev.motion.x;
          int motionY=ev.motion.y;
          int motionXrel=ev.motion.xrel;
          int motionYrel=ev.motion.yrel;
#ifdef __APPLE__
          motionX*=dpiScale;
          motionY*=dpiScale;
          motionXrel*=dpiScale;
          motionYrel*=dpiScale;
#endif
          if (selecting) {
            // detect whether we have to scroll
            if (motionY<patWindowPos.y) {
              addScroll(-1);
            }
            if (motionY>patWindowPos.y+patWindowSize.y) {
              addScroll(1);
            }
          }
          if (macroDragActive || macroLoopDragActive || waveDragActive) {
            int distance=fabs(motionXrel);
            if (distance<1) distance=1;
            float start=motionX-motionXrel;
            float end=motionX;
            float startY=motionY-motionYrel;
            float endY=motionY;
            for (int i=0; i<=distance; i++) {
              float fraction=(float)i/(float)distance;
              float x=start+(end-start)*fraction;
              float y=startY+(endY-startY)*fraction;
              processDrags(x,y);
            }
          }
          break;
        }
        case SDL_MOUSEBUTTONUP:
          if (macroDragActive || macroLoopDragActive || waveDragActive) modified=true;
          macroDragActive=false;
          macroDragBitMode=false;
          macroDragInitialValue=false;
          macroDragInitialValueSet=false;
          macroDragLastX=-1;
          macroDragLastY=-1;
          macroLoopDragActive=false;
          waveDragActive=false;
          if (selecting) {
            cursor=selEnd;
            finishSelection();
            demandScrollX=true;
            if (cursor.xCoarse==selStart.xCoarse && cursor.xFine==selStart.xFine && cursor.y==selStart.y &&
                cursor.xCoarse==selEnd.xCoarse && cursor.xFine==selEnd.xFine && cursor.y==selEnd.y) {
              updateScroll(cursor.y);
            }
          }
          break;
        case SDL_MOUSEBUTTONDOWN:
          aboutOpen=false;
          if (bindSetActive) {
            bindSetActive=false;
            bindSetPending=false;
            actionKeys[bindSetTarget]=bindSetPrevValue;
            bindSetTarget=0;
            bindSetPrevValue=0;
          }
          break;
        case SDL_WINDOWEVENT:
          switch (ev.window.event) {
            case SDL_WINDOWEVENT_RESIZED:
#ifdef __APPLE__
              scrW=ev.window.data1;
              scrH=ev.window.data2;
#else
              scrW=ev.window.data1/dpiScale;
              scrH=ev.window.data2/dpiScale;
#endif
              break;
          }
          break;
        case SDL_KEYDOWN:
          if (!ImGui::GetIO().WantCaptureKeyboard) {
            keyDown(ev);
          }
          break;
        case SDL_KEYUP:
          if (!ImGui::GetIO().WantCaptureKeyboard) {
            keyUp(ev);
          } else {
            stopPreviewNote(ev.key.keysym.scancode);
            if (wavePreviewOn) {
              if (ev.key.keysym.scancode==wavePreviewKey) {
                wavePreviewOn=false;
                e->stopWavePreview();
              }
            }
            if (samplePreviewOn) {
              if (ev.key.keysym.scancode==samplePreviewKey) {
                samplePreviewOn=false;
                e->stopSamplePreview();
              }
            }
          }
          break;
        case SDL_DROPFILE:
          if (ev.drop.file!=NULL) {
            if (modified) {
              nextFile=ev.drop.file;
              showWarning("Unsaved changes! Are you sure?",GUI_WARN_OPEN_DROP);
            } else {
              if (load(ev.drop.file)>0) {
                showError(fmt::sprintf("Error while loading file! (%s)",lastError));
              }
            }
            SDL_free(ev.drop.file);
          }
          break;
        case SDL_QUIT:
          if (modified) {
            showWarning("Unsaved changes! Are you sure you want to quit?",GUI_WARN_QUIT);
          } else {
            quit=true;
            return true;
          }
          break;
      }
    }
    
    ImGui_ImplSDLRenderer_NewFrame();
    ImGui_ImplSDL2_NewFrame(sdlWin);
    ImGui::NewFrame();

    curWindow=GUI_WINDOW_NOTHING;

    ImGui::BeginMainMenuBar();
    if (ImGui::BeginMenu("file")) {
      if (ImGui::MenuItem("new...")) {
        if (modified) {
          showWarning("Unsaved changes! Are you sure?",GUI_WARN_NEW);
        } else {
          displayNew=true;
        }
      }
      if (ImGui::MenuItem("open...",BIND_FOR(GUI_ACTION_OPEN))) {
        if (modified) {
          showWarning("Unsaved changes! Are you sure?",GUI_WARN_OPEN);
        } else {
          openFileDialog(GUI_FILE_OPEN);
        }
      }
      ImGui::Separator();
      if (ImGui::MenuItem("save",BIND_FOR(GUI_ACTION_SAVE))) {
        if (curFileName=="") {
          openFileDialog(GUI_FILE_SAVE);
        } else {
          if (save(curFileName,e->song.isDMF?e->song.version:0)>0) {
            showError(fmt::sprintf("Error while saving file! (%s)",lastError));
          }
        }
      }
      if (ImGui::MenuItem("save as...",BIND_FOR(GUI_ACTION_SAVE_AS))) {
        openFileDialog(GUI_FILE_SAVE);
      }
      if (ImGui::MenuItem("save as .dmf (1.0/legacy)...",BIND_FOR(GUI_ACTION_SAVE_AS))) {
        openFileDialog(GUI_FILE_SAVE_DMF_LEGACY);
      }
      ImGui::Separator();
      if (ImGui::BeginMenu("export audio...")) {
        if (ImGui::MenuItem("one file")) {
          openFileDialog(GUI_FILE_EXPORT_AUDIO_ONE);
        }
        if (ImGui::MenuItem("multiple files (one per system)")) {
          openFileDialog(GUI_FILE_EXPORT_AUDIO_PER_SYS);
        }
        if (ImGui::MenuItem("multiple files (one per channel)")) {
          openFileDialog(GUI_FILE_EXPORT_AUDIO_PER_CHANNEL);
        }
        if (ImGui::InputInt("Loops",&exportLoops,1,2)) {
          if (exportLoops<0) exportLoops=0;
        }
        ImGui::EndMenu();
      }
      if (ImGui::BeginMenu("export VGM...")) {
        ImGui::Text("settings:");
        ImGui::Checkbox("loop",&vgmExportLoop);
        ImGui::Text("systems to export:");;
        bool hasOneAtLeast=false;
        for (int i=0; i<e->song.systemLen; i++) {
          ImGui::BeginDisabled(!e->isVGMExportable(e->song.system[i]));
          ImGui::Checkbox(fmt::sprintf("%d. %s##_SYSV%d",i+1,getSystemName(e->song.system[i]),i).c_str(),&willExport[i]);
          ImGui::EndDisabled();
          if (!e->isVGMExportable(e->song.system[i])) {
            if (ImGui::IsItemHovered(ImGuiHoveredFlags_AllowWhenDisabled)) {
              ImGui::SetTooltip("this system is not supported by the VGM format!");
            }
          } else {
            if (willExport[i]) hasOneAtLeast=true;
          }
        }
        ImGui::Text("select the systems you wish to export,");
        ImGui::Text("but only up to 2 of each type.");
        if (hasOneAtLeast) {
          if (ImGui::MenuItem("click to export")) {
            openFileDialog(GUI_FILE_EXPORT_VGM);
          }
        } else {
          ImGui::Text("nothing to export");
        }
        ImGui::EndMenu();
      }
      ImGui::Separator();
      if (ImGui::BeginMenu("add system...")) {
        sysAddOption(DIV_SYSTEM_YM2612);
        sysAddOption(DIV_SYSTEM_YM2612_EXT);
        sysAddOption(DIV_SYSTEM_SMS);
        sysAddOption(DIV_SYSTEM_GB);
        sysAddOption(DIV_SYSTEM_PCE);
        sysAddOption(DIV_SYSTEM_NES);
        sysAddOption(DIV_SYSTEM_C64_8580);
        sysAddOption(DIV_SYSTEM_C64_6581);
        sysAddOption(DIV_SYSTEM_YM2151);
        sysAddOption(DIV_SYSTEM_SEGAPCM);
        sysAddOption(DIV_SYSTEM_SEGAPCM_COMPAT);
        sysAddOption(DIV_SYSTEM_YM2610);
        sysAddOption(DIV_SYSTEM_YM2610_EXT);
        sysAddOption(DIV_SYSTEM_YM2610_FULL);
        sysAddOption(DIV_SYSTEM_YM2610_FULL_EXT);
        sysAddOption(DIV_SYSTEM_YM2610B);
        sysAddOption(DIV_SYSTEM_YM2610B_EXT);
        sysAddOption(DIV_SYSTEM_AY8910);
        sysAddOption(DIV_SYSTEM_AMIGA);
        sysAddOption(DIV_SYSTEM_PCSPKR);
        sysAddOption(DIV_SYSTEM_OPLL);
        sysAddOption(DIV_SYSTEM_OPLL_DRUMS);
        sysAddOption(DIV_SYSTEM_VRC7);
        sysAddOption(DIV_SYSTEM_OPL);
        sysAddOption(DIV_SYSTEM_OPL_DRUMS);
        sysAddOption(DIV_SYSTEM_OPL2);
        sysAddOption(DIV_SYSTEM_OPL2_DRUMS);
        sysAddOption(DIV_SYSTEM_OPL3);
        sysAddOption(DIV_SYSTEM_OPL3_DRUMS);
        sysAddOption(DIV_SYSTEM_TIA);
        sysAddOption(DIV_SYSTEM_SAA1099);
        sysAddOption(DIV_SYSTEM_AY8930);
        sysAddOption(DIV_SYSTEM_LYNX);
        sysAddOption(DIV_SYSTEM_QSOUND);
        sysAddOption(DIV_SYSTEM_X1_010);
        sysAddOption(DIV_SYSTEM_SWAN);
        sysAddOption(DIV_SYSTEM_VERA);
        ImGui::EndMenu();
      }
      if (ImGui::BeginMenu("configure system...")) {
        for (int i=0; i<e->song.systemLen; i++) {
          if (ImGui::TreeNode(fmt::sprintf("%d. %s##_SYSP%d",i+1,getSystemName(e->song.system[i]),i).c_str())) {
            unsigned int flags=e->song.systemFlags[i];
            bool restart=settings.restartOnFlagChange;
            bool sysPal=flags&1;
            switch (e->song.system[i]) {
              case DIV_SYSTEM_YM2612:
              case DIV_SYSTEM_YM2612_EXT: {
                if (ImGui::RadioButton("NTSC (7.67MHz)",(flags&3)==0)) {
                  e->setSysFlags(i,(flags&0x80000000)|0,restart);
                  updateWindowTitle();
                }
                if (ImGui::RadioButton("PAL (7.61MHz)",(flags&3)==1)) {
                  e->setSysFlags(i,(flags&0x80000000)|1,restart);
                  updateWindowTitle();
                }
                if (ImGui::RadioButton("FM Towns (8MHz)",(flags&3)==2)) {
                  e->setSysFlags(i,(flags&0x80000000)|2,restart);
                  updateWindowTitle();
                }
                if (ImGui::RadioButton("AtGames Genesis (6.13MHz)",(flags&3)==3)) {
                  e->setSysFlags(i,(flags&0x80000000)|3,restart);
                  updateWindowTitle();
                }
                bool ladder=flags&0x80000000;
                if (ImGui::Checkbox("Enable DAC distortion",&ladder)) {
                  e->setSysFlags(i,(flags&(~0x80000000))|(ladder?0x80000000:0),restart);
                  updateWindowTitle();
                }
                break;
              }
              case DIV_SYSTEM_SMS: {
                ImGui::Text("Clock rate:");
                if (ImGui::RadioButton("NTSC (3.58MHz)",(flags&3)==0)) {
                  e->setSysFlags(i,(flags&(~3))|0,restart);
                  updateWindowTitle();
                }
                if (ImGui::RadioButton("PAL (3.55MHz)",(flags&3)==1)) {
                  e->setSysFlags(i,(flags&(~3))|1,restart);
                  updateWindowTitle();
                }
                if (ImGui::RadioButton("BBC Micro (4MHz)",(flags&3)==2)) {
                  e->setSysFlags(i,(flags&(~3))|2,restart);
                  updateWindowTitle();
                }
                if (ImGui::RadioButton("Half NTSC (1.79MHz)",(flags&3)==3)) {
                  e->setSysFlags(i,(flags&(~3))|3,restart);
                  updateWindowTitle();
                }
                ImGui::Text("Chip type:");
                if (ImGui::RadioButton("Sega VDP/Master System",((flags>>2)&3)==0)) {
                  e->setSysFlags(i,(flags&(~12))|0,restart);
                  updateWindowTitle();
                }
                if (ImGui::RadioButton("TI SN76489",((flags>>2)&3)==1)) {
                  e->setSysFlags(i,(flags&(~12))|4,restart);
                  updateWindowTitle();
                }
                if (ImGui::RadioButton("TI SN76489 with Atari-like short noise",((flags>>2)&3)==2)) {
                  e->setSysFlags(i,(flags&(~12))|8,restart);
                  updateWindowTitle();
                }
                /*if (ImGui::RadioButton("Game Gear",(flags>>2)==3)) {
                  e->setSysFlags(i,(flags&3)|12);
                }*/

                bool noPhaseReset=flags&16;
                if (ImGui::Checkbox("Disable noise period change phase reset",&noPhaseReset)) {
                  e->setSysFlags(i,(flags&(~16))|(noPhaseReset<<4),restart);
                  updateWindowTitle();
                }
                break;
              }
              case DIV_SYSTEM_OPLL:
              case DIV_SYSTEM_OPLL_DRUMS:
              case DIV_SYSTEM_VRC7: {
                ImGui::Text("Clock rate:");
                if (ImGui::RadioButton("NTSC (3.58MHz)",(flags&15)==0)) {
                  e->setSysFlags(i,(flags&(~15))|0,restart);
                  updateWindowTitle();
                }
                if (ImGui::RadioButton("PAL (3.55MHz)",(flags&15)==1)) {
                  e->setSysFlags(i,(flags&(~15))|1,restart);
                  updateWindowTitle();
                }
                if (ImGui::RadioButton("BBC Micro (4MHz)",(flags&15)==2)) {
                  e->setSysFlags(i,(flags&(~15))|2,restart);
                  updateWindowTitle();
                }
                if (ImGui::RadioButton("Half NTSC (1.79MHz)",(flags&15)==3)) {
                  e->setSysFlags(i,(flags&(~15))|3,restart);
                  updateWindowTitle();
                }
                if (e->song.system[i]!=DIV_SYSTEM_VRC7) {
                  ImGui::Text("Patch set:");
                  if (ImGui::RadioButton("Yamaha YM2413",((flags>>4)&15)==0)) {
                    e->setSysFlags(i,(flags&(~0xf0))|0,restart);
                    updateWindowTitle();
                  }
                  if (ImGui::RadioButton("Yamaha YMF281",((flags>>4)&15)==1)) {
                    e->setSysFlags(i,(flags&(~0xf0))|0x10,restart);
                    updateWindowTitle();
                  }
                  if (ImGui::RadioButton("Yamaha YM2423",((flags>>4)&15)==2)) {
                    e->setSysFlags(i,(flags&(~0xf0))|0x20,restart);
                    updateWindowTitle();
                  }
                  if (ImGui::RadioButton("Konami VRC7",((flags>>4)&15)==3)) {
                    e->setSysFlags(i,(flags&(~0xf0))|0x30,restart);
                    updateWindowTitle();
                  }
                }
                break;
              }
              case DIV_SYSTEM_YM2151:
                if (ImGui::RadioButton("NTSC/X16 (3.58MHz)",flags==0)) {
                  e->setSysFlags(i,0,restart);
                  updateWindowTitle();
                }
                if (ImGui::RadioButton("PAL (3.55MHz)",flags==1)) {
                  e->setSysFlags(i,1,restart);
                  updateWindowTitle();
                }
                if (ImGui::RadioButton("X68000 (4MHz)",flags==2)) {
                  e->setSysFlags(i,2,restart);
                  updateWindowTitle();
                }
                break;
              case DIV_SYSTEM_NES:
                if (ImGui::RadioButton("NTSC (1.79MHz)",flags==0)) {
                  e->setSysFlags(i,0,restart);
                  updateWindowTitle();
                }
                if (ImGui::RadioButton("PAL (1.67MHz)",flags==1)) {
                  e->setSysFlags(i,1,restart);
                  updateWindowTitle();
                }
                if (ImGui::RadioButton("Dendy (1.77MHz)",flags==2)) {
                  e->setSysFlags(i,2,restart);
                  updateWindowTitle();
                }
                break;
              case DIV_SYSTEM_AY8910:
              case DIV_SYSTEM_AY8930: {
                ImGui::Text("Clock rate:");
                if (ImGui::RadioButton("1.79MHz (ZX Spectrum NTSC/MSX)",(flags&15)==0)) {
                  e->setSysFlags(i,(flags&(~15))|0,restart);
                  updateWindowTitle();
                }
                if (ImGui::RadioButton("1.77MHz (ZX Spectrum)",(flags&15)==1)) {
                  e->setSysFlags(i,(flags&(~15))|1,restart);
                  updateWindowTitle();
                }
                if (ImGui::RadioButton("1.75MHz (ZX Spectrum)",(flags&15)==2)) {
                  e->setSysFlags(i,(flags&(~15))|2,restart);
                  updateWindowTitle();
                }
                if (ImGui::RadioButton("2MHz (Atari ST)",(flags&15)==3)) {
                  e->setSysFlags(i,(flags&(~15))|3,restart);
                  updateWindowTitle();
                }
                if (ImGui::RadioButton("1.5MHz (Vectrex)",(flags&15)==4)) {
                  e->setSysFlags(i,(flags&(~15))|4,restart);
                  updateWindowTitle();
                }
                if (ImGui::RadioButton("1MHz (Amstrad CPC)",(flags&15)==5)) {
                  e->setSysFlags(i,(flags&(~15))|5,restart);
                  updateWindowTitle();
                }
                if (ImGui::RadioButton("0.89MHz (Sunsoft 5B)",(flags&15)==6)) {
                  e->setSysFlags(i,(flags&(~15))|6,restart);
                  updateWindowTitle();
                }
                if (ImGui::RadioButton("1.67MHz (?)",(flags&15)==7)) {
                  e->setSysFlags(i,(flags&(~15))|7,restart);
                  updateWindowTitle();
                }
                if (ImGui::RadioButton("0.83MHz (Sunsoft 5B on PAL)",(flags&15)==8)) {
                  e->setSysFlags(i,(flags&(~15))|8,restart);
                  updateWindowTitle();
                }
                if (ImGui::RadioButton("1.10MHz (Gamate/VIC-20 PAL)",(flags&15)==9)) {
                  e->setSysFlags(i,(flags&(~15))|9,restart);
                  updateWindowTitle();
                }
                if (ImGui::RadioButton("2^21Hz (Game Boy)",(flags&15)==10)) {
                  e->setSysFlags(i,(flags&(~15))|10,restart);
                  updateWindowTitle();
                }
                if (e->song.system[i]==DIV_SYSTEM_AY8910) {
                  ImGui::Text("Chip type:");
                  if (ImGui::RadioButton("AY-3-8910",(flags&0x30)==0)) {
                    e->setSysFlags(i,(flags&(~0x30))|0,restart);
                    updateWindowTitle();
                  }
                  if (ImGui::RadioButton("YM2149(F)",(flags&0x30)==16)) {
                    e->setSysFlags(i,(flags&(~0x30))|16,restart);
                    updateWindowTitle();
                  }
                  if (ImGui::RadioButton("Sunsoft 5B",(flags&0x30)==32)) {
                    e->setSysFlags(i,(flags&(~0x30))|32,restart);
                    updateWindowTitle();
                  }
                }
                bool stereo=flags&0x40;
                ImGui::BeginDisabled((flags&0x30)==32);
                if (ImGui::Checkbox("Stereo##_AY_STEREO",&stereo)) {
                  e->setSysFlags(i,(flags&(~0x40))|(stereo?0x40:0),restart);
                  updateWindowTitle();
                }
                ImGui::EndDisabled();
                break;
              }
              case DIV_SYSTEM_SAA1099:
                if (ImGui::RadioButton("SAM Coupé (8MHz)",flags==0)) {
                  e->setSysFlags(i,0,restart);
                  updateWindowTitle();
                }
                if (ImGui::RadioButton("NTSC (7.15MHz)",flags==1)) {
                  e->setSysFlags(i,1,restart);
                  updateWindowTitle();
                }
                if (ImGui::RadioButton("PAL (7.09MHz)",flags==2)) {
                  e->setSysFlags(i,2,restart);
                  updateWindowTitle();
                }
                break;
              case DIV_SYSTEM_AMIGA: {
                ImGui::Text("Stereo separation:");
                int stereoSep=(flags>>8)&127;
                if (ImGui::SliderInt("##StereoSep",&stereoSep,0,127)) {
                  if (stereoSep<0) stereoSep=0;
                  if (stereoSep>127) stereoSep=127;
                  e->setSysFlags(i,(flags&1)|((stereoSep&127)<<8),restart);
                  updateWindowTitle();
                } rightClickable
                /* TODO LATER: I want 0.5 out already
                if (ImGui::RadioButton("Amiga 500 (OCS)",(flags&2)==0)) {
                  e->setSysFlags(i,flags&1);
                }
                if (ImGui::RadioButton("Amiga 1200 (AGA)",(flags&2)==2)) {
                  e->setSysFlags(i,(flags&1)|2);
                }*/
                sysPal=flags&1;
                if (ImGui::Checkbox("PAL",&sysPal)) {
                  e->setSysFlags(i,(flags&2)|sysPal,restart);
                  updateWindowTitle();
                }
                break;
              }
              case DIV_SYSTEM_PCSPKR: {
                ImGui::Text("Speaker type:");
                if (ImGui::RadioButton("Unfiltered",(flags&3)==0)) {
                  e->setSysFlags(i,(flags&(~3))|0,restart);
                  updateWindowTitle();
                }
                if (ImGui::RadioButton("Cone",(flags&3)==1)) {
                  e->setSysFlags(i,(flags&(~3))|1,restart);
                  updateWindowTitle();
                }
                if (ImGui::RadioButton("Piezo",(flags&3)==2)) {
                  e->setSysFlags(i,(flags&(~3))|2,restart);
                  updateWindowTitle();
                }
                if (ImGui::RadioButton("Use system beeper (Linux only!)",(flags&3)==3)) {
                  e->setSysFlags(i,(flags&(~3))|3,restart);
                  updateWindowTitle();
                }
                break;
              }
              case DIV_SYSTEM_QSOUND: {
                ImGui::Text("Echo delay:");
                int echoBufSize=2725 - (flags & 4095);
                if (ImGui::SliderInt("##EchoBufSize",&echoBufSize,0,2725)) {
                  if (echoBufSize<0) echoBufSize=0;
                  if (echoBufSize>2725) echoBufSize=2725;
                  e->setSysFlags(i,(flags & ~4095) | ((2725 - echoBufSize) & 4095),restart);
                  updateWindowTitle();
                } rightClickable
                ImGui::Text("Echo feedback:");
                int echoFeedback=(flags>>12)&255;
                if (ImGui::SliderInt("##EchoFeedback",&echoFeedback,0,255)) {
                  if (echoFeedback<0) echoFeedback=0;
                  if (echoFeedback>255) echoFeedback=255;
                  e->setSysFlags(i,(flags & ~(255 << 12)) | ((echoFeedback & 255) << 12),restart);
                  updateWindowTitle();
                } rightClickable
                break;
              }
              case DIV_SYSTEM_X1_010: {
                ImGui::Text("Clock rate:");
                if (ImGui::RadioButton("16MHz (Seta 1)",(flags&15)==0)) {
                  e->setSysFlags(i,(flags&(~16))|0,restart);
                  updateWindowTitle();
                }
                if (ImGui::RadioButton("16.67MHz (Seta 2)",(flags&15)==1)) {
                  e->setSysFlags(i,(flags&(~16))|1,restart);
                  updateWindowTitle();
                }
                bool x1_010Stereo=flags&16;
                if (ImGui::Checkbox("Stereo",&x1_010Stereo)) {
                  e->setSysFlags(i,(flags&(~15))|(x1_010Stereo<<4),restart);
                  updateWindowTitle();
                }
                break;
              }
              case DIV_SYSTEM_GB:
              case DIV_SYSTEM_SWAN:
              case DIV_SYSTEM_VERA:
              case DIV_SYSTEM_YM2610:
              case DIV_SYSTEM_YM2610_EXT:
              case DIV_SYSTEM_YM2610_FULL:
              case DIV_SYSTEM_YM2610_FULL_EXT:
              case DIV_SYSTEM_YM2610B:
              case DIV_SYSTEM_YM2610B_EXT:
              case DIV_SYSTEM_YMU759:
                ImGui::Text("nothing to configure");
                break;
              default:
                if (ImGui::Checkbox("PAL",&sysPal)) {
                  e->setSysFlags(i,sysPal,restart);
                  updateWindowTitle();
                }
                break;
            }
            ImGui::TreePop();
          }
        }
        ImGui::EndMenu();
      }
      if (ImGui::BeginMenu("change system...")) {
        for (int i=0; i<e->song.systemLen; i++) {
          if (ImGui::BeginMenu(fmt::sprintf("%d. %s##_SYSC%d",i+1,getSystemName(e->song.system[i]),i).c_str())) {
            sysChangeOption(i,DIV_SYSTEM_YM2612);
            sysChangeOption(i,DIV_SYSTEM_YM2612_EXT);
            sysChangeOption(i,DIV_SYSTEM_SMS);
            sysChangeOption(i,DIV_SYSTEM_GB);
            sysChangeOption(i,DIV_SYSTEM_PCE);
            sysChangeOption(i,DIV_SYSTEM_NES);
            sysChangeOption(i,DIV_SYSTEM_C64_8580);
            sysChangeOption(i,DIV_SYSTEM_C64_6581);
            sysChangeOption(i,DIV_SYSTEM_YM2151);
            sysChangeOption(i,DIV_SYSTEM_SEGAPCM);
            sysChangeOption(i,DIV_SYSTEM_SEGAPCM_COMPAT);
            sysChangeOption(i,DIV_SYSTEM_YM2610);
            sysChangeOption(i,DIV_SYSTEM_YM2610_EXT);
            sysChangeOption(i,DIV_SYSTEM_YM2610_FULL);
            sysChangeOption(i,DIV_SYSTEM_YM2610_FULL_EXT);
            sysChangeOption(i,DIV_SYSTEM_YM2610B);
            sysChangeOption(i,DIV_SYSTEM_YM2610B_EXT);
            sysChangeOption(i,DIV_SYSTEM_AY8910);
            sysChangeOption(i,DIV_SYSTEM_AMIGA);
            sysChangeOption(i,DIV_SYSTEM_PCSPKR);
            sysChangeOption(i,DIV_SYSTEM_OPLL);
            sysChangeOption(i,DIV_SYSTEM_OPLL_DRUMS);
            sysChangeOption(i,DIV_SYSTEM_VRC7);
            sysChangeOption(i,DIV_SYSTEM_OPL);
            sysChangeOption(i,DIV_SYSTEM_OPL_DRUMS);
            sysChangeOption(i,DIV_SYSTEM_OPL2);
            sysChangeOption(i,DIV_SYSTEM_OPL2_DRUMS);
            sysChangeOption(i,DIV_SYSTEM_OPL3);
            sysChangeOption(i,DIV_SYSTEM_OPL3_DRUMS);
            sysChangeOption(i,DIV_SYSTEM_TIA);
            sysChangeOption(i,DIV_SYSTEM_SAA1099);
            sysChangeOption(i,DIV_SYSTEM_AY8930);
            sysChangeOption(i,DIV_SYSTEM_LYNX);
            sysChangeOption(i,DIV_SYSTEM_QSOUND);
            sysChangeOption(i,DIV_SYSTEM_X1_010);
            sysChangeOption(i,DIV_SYSTEM_SWAN);
            sysChangeOption(i,DIV_SYSTEM_VERA);
            ImGui::EndMenu();
          }
        }
        ImGui::EndMenu();
      }
      if (ImGui::BeginMenu("remove system...")) {
        for (int i=0; i<e->song.systemLen; i++) {
          if (ImGui::MenuItem(fmt::sprintf("%d. %s##_SYSR%d",i+1,getSystemName(e->song.system[i]),i).c_str())) {
            if (!e->removeSystem(i)) {
              showError("cannot remove system! ("+e->getLastError()+")");
            }
          }
        }
        ImGui::EndMenu();
      }
      ImGui::Separator();
      if (ImGui::MenuItem("exit")) {
        if (modified) {
          showWarning("Unsaved changes! Are you sure you want to quit?",GUI_WARN_QUIT);
        } else {
          quit=true;
        }
      }
      ImGui::EndMenu();
    }
    if (ImGui::BeginMenu("edit")) {
      if (ImGui::MenuItem("undo",BIND_FOR(GUI_ACTION_UNDO))) doUndo();
      if (ImGui::MenuItem("redo",BIND_FOR(GUI_ACTION_REDO))) doRedo();
      ImGui::Separator();
      editOptions(true);
      /*ImGui::Separator();
      ImGui::MenuItem("clear...");*/
      ImGui::EndMenu();
    }
    if (ImGui::BeginMenu("settings")) {
      if (ImGui::MenuItem("reset layout")) {
        showWarning("Are you sure you want to reset the workspace layout?",GUI_WARN_RESET_LAYOUT);
      }
      if (ImGui::MenuItem("settings...",BIND_FOR(GUI_ACTION_WINDOW_SETTINGS))) {
        syncSettings();
        settingsOpen=true;
      }
      ImGui::EndMenu();
    }
    if (ImGui::BeginMenu("window")) {
      if (ImGui::MenuItem("song information",BIND_FOR(GUI_ACTION_WINDOW_SONG_INFO),songInfoOpen)) songInfoOpen=!songInfoOpen;
      if (ImGui::MenuItem("instruments",BIND_FOR(GUI_ACTION_WINDOW_INS_LIST),insListOpen)) insListOpen=!insListOpen;
      if (ImGui::MenuItem("wavetables",BIND_FOR(GUI_ACTION_WINDOW_WAVE_LIST),waveListOpen)) waveListOpen=!waveListOpen;
      if (ImGui::MenuItem("samples",BIND_FOR(GUI_ACTION_WINDOW_SAMPLE_LIST),sampleListOpen)) sampleListOpen=!sampleListOpen;
      if (ImGui::MenuItem("orders",BIND_FOR(GUI_ACTION_WINDOW_ORDERS),ordersOpen)) ordersOpen=!ordersOpen;
      if (ImGui::MenuItem("pattern",BIND_FOR(GUI_ACTION_WINDOW_PATTERN),patternOpen)) patternOpen=!patternOpen;
      if (ImGui::MenuItem("mixer",BIND_FOR(GUI_ACTION_WINDOW_MIXER),mixerOpen)) mixerOpen=!mixerOpen;
      if (ImGui::MenuItem("channels",BIND_FOR(GUI_ACTION_WINDOW_CHANNELS),channelsOpen)) channelsOpen=!channelsOpen;
      if (ImGui::MenuItem("compatibility flags",BIND_FOR(GUI_ACTION_WINDOW_COMPAT_FLAGS),compatFlagsOpen)) compatFlagsOpen=!compatFlagsOpen;
      if (ImGui::MenuItem("song comments",BIND_FOR(GUI_ACTION_WINDOW_NOTES),notesOpen)) notesOpen=!notesOpen;
      ImGui::Separator();
      if (ImGui::MenuItem("instrument editor",BIND_FOR(GUI_ACTION_WINDOW_INS_EDIT),insEditOpen)) insEditOpen=!insEditOpen;
      if (ImGui::MenuItem("wavetable editor",BIND_FOR(GUI_ACTION_WINDOW_WAVE_EDIT),waveEditOpen)) waveEditOpen=!waveEditOpen;
      if (ImGui::MenuItem("sample editor",BIND_FOR(GUI_ACTION_WINDOW_SAMPLE_EDIT),sampleEditOpen)) sampleEditOpen=!sampleEditOpen;
      ImGui::Separator();
      if (ImGui::MenuItem("play/edit controls",BIND_FOR(GUI_ACTION_WINDOW_EDIT_CONTROLS),editControlsOpen)) editControlsOpen=!editControlsOpen;
      if (ImGui::MenuItem("piano/input pad",BIND_FOR(GUI_ACTION_WINDOW_PIANO),pianoOpen)) pianoOpen=!pianoOpen;
      if (ImGui::MenuItem("oscilloscope",BIND_FOR(GUI_ACTION_WINDOW_OSCILLOSCOPE),oscOpen)) oscOpen=!oscOpen;
      if (ImGui::MenuItem("volume meter",BIND_FOR(GUI_ACTION_WINDOW_VOL_METER),volMeterOpen)) volMeterOpen=!volMeterOpen;
      if (ImGui::MenuItem("register view",BIND_FOR(GUI_ACTION_WINDOW_REGISTER_VIEW),regViewOpen)) regViewOpen=!regViewOpen;
      if (ImGui::MenuItem("statistics",BIND_FOR(GUI_ACTION_WINDOW_STATS),statsOpen)) statsOpen=!statsOpen;
     
      ImGui::EndMenu();
    }
    if (ImGui::BeginMenu("help")) {
      if (ImGui::MenuItem("debug menu",BIND_FOR(GUI_ACTION_WINDOW_DEBUG))) debugOpen=!debugOpen;
      if (ImGui::MenuItem("panic",BIND_FOR(GUI_ACTION_PANIC))) e->syncReset();
      if (ImGui::MenuItem("about...",BIND_FOR(GUI_ACTION_WINDOW_ABOUT))) {
        aboutOpen=true;
        aboutScroll=0;
      }
      ImGui::EndMenu();
    }
    ImGui::PushStyleColor(ImGuiCol_Text,uiColors[GUI_COLOR_PLAYBACK_STAT]);
    if (e->isPlaying()) {
      int totalTicks=e->getTotalTicks();
      int totalSeconds=e->getTotalSeconds();
      ImGui::Text("| Speed %d:%d @ %dHz | Order %d/%d | Row %d/%d | %d:%.2d:%.2d.%.2d",e->getSpeed1(),e->getSpeed2(),e->getCurHz(),e->getOrder(),e->song.ordersLen,e->getRow(),e->song.patLen,totalSeconds/3600,(totalSeconds/60)%60,totalSeconds%60,totalTicks/10000);
    } else {
      bool hasInfo=false;
      String info;
      if (cursor.xCoarse>=0 && cursor.xCoarse<e->getTotalChannelCount()) {
        DivPattern* p=e->song.pat[cursor.xCoarse].getPattern(e->song.orders.ord[cursor.xCoarse][e->getOrder()],false);
        if (cursor.xFine>=0) switch (cursor.xFine) {
          case 0: // note
            if (p->data[cursor.y][0]>0) {
              if (p->data[cursor.y][0]==100) {
                info=fmt::sprintf("Note off (cut)");
              } else if (p->data[cursor.y][0]==101) {
                info=fmt::sprintf("Note off (release)");
              } else if (p->data[cursor.y][0]==102) {
                info=fmt::sprintf("Macro release only");
              } else {
                info=fmt::sprintf("Note on: %s",noteName(p->data[cursor.y][0],p->data[cursor.y][1]));
              }
              hasInfo=true;
            }
            break;
          case 1: // instrument
            if (p->data[cursor.y][2]>-1) {
              if (p->data[cursor.y][2]>=(int)e->song.ins.size()) {
                info=fmt::sprintf("Ins %d: <invalid>",p->data[cursor.y][2]);
              } else {
                DivInstrument* ins=e->getIns(p->data[cursor.y][2]);
                info=fmt::sprintf("Ins %d: %s",p->data[cursor.y][2],ins->name);
              }
              hasInfo=true;
            }
            break;
          case 2: // volume
            if (p->data[cursor.y][3]>-1) {
              int maxVol=e->getMaxVolumeChan(cursor.xCoarse);
              if (maxVol<1 || p->data[cursor.y][3]>maxVol) {
                info=fmt::sprintf("Set volume: %d (%.2X, INVALID!)",p->data[cursor.y][3],p->data[cursor.y][3]);
              } else {
                info=fmt::sprintf("Set volume: %d (%.2X, %d%%)",p->data[cursor.y][3],p->data[cursor.y][3],(p->data[cursor.y][3]*100)/maxVol);
              }
              hasInfo=true;
            }
            break;
          default: // effect
            int actualCursor=((cursor.xFine+1)&(~1));
            if (p->data[cursor.y][actualCursor]>-1) {
              info=e->getEffectDesc(p->data[cursor.y][actualCursor],cursor.xCoarse);
              hasInfo=true;
            }
            break;
        }
      }
      if (hasInfo && (settings.statusDisplay==0 || settings.statusDisplay==2)) {
        ImGui::Text("| %s",info.c_str());
      } else if (settings.statusDisplay==1 || settings.statusDisplay==2) {
        if (curFileName!="") ImGui::Text("| %s",curFileName.c_str());
      }
    }
    ImGui::PopStyleColor();
    if (modified) {
      ImGui::Text("| modified");
    }
    ImGui::EndMainMenuBar();

    ImGui::DockSpaceOverViewport();

    drawPattern();
    drawEditControls();
    drawSongInfo();
    drawOrders();
    drawSampleList();
    drawSampleEdit();
    drawWaveList();
    drawWaveEdit();
    drawInsList();
    drawInsEdit();
    drawMixer();
    drawOsc();
    drawVolMeter();
    drawSettings();
    drawDebug();
    drawStats();
    drawCompatFlags();
    drawPiano();
    drawNotes();
    drawChannels();
    drawRegView();

    if (ImGuiFileDialog::Instance()->Display("FileDialog",ImGuiWindowFlags_NoCollapse|ImGuiWindowFlags_NoMove,ImVec2(600.0f*dpiScale,400.0f*dpiScale),ImVec2(scrW*dpiScale,scrH*dpiScale))) {
      //ImGui::GetIO().ConfigFlags&=~ImGuiConfigFlags_NavEnableKeyboard;
      switch (curFileDialog) {
        case GUI_FILE_OPEN:
        case GUI_FILE_SAVE:
        case GUI_FILE_SAVE_DMF_LEGACY:
          workingDirSong=ImGuiFileDialog::Instance()->GetCurrentPath()+DIR_SEPARATOR_STR;
          break;
        case GUI_FILE_INS_OPEN:
        case GUI_FILE_INS_SAVE:
          workingDirIns=ImGuiFileDialog::Instance()->GetCurrentPath()+DIR_SEPARATOR_STR;
          break;
        case GUI_FILE_WAVE_OPEN:
        case GUI_FILE_WAVE_SAVE:
          workingDirWave=ImGuiFileDialog::Instance()->GetCurrentPath()+DIR_SEPARATOR_STR;
          break;
        case GUI_FILE_SAMPLE_OPEN:
        case GUI_FILE_SAMPLE_SAVE:
          workingDirSample=ImGuiFileDialog::Instance()->GetCurrentPath()+DIR_SEPARATOR_STR;
          break;
        case GUI_FILE_EXPORT_AUDIO_ONE:
        case GUI_FILE_EXPORT_AUDIO_PER_SYS:
        case GUI_FILE_EXPORT_AUDIO_PER_CHANNEL:
          workingDirAudioExport=ImGuiFileDialog::Instance()->GetCurrentPath()+DIR_SEPARATOR_STR;
          break;
        case GUI_FILE_EXPORT_VGM:
        case GUI_FILE_EXPORT_ROM:
          workingDirVGMExport=ImGuiFileDialog::Instance()->GetCurrentPath()+DIR_SEPARATOR_STR;
          break;
        case GUI_FILE_LOAD_MAIN_FONT:
        case GUI_FILE_LOAD_PAT_FONT:
          workingDirFont=ImGuiFileDialog::Instance()->GetCurrentPath()+DIR_SEPARATOR_STR;
          break;
      }
      if (ImGuiFileDialog::Instance()->IsOk()) {
        fileName=ImGuiFileDialog::Instance()->GetFilePathName();
        if (fileName!="") {
          if (curFileDialog==GUI_FILE_SAVE) {
            if (ImGuiFileDialog::Instance()->GetCurrentFilter()=="Furnace song") {
              checkExtension(".fur");
            } else {
              checkExtension(".dmf");
            }
          }
          if (curFileDialog==GUI_FILE_SAVE_DMF_LEGACY) {
            checkExtension(".dmf");
          }
          if (curFileDialog==GUI_FILE_SAMPLE_SAVE ||
              curFileDialog==GUI_FILE_EXPORT_AUDIO_ONE ||
              curFileDialog==GUI_FILE_EXPORT_AUDIO_PER_SYS ||
              curFileDialog==GUI_FILE_EXPORT_AUDIO_PER_CHANNEL) {
            checkExtension(".wav");
          }
          if (curFileDialog==GUI_FILE_INS_SAVE) {
            checkExtension(".fui");
          }
          if (curFileDialog==GUI_FILE_WAVE_SAVE) {
            checkExtension(".fuw");
          }
          if (curFileDialog==GUI_FILE_EXPORT_VGM) {
            checkExtension(".vgm");
          }
          String copyOfName=fileName;
          switch (curFileDialog) {
            case GUI_FILE_OPEN:
              if (load(copyOfName)>0) {
                showError(fmt::sprintf("Error while loading file! (%s)",lastError));
              }
              break;
            case GUI_FILE_SAVE:
              printf("saving: %s\n",copyOfName.c_str());
              if (ImGuiFileDialog::Instance()->GetCurrentFilter()=="Furnace song") {
                if (save(copyOfName,0)>0) {
                  showError(fmt::sprintf("Error while saving file! (%s)",lastError));
                }
              } else {
                if (save(copyOfName,25)>0) {
                  showError(fmt::sprintf("Error while saving file! (%s)",lastError));
                }
              }
              break;
            case GUI_FILE_SAVE_DMF_LEGACY:
              printf("saving: %s\n",copyOfName.c_str());
              if (save(copyOfName,24)>0) {
                showError(fmt::sprintf("Error while saving file! (%s)",lastError));
              }
              break;
            case GUI_FILE_INS_SAVE:
              if (curIns>=0 && curIns<(int)e->song.ins.size()) {
                e->song.ins[curIns]->save(copyOfName.c_str());
              }
              break;
            case GUI_FILE_WAVE_SAVE:
              if (curWave>=0 && curWave<(int)e->song.wave.size()) {
                e->song.wave[curWave]->save(copyOfName.c_str());
              }
              break;
            case GUI_FILE_SAMPLE_OPEN:
              e->addSampleFromFile(copyOfName.c_str());
              modified=true;
              break;
            case GUI_FILE_SAMPLE_SAVE:
              if (curSample>=0 && curSample<(int)e->song.sample.size()) {
                e->song.sample[curSample]->save(copyOfName.c_str());
              }
              break;
            case GUI_FILE_EXPORT_AUDIO_ONE:
              exportAudio(copyOfName,DIV_EXPORT_MODE_ONE);
              break;
            case GUI_FILE_EXPORT_AUDIO_PER_SYS:
              exportAudio(copyOfName,DIV_EXPORT_MODE_MANY_SYS);
              break;
            case GUI_FILE_EXPORT_AUDIO_PER_CHANNEL:
              exportAudio(copyOfName,DIV_EXPORT_MODE_MANY_CHAN);
              break;
            case GUI_FILE_INS_OPEN:
              if (e->addInstrumentFromFile(copyOfName.c_str())) {
                if (!e->getWarnings().empty()) {
                  showWarning(e->getWarnings(),GUI_WARN_GENERIC);
                }
              } else {
                showError("cannot load instrument! ("+e->getLastError()+")");
              }
              break;
            case GUI_FILE_WAVE_OPEN:
              e->addWaveFromFile(copyOfName.c_str());
              modified=true;
              break;
            case GUI_FILE_EXPORT_VGM: {
              SafeWriter* w=e->saveVGM(willExport,vgmExportLoop);
              if (w!=NULL) {
                FILE* f=fopen(copyOfName.c_str(),"wb");
                if (f!=NULL) {
                  fwrite(w->getFinalBuf(),1,w->size(),f);
                  fclose(f);
                } else {
                  showError("could not open file!");
                }
                w->finish();
                delete w;
                if (!e->getWarnings().empty()) {
                  showWarning(e->getWarnings(),GUI_WARN_GENERIC);
                }
              } else {
                showError("could not write VGM. dang it.");
              }
              break;
            }
            case GUI_FILE_EXPORT_ROM:
              showError("Coming soon!");
              break;
            case GUI_FILE_LOAD_MAIN_FONT:
              settings.mainFontPath=copyOfName;
              break;
            case GUI_FILE_LOAD_PAT_FONT:
              settings.patFontPath=copyOfName;
              break;
          }
          curFileDialog=GUI_FILE_OPEN;
        }
      }
      ImGuiFileDialog::Instance()->Close();
    }

    if (warnQuit) {
      warnQuit=false;
      ImGui::OpenPopup("Warning");
    }

    if (displayError) {
      displayError=false;
      ImGui::OpenPopup("Error");
    }

    if (displayExporting) {
      displayExporting=false;
      ImGui::OpenPopup("Rendering...");
    }

    if (displayNew) {
      displayNew=false;
      ImGui::OpenPopup("New Song");
    }

    if (nextWindow==GUI_WINDOW_ABOUT) {
      aboutOpen=true;
      nextWindow=GUI_WINDOW_NOTHING;
    }
    if (aboutOpen) drawAbout();

    if (ImGui::BeginPopupModal("Rendering...",NULL,ImGuiWindowFlags_AlwaysAutoResize)) {
      ImGui::Text("Please wait...\n");
      if (ImGui::Button("Abort")) {
        if (e->haltAudioFile()) {
          ImGui::CloseCurrentPopup();
        }
      }
      if (!e->isExporting()) {
        ImGui::CloseCurrentPopup();
      }
      ImGui::EndPopup();
    }

    ImGui::SetNextWindowSizeConstraints(ImVec2(400.0f*dpiScale,200.0f*dpiScale),ImVec2(scrW*dpiScale,scrH*dpiScale));
    if (ImGui::BeginPopupModal("New Song",NULL,ImGuiWindowFlags_NoMove)) {
      ImGui::SetWindowPos(ImVec2(((scrW*dpiScale)-ImGui::GetWindowSize().x)*0.5,((scrH*dpiScale)-ImGui::GetWindowSize().y)*0.5));
      drawNewSong();
      ImGui::EndPopup();
    }

    if (ImGui::BeginPopupModal("Error",NULL,ImGuiWindowFlags_AlwaysAutoResize)) {
      ImGui::Text("%s",errorString.c_str());
      if (ImGui::Button("OK")) {
        ImGui::CloseCurrentPopup();
      }
      ImGui::EndPopup();
    }

    if (ImGui::BeginPopupModal("Warning",NULL,ImGuiWindowFlags_AlwaysAutoResize)) {
      ImGui::Text("%s",warnString.c_str());
      if (ImGui::Button(warnAction==GUI_WARN_GENERIC?"OK":"Yes")) {
        ImGui::CloseCurrentPopup();
        switch (warnAction) {
          case GUI_WARN_QUIT:
            quit=true;
            break;
          case GUI_WARN_NEW:
            displayNew=true;
            break;
          case GUI_WARN_OPEN:
            openFileDialog(GUI_FILE_OPEN);
            break;
          case GUI_WARN_OPEN_DROP:
            if (load(nextFile)>0) {
              showError(fmt::sprintf("Error while loading file! (%s)",lastError));
            }
            nextFile="";
            break;
          case GUI_WARN_RESET_LAYOUT:
            ImGui::LoadIniSettingsFromMemory(defaultLayout);
            ImGui::SaveIniSettingsToDisk(finalLayoutPath);
            break;
          case GUI_WARN_GENERIC:
            break;
        }
      }
      if (warnAction!=GUI_WARN_GENERIC) {
        ImGui::SameLine();
        if (ImGui::Button("No")) {
          ImGui::CloseCurrentPopup();
        }
      }
      ImGui::EndPopup();
    }

    SDL_SetRenderDrawColor(sdlRend,uiColors[GUI_COLOR_BACKGROUND].x*255,
                                   uiColors[GUI_COLOR_BACKGROUND].y*255,
                                   uiColors[GUI_COLOR_BACKGROUND].z*255,
                                   uiColors[GUI_COLOR_BACKGROUND].w*255);
    SDL_RenderClear(sdlRend);
    ImGui::Render();
    ImGui_ImplSDLRenderer_RenderDrawData(ImGui::GetDrawData());
    SDL_RenderPresent(sdlRend);

    if (--soloTimeout<0) soloTimeout=0;

    if (willCommit) {
      commitSettings();
      willCommit=false;
    }

    if (SDL_GetWindowFlags(sdlWin)&SDL_WINDOW_MINIMIZED) {
      SDL_Delay(100);
    }
  }
  return false;
}

void FurnaceGUI::parseKeybinds() {
  actionMapGlobal.clear();
  actionMapPat.clear();
  actionMapInsList.clear();
  actionMapWaveList.clear();
  actionMapSampleList.clear();
  actionMapOrders.clear();

  for (int i=GUI_ACTION_GLOBAL_MIN+1; i<GUI_ACTION_GLOBAL_MAX; i++) {
    if (actionKeys[i]&FURK_MASK) {
      actionMapGlobal[actionKeys[i]]=i;
    }
  }

  for (int i=GUI_ACTION_PAT_MIN+1; i<GUI_ACTION_PAT_MAX; i++) {
    if (actionKeys[i]&FURK_MASK) {
      actionMapPat[actionKeys[i]]=i;
    }
  }

  for (int i=GUI_ACTION_INS_LIST_MIN+1; i<GUI_ACTION_INS_LIST_MAX; i++) {
    if (actionKeys[i]&FURK_MASK) {
      actionMapInsList[actionKeys[i]]=i;
    }
  }

  for (int i=GUI_ACTION_WAVE_LIST_MIN+1; i<GUI_ACTION_WAVE_LIST_MAX; i++) {
    if (actionKeys[i]&FURK_MASK) {
      actionMapWaveList[actionKeys[i]]=i;
    }
  }

  for (int i=GUI_ACTION_SAMPLE_LIST_MIN+1; i<GUI_ACTION_SAMPLE_LIST_MAX; i++) {
    if (actionKeys[i]&FURK_MASK) {
      actionMapSampleList[actionKeys[i]]=i;
    }
  }

  for (int i=GUI_ACTION_ORDERS_MIN+1; i<GUI_ACTION_ORDERS_MAX; i++) {
    if (actionKeys[i]&FURK_MASK) {
      actionMapOrders[actionKeys[i]]=i;
    }
  }
}

#define IGFD_FileStyleByExtension IGFD_FileStyleByExtention

#define GET_UI_COLOR(target,def) \
  uiColors[target]=ImGui::ColorConvertU32ToFloat4(e->getConfInt(#target,ImGui::GetColorU32(def)));

#ifdef _WIN32
#define SYSTEM_FONT_PATH_1 "C:\\Windows\\Fonts\\segoeui.ttf"
#define SYSTEM_FONT_PATH_2 "C:\\Windows\\Fonts\\tahoma.ttf"
// TODO!
#define SYSTEM_FONT_PATH_3 "C:\\Windows\\Fonts\\tahoma.ttf"
// TODO!
#define SYSTEM_PAT_FONT_PATH_1 "C:\\Windows\\Fonts\\consola.ttf"
#define SYSTEM_PAT_FONT_PATH_2 "C:\\Windows\\Fonts\\cour.ttf"
// GOOD LUCK WITH THIS ONE - UNTESTED
#define SYSTEM_PAT_FONT_PATH_3 "C:\\Windows\\Fonts\\vgasys.fon"
#elif defined(__APPLE__)
#define SYSTEM_FONT_PATH_1 "/System/Library/Fonts/SFAANS.ttf"
#define SYSTEM_FONT_PATH_2 "/System/Library/Fonts/Helvetica.ttc"
#define SYSTEM_FONT_PATH_3 "/System/Library/Fonts/Helvetica.dfont"
#define SYSTEM_PAT_FONT_PATH_1 "/System/Library/Fonts/SFNSMono.ttf"
#define SYSTEM_PAT_FONT_PATH_2 "/System/Library/Fonts/Courier New.ttf"
#define SYSTEM_PAT_FONT_PATH_3 "/System/Library/Fonts/Courier New.ttf"
#else
#define SYSTEM_FONT_PATH_1 "/usr/share/fonts/truetype/dejavu/DejaVuSans.ttf"
#define SYSTEM_FONT_PATH_2 "/usr/share/fonts/TTF/DejaVuSans.ttf"
#define SYSTEM_FONT_PATH_3 "/usr/share/fonts/ubuntu/Ubuntu-R.ttf"
#define SYSTEM_PAT_FONT_PATH_1 "/usr/share/fonts/truetype/dejavu/DejaVuSansMono.ttf"
#define SYSTEM_PAT_FONT_PATH_2 "/usr/share/fonts/TTF/DejaVuSansMono.ttf"
#define SYSTEM_PAT_FONT_PATH_3 "/usr/share/fonts/ubuntu/UbuntuMono-R.ttf"
#endif

void FurnaceGUI::applyUISettings() {
  ImGuiStyle sty;
  if (settings.guiColorsBase) {
    ImGui::StyleColorsLight(&sty);
  } else {
    ImGui::StyleColorsDark(&sty);
  }

  if (settings.dpiScale>=0.5f) dpiScale=settings.dpiScale;

  GET_UI_COLOR(GUI_COLOR_BACKGROUND,ImVec4(0.1f,0.1f,0.1f,1.0f));
  GET_UI_COLOR(GUI_COLOR_FRAME_BACKGROUND,ImVec4(0.0f,0.0f,0.0f,0.85f));
  GET_UI_COLOR(GUI_COLOR_MODAL_BACKDROP,ImVec4(0.0f,0.0f,0.0f,0.55f));
  GET_UI_COLOR(GUI_COLOR_HEADER,ImVec4(0.2f,0.2f,0.2f,1.0f));
  GET_UI_COLOR(GUI_COLOR_TEXT,ImVec4(1.0f,1.0f,1.0f,1.0f));
  GET_UI_COLOR(GUI_COLOR_ACCENT_PRIMARY,ImVec4(0.06f,0.53f,0.98f,1.0f));
  GET_UI_COLOR(GUI_COLOR_ACCENT_SECONDARY,ImVec4(0.26f,0.59f,0.98f,1.0f));
  GET_UI_COLOR(GUI_COLOR_EDITING,ImVec4(0.2f,0.1f,0.1f,1.0f));
  GET_UI_COLOR(GUI_COLOR_SONG_LOOP,ImVec4(0.3f,0.5f,0.8f,0.4f));
  GET_UI_COLOR(GUI_COLOR_VOLMETER_LOW,ImVec4(0.2f,0.6f,0.2f,1.0f));
  GET_UI_COLOR(GUI_COLOR_VOLMETER_HIGH,ImVec4(1.0f,0.9f,0.2f,1.0f));
  GET_UI_COLOR(GUI_COLOR_VOLMETER_PEAK,ImVec4(1.0f,0.1f,0.1f,1.0f));
  GET_UI_COLOR(GUI_COLOR_MACRO_VOLUME,ImVec4(0.2f,1.0f,0.0f,1.0f));
  GET_UI_COLOR(GUI_COLOR_MACRO_PITCH,ImVec4(1.0f,0.8f,0.0f,1.0f));
  GET_UI_COLOR(GUI_COLOR_MACRO_OTHER,ImVec4(0.0f,0.9f,1.0f,1.0f));
  GET_UI_COLOR(GUI_COLOR_MACRO_WAVE,ImVec4(1.0f,0.4f,0.0f,1.0f));
  GET_UI_COLOR(GUI_COLOR_INSTR_FM,ImVec4(0.6f,0.9f,1.0f,1.0f));
  GET_UI_COLOR(GUI_COLOR_INSTR_STD,ImVec4(0.6f,1.0f,0.5f,1.0f));
  GET_UI_COLOR(GUI_COLOR_INSTR_GB,ImVec4(1.0f,1.0f,0.5f,1.0f));
  GET_UI_COLOR(GUI_COLOR_INSTR_C64,ImVec4(0.85f,0.8f,1.0f,1.0f));
  GET_UI_COLOR(GUI_COLOR_INSTR_AMIGA,ImVec4(1.0f,0.5f,0.5f,1.0f));
  GET_UI_COLOR(GUI_COLOR_INSTR_PCE,ImVec4(1.0f,0.8f,0.5f,1.0f));
  GET_UI_COLOR(GUI_COLOR_INSTR_AY,ImVec4(1.0f,0.5f,1.0f,1.0f));
  GET_UI_COLOR(GUI_COLOR_INSTR_AY8930,ImVec4(0.7f,0.5f,1.0f,1.0f));
  GET_UI_COLOR(GUI_COLOR_INSTR_TIA,ImVec4(1.0f,0.6f,0.4f,1.0f));
  GET_UI_COLOR(GUI_COLOR_INSTR_SAA1099,ImVec4(0.3f,0.3f,1.0f,1.0f));
  GET_UI_COLOR(GUI_COLOR_INSTR_VIC,ImVec4(0.2f,1.0f,0.6f,1.0f));
  GET_UI_COLOR(GUI_COLOR_INSTR_PET,ImVec4(1.0f,1.0f,0.8f,1.0f));
  GET_UI_COLOR(GUI_COLOR_INSTR_VRC6,ImVec4(1.0f,0.9f,0.5f,1.0f));
  GET_UI_COLOR(GUI_COLOR_INSTR_OPLL,ImVec4(0.6f,0.7f,1.0f,1.0f));
  GET_UI_COLOR(GUI_COLOR_INSTR_OPL,ImVec4(0.3f,1.0f,0.9f,1.0f));
  GET_UI_COLOR(GUI_COLOR_INSTR_FDS,ImVec4(0.8f,0.5f,1.0f,1.0f));
  GET_UI_COLOR(GUI_COLOR_INSTR_VBOY,ImVec4(1.0f,0.1f,0.1f,1.0f));
  GET_UI_COLOR(GUI_COLOR_INSTR_N163,ImVec4(1.0f,0.4f,0.1f,1.0f));
  GET_UI_COLOR(GUI_COLOR_INSTR_SCC,ImVec4(0.7f,1.0f,0.3f,1.0f));
  GET_UI_COLOR(GUI_COLOR_INSTR_OPZ,ImVec4(0.2f,0.8f,1.0f,1.0f));
  GET_UI_COLOR(GUI_COLOR_INSTR_POKEY,ImVec4(0.5f,1.0f,0.3f,1.0f));
  GET_UI_COLOR(GUI_COLOR_INSTR_BEEPER,ImVec4(0.0f,1.0f,0.0f,1.0f));
  GET_UI_COLOR(GUI_COLOR_INSTR_SWAN,ImVec4(0.3f,0.5f,1.0f,1.0f));
  GET_UI_COLOR(GUI_COLOR_INSTR_MIKEY,ImVec4(0.5f,1.0f,0.3f,1.0f));
<<<<<<< HEAD
  GET_UI_COLOR(GUI_COLOR_INSTR_VERA,ImVec4(0.4f,0.6f,1.0f,1.0f))
=======
  GET_UI_COLOR(GUI_COLOR_INSTR_X1_010,ImVec4(0.3f,0.5f,1.0f,1.0f));
>>>>>>> b42ceae1
  GET_UI_COLOR(GUI_COLOR_INSTR_UNKNOWN,ImVec4(0.3f,0.3f,0.3f,1.0f));
  GET_UI_COLOR(GUI_COLOR_CHANNEL_FM,ImVec4(0.2f,0.8f,1.0f,1.0f));
  GET_UI_COLOR(GUI_COLOR_CHANNEL_PULSE,ImVec4(0.4f,1.0f,0.2f,1.0f));
  GET_UI_COLOR(GUI_COLOR_CHANNEL_NOISE,ImVec4(0.8f,0.8f,0.8f,1.0f));
  GET_UI_COLOR(GUI_COLOR_CHANNEL_PCM,ImVec4(1.0f,0.9f,0.2f,1.0f));
  GET_UI_COLOR(GUI_COLOR_CHANNEL_WAVE,ImVec4(1.0f,0.5f,0.2f,1.0f));
  GET_UI_COLOR(GUI_COLOR_CHANNEL_OP,ImVec4(0.2f,0.4f,1.0f,1.0f));
  GET_UI_COLOR(GUI_COLOR_CHANNEL_MUTED,ImVec4(0.5f,0.5f,0.5f,1.0f));
  GET_UI_COLOR(GUI_COLOR_PATTERN_CURSOR,ImVec4(0.1f,0.3f,0.5f,1.0f));
  GET_UI_COLOR(GUI_COLOR_PATTERN_CURSOR_HOVER,ImVec4(0.2f,0.4f,0.6f,1.0f));
  GET_UI_COLOR(GUI_COLOR_PATTERN_CURSOR_ACTIVE,ImVec4(0.2f,0.5f,0.7f,1.0f));
  GET_UI_COLOR(GUI_COLOR_PATTERN_SELECTION,ImVec4(0.15f,0.15f,0.2f,1.0f));
  GET_UI_COLOR(GUI_COLOR_PATTERN_SELECTION_HOVER,ImVec4(0.2f,0.2f,0.3f,1.0f));
  GET_UI_COLOR(GUI_COLOR_PATTERN_SELECTION_ACTIVE,ImVec4(0.4f,0.4f,0.5f,1.0f));
  GET_UI_COLOR(GUI_COLOR_PATTERN_HI_1,ImVec4(0.6f,0.6f,0.6f,0.2f));
  GET_UI_COLOR(GUI_COLOR_PATTERN_HI_2,ImVec4(0.5f,0.8f,1.0f,0.2f));
  GET_UI_COLOR(GUI_COLOR_PATTERN_ROW_INDEX,ImVec4(0.5f,0.8f,1.0f,1.0f));
  GET_UI_COLOR(GUI_COLOR_PATTERN_ACTIVE,ImVec4(1.0f,1.0f,1.0f,1.0f));
  GET_UI_COLOR(GUI_COLOR_PATTERN_INACTIVE,ImVec4(0.5f,0.5f,0.5f,1.0f));
  GET_UI_COLOR(GUI_COLOR_PATTERN_INS,ImVec4(0.4f,0.7f,1.0f,1.0f));
  GET_UI_COLOR(GUI_COLOR_PATTERN_VOLUME_MIN,ImVec4(0.0f,0.5f,0.0f,1.0f));
  GET_UI_COLOR(GUI_COLOR_PATTERN_VOLUME_HALF,ImVec4(0.0f,0.75f,0.0f,1.0f));
  GET_UI_COLOR(GUI_COLOR_PATTERN_VOLUME_MAX,ImVec4(0.0f,1.0f,0.0f,1.0f));
  GET_UI_COLOR(GUI_COLOR_PATTERN_EFFECT_INVALID,ImVec4(1.0f,0.0f,0.0f,1.0f));
  GET_UI_COLOR(GUI_COLOR_PATTERN_EFFECT_PITCH,ImVec4(1.0f,1.0f,0.0f,1.0f));
  GET_UI_COLOR(GUI_COLOR_PATTERN_EFFECT_VOLUME,ImVec4(0.0f,1.0f,0.0f,1.0f));
  GET_UI_COLOR(GUI_COLOR_PATTERN_EFFECT_PANNING,ImVec4(0.0f,1.0f,1.0f,1.0f));
  GET_UI_COLOR(GUI_COLOR_PATTERN_EFFECT_SONG,ImVec4(1.0f,0.0f,0.0f,1.0f));
  GET_UI_COLOR(GUI_COLOR_PATTERN_EFFECT_TIME,ImVec4(0.5f,0.0f,1.0f,1.0f));
  GET_UI_COLOR(GUI_COLOR_PATTERN_EFFECT_SPEED,ImVec4(1.0f,0.0f,1.0f,1.0f));
  GET_UI_COLOR(GUI_COLOR_PATTERN_EFFECT_SYS_PRIMARY,ImVec4(0.5f,1.0f,0.0f,1.0f));
  GET_UI_COLOR(GUI_COLOR_PATTERN_EFFECT_SYS_SECONDARY,ImVec4(0.0f,1.0f,0.5f,1.0f));
  GET_UI_COLOR(GUI_COLOR_PATTERN_EFFECT_MISC,ImVec4(0.3f,0.3f,1.0f,1.0f));
  GET_UI_COLOR(GUI_COLOR_EE_VALUE,ImVec4(0.0f,1.0f,1.0f,1.0f));
  GET_UI_COLOR(GUI_COLOR_PLAYBACK_STAT,ImVec4(0.6f,0.6f,0.6f,1.0f));

  for (int i=0; i<64; i++) {
    ImVec4 col1=uiColors[GUI_COLOR_PATTERN_VOLUME_MIN];
    ImVec4 col2=uiColors[GUI_COLOR_PATTERN_VOLUME_HALF];
    ImVec4 col3=uiColors[GUI_COLOR_PATTERN_VOLUME_MAX];
    volColors[i]=ImVec4(col1.x+((col2.x-col1.x)*float(i)/64.0f),
                        col1.y+((col2.y-col1.y)*float(i)/64.0f),
                        col1.z+((col2.z-col1.z)*float(i)/64.0f),
                        1.0f);
    volColors[i+64]=ImVec4(col2.x+((col3.x-col2.x)*float(i)/64.0f),
                           col2.y+((col3.y-col2.y)*float(i)/64.0f),
                           col2.z+((col3.z-col2.z)*float(i)/64.0f),
                           1.0f);
  }

  float hue, sat, val;

  ImVec4 primaryActive=uiColors[GUI_COLOR_ACCENT_PRIMARY];
  ImVec4 primaryHover, primary;
  primaryHover.w=primaryActive.w;
  primary.w=primaryActive.w;
  ImGui::ColorConvertRGBtoHSV(primaryActive.x,primaryActive.y,primaryActive.z,hue,sat,val);
  if (settings.guiColorsBase) {
    primary=primaryActive;
    ImGui::ColorConvertHSVtoRGB(hue,sat*0.9,val*0.9,primaryHover.x,primaryHover.y,primaryHover.z);
    ImGui::ColorConvertHSVtoRGB(hue,sat,val*0.5,primaryActive.x,primaryActive.y,primaryActive.z);
  } else {
    ImGui::ColorConvertHSVtoRGB(hue,sat*0.9,val*0.5,primaryHover.x,primaryHover.y,primaryHover.z);
    ImGui::ColorConvertHSVtoRGB(hue,sat*0.8,val*0.35,primary.x,primary.y,primary.z);
  }

  ImVec4 secondaryActive=uiColors[GUI_COLOR_ACCENT_SECONDARY];
  ImVec4 secondaryHover, secondary, secondarySemiActive;
  secondarySemiActive.w=secondaryActive.w;
  secondaryHover.w=secondaryActive.w;
  secondary.w=secondaryActive.w;
  ImGui::ColorConvertRGBtoHSV(secondaryActive.x,secondaryActive.y,secondaryActive.z,hue,sat,val);
  if (settings.guiColorsBase) {
    secondary=secondaryActive;
    ImGui::ColorConvertHSVtoRGB(hue,sat*0.9,val*0.7,secondarySemiActive.x,secondarySemiActive.y,secondarySemiActive.z);
    ImGui::ColorConvertHSVtoRGB(hue,sat*0.9,val*0.9,secondaryHover.x,secondaryHover.y,secondaryHover.z);
    ImGui::ColorConvertHSVtoRGB(hue,sat,val*0.5,secondaryActive.x,secondaryActive.y,secondaryActive.z);
  } else {
    ImGui::ColorConvertHSVtoRGB(hue,sat*0.9,val*0.75,secondarySemiActive.x,secondarySemiActive.y,secondarySemiActive.z);
    ImGui::ColorConvertHSVtoRGB(hue,sat*0.9,val*0.5,secondaryHover.x,secondaryHover.y,secondaryHover.z);
    ImGui::ColorConvertHSVtoRGB(hue,sat*0.9,val*0.25,secondary.x,secondary.y,secondary.z);
  }


  sty.Colors[ImGuiCol_WindowBg]=uiColors[GUI_COLOR_FRAME_BACKGROUND];
  sty.Colors[ImGuiCol_ModalWindowDimBg]=uiColors[GUI_COLOR_MODAL_BACKDROP];
  sty.Colors[ImGuiCol_Text]=uiColors[GUI_COLOR_TEXT];

  sty.Colors[ImGuiCol_Button]=primary;
  sty.Colors[ImGuiCol_ButtonHovered]=primaryHover;
  sty.Colors[ImGuiCol_ButtonActive]=primaryActive;
  sty.Colors[ImGuiCol_Tab]=primary;
  sty.Colors[ImGuiCol_TabHovered]=secondaryHover;
  sty.Colors[ImGuiCol_TabActive]=secondarySemiActive;
  sty.Colors[ImGuiCol_TabUnfocused]=primary;
  sty.Colors[ImGuiCol_TabUnfocusedActive]=primaryHover;
  sty.Colors[ImGuiCol_Header]=secondary;
  sty.Colors[ImGuiCol_HeaderHovered]=secondaryHover;
  sty.Colors[ImGuiCol_HeaderActive]=secondaryActive;
  sty.Colors[ImGuiCol_ResizeGrip]=secondary;
  sty.Colors[ImGuiCol_ResizeGripHovered]=secondaryHover;
  sty.Colors[ImGuiCol_ResizeGripActive]=secondaryActive;
  sty.Colors[ImGuiCol_FrameBg]=secondary;
  sty.Colors[ImGuiCol_FrameBgHovered]=secondaryHover;
  sty.Colors[ImGuiCol_FrameBgActive]=secondaryActive;
  sty.Colors[ImGuiCol_SliderGrab]=primaryActive;
  sty.Colors[ImGuiCol_SliderGrabActive]=primaryActive;
  sty.Colors[ImGuiCol_TitleBgActive]=primary;
  sty.Colors[ImGuiCol_CheckMark]=primaryActive;
  sty.Colors[ImGuiCol_TextSelectedBg]=secondaryHover;
  sty.Colors[ImGuiCol_PlotHistogram]=uiColors[GUI_COLOR_MACRO_OTHER];
  sty.Colors[ImGuiCol_PlotHistogramHovered]=uiColors[GUI_COLOR_MACRO_OTHER];

  sty.ScaleAllSizes(dpiScale);

  ImGui::GetStyle()=sty;

  for (int i=0; i<256; i++) {
    ImVec4& base=uiColors[GUI_COLOR_PATTERN_EFFECT_PITCH];
    pitchGrad[i]=ImGui::GetColorU32(ImVec4(base.x,base.y,base.z,((float)i/255.0f)*base.w));
  }
  for (int i=0; i<256; i++) {
    ImVec4& base=uiColors[GUI_COLOR_PATTERN_ACTIVE];
    noteGrad[i]=ImGui::GetColorU32(ImVec4(base.x,base.y,base.z,((float)i/255.0f)*base.w));
  }
  for (int i=0; i<256; i++) {
    ImVec4& base=uiColors[GUI_COLOR_PATTERN_EFFECT_PANNING];
    panGrad[i]=ImGui::GetColorU32(ImVec4(base.x,base.y,base.z,((float)i/255.0f)*base.w));
  }
  for (int i=0; i<256; i++) {
    ImVec4& base=uiColors[GUI_COLOR_PATTERN_INS];
    insGrad[i]=ImGui::GetColorU32(ImVec4(base.x,base.y,base.z,((float)i/255.0f)*base.w));
  }
  for (int i=0; i<256; i++) {
    ImVec4& base=volColors[i/2];
    volGrad[i]=ImGui::GetColorU32(ImVec4(base.x,base.y,base.z,((float)i/255.0f)*base.w));
  }
  for (int i=0; i<256; i++) {
    ImVec4& base=uiColors[GUI_COLOR_PATTERN_EFFECT_SYS_PRIMARY];
    sysCmd1Grad[i]=ImGui::GetColorU32(ImVec4(base.x,base.y,base.z,((float)i/255.0f)*base.w));
  }
  for (int i=0; i<256; i++) {
    ImVec4& base=uiColors[GUI_COLOR_PATTERN_EFFECT_SYS_SECONDARY];
    sysCmd2Grad[i]=ImGui::GetColorU32(ImVec4(base.x,base.y,base.z,((float)i/255.0f)*base.w));
  }

  // set to 800 for now due to problems with unifont
  static const ImWchar loadEverything[]={0x20,0x800,0};

  if (settings.mainFont<0 || settings.mainFont>6) settings.mainFont=0;
  if (settings.patFont<0 || settings.patFont>6) settings.patFont=0;

  if (settings.mainFont==6 && settings.mainFontPath.empty()) {
    logW("UI font path is empty! reverting to default font\n");
    settings.mainFont=0;
  }
  if (settings.patFont==6 && settings.patFontPath.empty()) {
    logW("pattern font path is empty! reverting to default font\n");
    settings.patFont=0;
  }

  if (settings.mainFont==6) { // custom font
    if ((mainFont=ImGui::GetIO().Fonts->AddFontFromFileTTF(settings.mainFontPath.c_str(),e->getConfInt("mainFontSize",18)*dpiScale,NULL,loadEverything))==NULL) {
      logW("could not load UI font! reverting to default font\n");
      settings.mainFont=0;
      if ((mainFont=ImGui::GetIO().Fonts->AddFontFromMemoryCompressedTTF(builtinFont[settings.mainFont],builtinFontLen[settings.mainFont],e->getConfInt("mainFontSize",18)*dpiScale,NULL,loadEverything))==NULL) {
        logE("could not load UI font! falling back to Proggy Clean.\n");
        mainFont=ImGui::GetIO().Fonts->AddFontDefault();
      }
    }
  } else if (settings.mainFont==5) { // system font
    if ((mainFont=ImGui::GetIO().Fonts->AddFontFromFileTTF(SYSTEM_FONT_PATH_1,e->getConfInt("mainFontSize",18)*dpiScale,NULL,loadEverything))==NULL) {
      if ((mainFont=ImGui::GetIO().Fonts->AddFontFromFileTTF(SYSTEM_FONT_PATH_2,e->getConfInt("mainFontSize",18)*dpiScale,NULL,loadEverything))==NULL) {
        if ((mainFont=ImGui::GetIO().Fonts->AddFontFromFileTTF(SYSTEM_FONT_PATH_3,e->getConfInt("mainFontSize",18)*dpiScale,NULL,loadEverything))==NULL) {
          logW("could not load UI font! reverting to default font\n");
          settings.mainFont=0;
          if ((mainFont=ImGui::GetIO().Fonts->AddFontFromMemoryCompressedTTF(builtinFont[settings.mainFont],builtinFontLen[settings.mainFont],e->getConfInt("mainFontSize",18)*dpiScale,NULL,loadEverything))==NULL) {
            logE("could not load UI font! falling back to Proggy Clean.\n");
            mainFont=ImGui::GetIO().Fonts->AddFontDefault();
          }
        }
      }
    }
  } else {
    if ((mainFont=ImGui::GetIO().Fonts->AddFontFromMemoryCompressedTTF(builtinFont[settings.mainFont],builtinFontLen[settings.mainFont],e->getConfInt("mainFontSize",18)*dpiScale,NULL,loadEverything))==NULL) {
      logE("could not load UI font! falling back to Proggy Clean.\n");
      mainFont=ImGui::GetIO().Fonts->AddFontDefault();
    }
  }

  ImFontConfig fc;
  fc.MergeMode=true;
  fc.GlyphMinAdvanceX=e->getConfInt("iconSize",16)*dpiScale;
  static const ImWchar fontRange[]={ICON_MIN_FA,ICON_MAX_FA,0};
  if ((iconFont=ImGui::GetIO().Fonts->AddFontFromMemoryCompressedTTF(iconFont_compressed_data,iconFont_compressed_size,e->getConfInt("iconSize",16)*dpiScale,&fc,fontRange))==NULL) {
    logE("could not load icon font!\n");
  }
  if (settings.mainFontSize==settings.patFontSize && settings.patFont<5 && builtinFontM[settings.patFont]==builtinFont[settings.mainFont]) {
    logD("using main font for pat font.\n");
    patFont=mainFont;
  } else {
    if (settings.patFont==6) { // custom font
      if ((patFont=ImGui::GetIO().Fonts->AddFontFromFileTTF(settings.patFontPath.c_str(),e->getConfInt("patFontSize",18)*dpiScale,NULL,loadEverything))==NULL) {
        logW("could not load pattern font! reverting to default font\n");
        settings.patFont=0;
        if ((patFont=ImGui::GetIO().Fonts->AddFontFromMemoryCompressedTTF(builtinFontM[settings.patFont],builtinFontMLen[settings.patFont],e->getConfInt("patFontSize",18)*dpiScale,NULL,loadEverything))==NULL) {
          logE("could not load pattern font! falling back to Proggy Clean.\n");
          patFont=ImGui::GetIO().Fonts->AddFontDefault();
        }
      }
    } else if (settings.patFont==5) { // system font
      if ((patFont=ImGui::GetIO().Fonts->AddFontFromFileTTF(SYSTEM_PAT_FONT_PATH_1,e->getConfInt("patFontSize",18)*dpiScale,NULL,loadEverything))==NULL) {
        if ((patFont=ImGui::GetIO().Fonts->AddFontFromFileTTF(SYSTEM_PAT_FONT_PATH_2,e->getConfInt("patFontSize",18)*dpiScale,NULL,loadEverything))==NULL) {
          if ((patFont=ImGui::GetIO().Fonts->AddFontFromFileTTF(SYSTEM_PAT_FONT_PATH_3,e->getConfInt("patFontSize",18)*dpiScale,NULL,loadEverything))==NULL) {
            logW("could not load pattern font! reverting to default font\n");
            settings.patFont=0;
            if ((patFont=ImGui::GetIO().Fonts->AddFontFromMemoryCompressedTTF(builtinFontM[settings.patFont],builtinFontMLen[settings.patFont],e->getConfInt("patFontSize",18)*dpiScale,NULL,loadEverything))==NULL) {
              logE("could not load pattern font! falling back to Proggy Clean.\n");
              patFont=ImGui::GetIO().Fonts->AddFontDefault();
            }
          }
        }
      }
    } else {
      if ((patFont=ImGui::GetIO().Fonts->AddFontFromMemoryCompressedTTF(builtinFontM[settings.patFont],builtinFontMLen[settings.patFont],e->getConfInt("patFontSize",18)*dpiScale,NULL,loadEverything))==NULL) {
        logE("could not load pattern font!\n");
        patFont=ImGui::GetIO().Fonts->AddFontDefault();
      }
   }
  }
  if ((bigFont=ImGui::GetIO().Fonts->AddFontFromMemoryCompressedTTF(font_plexSans_compressed_data,font_plexSans_compressed_size,40*dpiScale))==NULL) {
    logE("could not load big UI font!\n");
  }
}

bool FurnaceGUI::init() {
#ifndef __APPLE__
  float dpiScaleF;
#endif

  String homeDir=getHomeDir();
  workingDir=e->getConfString("lastDir",homeDir);
  workingDirSong=e->getConfString("lastDirSong",workingDir);
  workingDirIns=e->getConfString("lastDirIns",workingDir);
  workingDirWave=e->getConfString("lastDirWave",workingDir);
  workingDirSample=e->getConfString("lastDirSample",workingDir);
  workingDirAudioExport=e->getConfString("lastDirAudioExport",workingDir);
  workingDirVGMExport=e->getConfString("lastDirVGMExport",workingDir);
  workingDirFont=e->getConfString("lastDirFont",workingDir);

  editControlsOpen=e->getConfBool("editControlsOpen",true);
  ordersOpen=e->getConfBool("ordersOpen",true);
  insListOpen=e->getConfBool("insListOpen",true);
  songInfoOpen=e->getConfBool("songInfoOpen",true);
  patternOpen=e->getConfBool("patternOpen",true);
  insEditOpen=e->getConfBool("insEditOpen",false);
  waveListOpen=e->getConfBool("waveListOpen",true);
  waveEditOpen=e->getConfBool("waveEditOpen",false);
  sampleListOpen=e->getConfBool("sampleListOpen",true);
  sampleEditOpen=e->getConfBool("sampleEditOpen",false);
  settingsOpen=e->getConfBool("settingsOpen",false);
  mixerOpen=e->getConfBool("mixerOpen",false);
  oscOpen=e->getConfBool("oscOpen",true);
  volMeterOpen=e->getConfBool("volMeterOpen",true);
  statsOpen=e->getConfBool("statsOpen",false);
  compatFlagsOpen=e->getConfBool("compatFlagsOpen",false);
  pianoOpen=e->getConfBool("pianoOpen",false);
  notesOpen=e->getConfBool("notesOpen",false);
  channelsOpen=e->getConfBool("channelsOpen",false);
  regViewOpen=e->getConfBool("regViewOpen",false);

  syncSettings();

  if (settings.dpiScale>=0.5f) {
    dpiScale=settings.dpiScale;
  }

#if !(defined(__APPLE__) || defined(_WIN32))
  unsigned char* furIcon=getFurnaceIcon();
  SDL_Surface* icon=SDL_CreateRGBSurfaceFrom(furIcon,256,256,32,256*4,0xff,0xff00,0xff0000,0xff000000);
#endif

  scrW=e->getConfInt("lastWindowWidth",1280);
  scrH=e->getConfInt("lastWindowHeight",800);

#ifndef __APPLE__
  SDL_Rect displaySize;
#endif

  SDL_SetHint("SDL_HINT_VIDEO_ALLOW_SCREENSAVER","1");

  SDL_Init(SDL_INIT_VIDEO);

  sdlWin=SDL_CreateWindow("Furnace",SDL_WINDOWPOS_CENTERED,SDL_WINDOWPOS_CENTERED,scrW*dpiScale,scrH*dpiScale,SDL_WINDOW_RESIZABLE|SDL_WINDOW_ALLOW_HIGHDPI);
  if (sdlWin==NULL) {
    logE("could not open window! %s\n",SDL_GetError());
    return false;
  }

#ifndef __APPLE__
  if (settings.dpiScale<0.5f) {
    SDL_GetDisplayDPI(SDL_GetWindowDisplayIndex(sdlWin),&dpiScaleF,NULL,NULL);
    dpiScale=round(dpiScaleF/96.0f);
    if (dpiScale<1) dpiScale=1;
    if (dpiScale!=1) SDL_SetWindowSize(sdlWin,scrW*dpiScale,scrH*dpiScale);

    if (SDL_GetDisplayUsableBounds(SDL_GetWindowDisplayIndex(sdlWin),&displaySize)==0) {
      if (scrW>displaySize.w/dpiScale) scrW=(displaySize.w/dpiScale)-32;
      if (scrH>displaySize.h/dpiScale) scrH=(displaySize.h/dpiScale)-32;
      SDL_SetWindowSize(sdlWin,scrW*dpiScale,scrH*dpiScale);
    }
  }
#endif

#if !(defined(__APPLE__) || defined(_WIN32))
  if (icon!=NULL) {
    SDL_SetWindowIcon(sdlWin,icon);
    SDL_FreeSurface(icon);
    free(furIcon);
  } else {
    logW("could not create icon!\n");
  }
#endif

  sdlRend=SDL_CreateRenderer(sdlWin,-1,SDL_RENDERER_ACCELERATED|SDL_RENDERER_PRESENTVSYNC|SDL_RENDERER_TARGETTEXTURE);

  if (sdlRend==NULL) {
    logE("could not init renderer! %s\n",SDL_GetError());
    return false;
  }

#ifdef __APPLE__
  dpiScale=getMacDPIScale();
#endif

  IMGUI_CHECKVERSION();
  ImGui::CreateContext();

  ImGui_ImplSDL2_InitForSDLRenderer(sdlWin,sdlRend);
  ImGui_ImplSDLRenderer_Init(sdlRend);

  applyUISettings();

  if (!ImGui::GetIO().Fonts->Build()) {
    logE("error while building font atlas!\n");
    showError("error while loading fonts! please check your settings.");
    ImGui::GetIO().Fonts->Clear();
    mainFont=ImGui::GetIO().Fonts->AddFontDefault();
    patFont=mainFont;
    ImGui_ImplSDLRenderer_DestroyFontsTexture();
    if (!ImGui::GetIO().Fonts->Build()) {
      logE("error again while building font atlas!\n");
    }
  }

  strncpy(finalLayoutPath,(e->getConfigPath()+String(LAYOUT_INI)).c_str(),4095);
  prepareLayout();

  ImGui::GetIO().ConfigFlags|=ImGuiConfigFlags_DockingEnable;
  ImGui::GetIO().IniFilename=finalLayoutPath;
  ImGui::LoadIniSettingsFromDisk(finalLayoutPath);

  ImGuiFileDialog::Instance()->SetFileStyle(IGFD_FileStyleByTypeDir,"",ImVec4(0.0f,1.0f,1.0f,1.0f),ICON_FA_FOLDER_O);
  ImGuiFileDialog::Instance()->SetFileStyle(IGFD_FileStyleByTypeFile,"",ImVec4(0.7f,0.7f,0.7f,1.0f),ICON_FA_FILE_O);
  ImGuiFileDialog::Instance()->SetFileStyle(IGFD_FileStyleByExtension,".fur",ImVec4(0.5f,1.0f,0.5f,1.0f),ICON_FA_FILE);
  ImGuiFileDialog::Instance()->SetFileStyle(IGFD_FileStyleByExtension,".fui",ImVec4(1.0f,0.5f,0.5f,1.0f),ICON_FA_FILE);
  ImGuiFileDialog::Instance()->SetFileStyle(IGFD_FileStyleByExtension,".fuw",ImVec4(1.0f,0.75f,0.5f,1.0f),ICON_FA_FILE);
  ImGuiFileDialog::Instance()->SetFileStyle(IGFD_FileStyleByExtension,".dmf",ImVec4(0.5f,1.0f,0.5f,1.0f),ICON_FA_FILE);
  ImGuiFileDialog::Instance()->SetFileStyle(IGFD_FileStyleByExtension,".dmp",ImVec4(1.0f,0.5f,0.5f,1.0f),ICON_FA_FILE);
  ImGuiFileDialog::Instance()->SetFileStyle(IGFD_FileStyleByExtension,".dmw",ImVec4(1.0f,0.75f,0.5f,1.0f),ICON_FA_FILE);
  ImGuiFileDialog::Instance()->SetFileStyle(IGFD_FileStyleByExtension,".wav",ImVec4(1.0f,1.0f,0.5f,1.0f),ICON_FA_FILE_AUDIO_O);
  ImGuiFileDialog::Instance()->SetFileStyle(IGFD_FileStyleByExtension,".vgm",ImVec4(1.0f,1.0f,0.5f,1.0f),ICON_FA_FILE_AUDIO_O);
  ImGuiFileDialog::Instance()->SetFileStyle(IGFD_FileStyleByExtension,".ttf",ImVec4(0.3f,1.0f,0.6f,1.0f),ICON_FA_FONT);
  ImGuiFileDialog::Instance()->SetFileStyle(IGFD_FileStyleByExtension,".otf",ImVec4(0.3f,1.0f,0.6f,1.0f),ICON_FA_FONT);
  ImGuiFileDialog::Instance()->SetFileStyle(IGFD_FileStyleByExtension,".ttc",ImVec4(0.3f,1.0f,0.6f,1.0f),ICON_FA_FONT);

  ImGuiFileDialog::Instance()->SetFileStyle(IGFD_FileStyleByExtension,".tfi",ImVec4(1.0f,0.5f,0.5f,1.0f),ICON_FA_FILE);
  ImGuiFileDialog::Instance()->SetFileStyle(IGFD_FileStyleByExtension,".vgi",ImVec4(1.0f,0.5f,0.5f,1.0f),ICON_FA_FILE);
  ImGuiFileDialog::Instance()->SetFileStyle(IGFD_FileStyleByExtension,".fti",ImVec4(1.0f,0.5f,0.5f,1.0f),ICON_FA_FILE);
  ImGuiFileDialog::Instance()->SetFileStyle(IGFD_FileStyleByExtension,".bti",ImVec4(1.0f,0.5f,0.5f,1.0f),ICON_FA_FILE);

  updateWindowTitle();

  for (int i=0; i<DIV_MAX_CHANS; i++) {
    oldPat[i]=new DivPattern;
  }

#ifdef __APPLE__
  SDL_RaiseWindow(sdlWin);
#endif
  return true;
}

bool FurnaceGUI::finish() {
  ImGui::SaveIniSettingsToDisk(finalLayoutPath);
  ImGui_ImplSDLRenderer_Shutdown();
  ImGui_ImplSDL2_Shutdown();
  ImGui::DestroyContext();
  SDL_DestroyRenderer(sdlRend);
  SDL_DestroyWindow(sdlWin);

  e->setConf("lastDir",workingDir);
  e->setConf("lastDirSong",workingDirSong);
  e->setConf("lastDirIns",workingDirIns);
  e->setConf("lastDirWave",workingDirWave);
  e->setConf("lastDirSample",workingDirSample);
  e->setConf("lastDirAudioExport",workingDirAudioExport);
  e->setConf("lastDirVGMExport",workingDirVGMExport);
  e->setConf("lastDirFont",workingDirFont);

  // commit last open windows
  e->setConf("editControlsOpen",editControlsOpen);
  e->setConf("ordersOpen",ordersOpen);
  e->setConf("insListOpen",insListOpen);
  e->setConf("songInfoOpen",songInfoOpen);
  e->setConf("patternOpen",patternOpen);
  e->setConf("insEditOpen",insEditOpen);
  e->setConf("waveListOpen",waveListOpen);
  e->setConf("waveEditOpen",waveEditOpen);
  e->setConf("sampleListOpen",sampleListOpen);
  e->setConf("sampleEditOpen",sampleEditOpen);
  e->setConf("settingsOpen",settingsOpen);
  e->setConf("mixerOpen",mixerOpen);
  e->setConf("oscOpen",oscOpen);
  e->setConf("volMeterOpen",volMeterOpen);
  e->setConf("statsOpen",statsOpen);
  e->setConf("compatFlagsOpen",compatFlagsOpen);
  e->setConf("pianoOpen",pianoOpen);
  e->setConf("notesOpen",notesOpen);
  e->setConf("channelsOpen",channelsOpen);
  e->setConf("regViewOpen",regViewOpen);

  // commit last window size
  e->setConf("lastWindowWidth",scrW);
  e->setConf("lastWindowHeight",scrH);

  for (int i=0; i<DIV_MAX_CHANS; i++) {
    delete oldPat[i];
  }
  return true;
}

FurnaceGUI::FurnaceGUI():
  e(NULL),
  quit(false),
  warnQuit(false),
  willCommit(false),
  edit(false),
  modified(false),
  displayError(false),
  displayExporting(false),
  vgmExportLoop(true),
  displayNew(false),
  curFileDialog(GUI_FILE_OPEN),
  warnAction(GUI_WARN_OPEN),
  scrW(1280),
  scrH(800),
  dpiScale(1),
  aboutScroll(0),
  aboutSin(0),
  aboutHue(0.0f),
  curIns(0),
  curWave(0),
  curSample(0),
  curOctave(3),
  oldRow(0),
  oldOrder(0),
  oldOrder1(0),
  editStep(1),
  exportLoops(0),
  soloChan(-1),
  soloTimeout(0),
  orderEditMode(0),
  orderCursor(-1),
  loopOrder(-1),
  loopRow(-1),
  loopEnd(-1),
  isClipping(0),
  extraChannelButtons(0),
  patNameTarget(-1),
  newSongCategory(0),
  editControlsOpen(true),
  ordersOpen(true),
  insListOpen(true),
  songInfoOpen(true),
  patternOpen(true),
  insEditOpen(false),
  waveListOpen(true),
  waveEditOpen(false),
  sampleListOpen(true),
  sampleEditOpen(false),
  aboutOpen(false),
  settingsOpen(false),
  mixerOpen(false),
  debugOpen(false),
  oscOpen(true),
  volMeterOpen(true),
  statsOpen(false),
  compatFlagsOpen(false),
  pianoOpen(false),
  notesOpen(false),
  channelsOpen(false),
  regViewOpen(false),
  selecting(false),
  curNibble(false),
  orderNibble(false),
  followOrders(true),
  followPattern(true),
  changeAllOrders(false),
  collapseWindow(false),
  demandScrollX(false),
  fancyPattern(false),
  wantPatName(false),
  curWindow(GUI_WINDOW_NOTHING),
  nextWindow(GUI_WINDOW_NOTHING),
  nextDesc(NULL),
  wavePreviewOn(false),
  wavePreviewKey((SDL_Scancode)0),
  wavePreviewNote(0),
  samplePreviewOn(false),
  samplePreviewKey((SDL_Scancode)0),
  samplePreviewNote(0),
  arpMacroScroll(0),
  macroDragStart(0,0),
  macroDragAreaSize(0,0),
  macroDragCTarget(NULL),
  macroDragTarget(NULL),
  macroDragLen(0),
  macroDragMin(0),
  macroDragMax(0),
  macroDragLastX(-1),
  macroDragLastY(-1),
  macroDragBitOff(0),
  macroDragScroll(0),
  macroDragBitMode(false),
  macroDragInitialValueSet(false),
  macroDragInitialValue(false),
  macroDragChar(false),
  macroDragActive(false),
  macroLoopDragStart(0,0),
  macroLoopDragAreaSize(0,0),
  macroLoopDragTarget(NULL),
  macroLoopDragLen(0),
  macroLoopDragActive(false),
  waveDragStart(0,0),
  waveDragAreaSize(0,0),
  waveDragTarget(NULL),
  waveDragLen(0),
  waveDragMin(0),
  waveDragMax(0),
  waveDragActive(false),
  bindSetTarget(0),
  bindSetPrevValue(0),
  bindSetActive(false),
  bindSetPending(false),
  nextScroll(-1.0f),
  nextAddScroll(0.0f),
  transposeAmount(0),
  randomizeMin(0),
  randomizeMax(255),
  scaleMin(0.0f),
  scaleMax(100.0f),
  oldOrdersLen(0) {

  // octave 1
  /*
  noteKeys[SDL_SCANCODE_Z]=0;
  noteKeys[SDL_SCANCODE_S]=1;
  noteKeys[SDL_SCANCODE_X]=2;
  noteKeys[SDL_SCANCODE_D]=3;
  noteKeys[SDL_SCANCODE_C]=4;
  noteKeys[SDL_SCANCODE_V]=5;
  noteKeys[SDL_SCANCODE_G]=6;
  noteKeys[SDL_SCANCODE_B]=7;
  noteKeys[SDL_SCANCODE_H]=8;
  noteKeys[SDL_SCANCODE_N]=9;
  noteKeys[SDL_SCANCODE_J]=10;
  noteKeys[SDL_SCANCODE_M]=11;

  // octave 2
  noteKeys[SDL_SCANCODE_Q]=12;
  noteKeys[SDL_SCANCODE_2]=13;
  noteKeys[SDL_SCANCODE_W]=14;
  noteKeys[SDL_SCANCODE_3]=15;
  noteKeys[SDL_SCANCODE_E]=16;
  noteKeys[SDL_SCANCODE_R]=17;
  noteKeys[SDL_SCANCODE_5]=18;
  noteKeys[SDL_SCANCODE_T]=19;
  noteKeys[SDL_SCANCODE_6]=20;
  noteKeys[SDL_SCANCODE_Y]=21;
  noteKeys[SDL_SCANCODE_7]=22;
  noteKeys[SDL_SCANCODE_U]=23;

  // octave 3
  noteKeys[SDL_SCANCODE_I]=24;
  noteKeys[SDL_SCANCODE_9]=25;
  noteKeys[SDL_SCANCODE_O]=26;
  noteKeys[SDL_SCANCODE_0]=27;
  noteKeys[SDL_SCANCODE_P]=28;
  noteKeys[SDL_SCANCODE_LEFTBRACKET]=29;
  noteKeys[SDL_SCANCODE_RIGHTBRACKET]=31;

  // note off
  noteKeys[SDL_SCANCODE_TAB]=100;
  noteKeys[SDL_SCANCODE_1]=100;

  // note off + env release
  noteKeys[SDL_SCANCODE_EQUALS]=101;

  // env release
  noteKeys[SDL_SCANCODE_GRAVE]=102;
  */

  // value keys
  valueKeys[SDLK_0]=0;
  valueKeys[SDLK_1]=1;
  valueKeys[SDLK_2]=2;
  valueKeys[SDLK_3]=3;
  valueKeys[SDLK_4]=4;
  valueKeys[SDLK_5]=5;
  valueKeys[SDLK_6]=6;
  valueKeys[SDLK_7]=7;
  valueKeys[SDLK_8]=8;
  valueKeys[SDLK_9]=9;
  valueKeys[SDLK_a]=10;
  valueKeys[SDLK_b]=11;
  valueKeys[SDLK_c]=12;
  valueKeys[SDLK_d]=13;
  valueKeys[SDLK_e]=14;
  valueKeys[SDLK_f]=15;
  valueKeys[SDLK_KP_0]=0;
  valueKeys[SDLK_KP_1]=1;
  valueKeys[SDLK_KP_2]=2;
  valueKeys[SDLK_KP_3]=3;
  valueKeys[SDLK_KP_4]=4;
  valueKeys[SDLK_KP_5]=5;
  valueKeys[SDLK_KP_6]=6;
  valueKeys[SDLK_KP_7]=7;
  valueKeys[SDLK_KP_8]=8;
  valueKeys[SDLK_KP_9]=9;

  FurnaceGUISysCategory cat;

  cat=FurnaceGUISysCategory("FM");
  cat.systems.push_back(FurnaceGUISysDef(
    "Yamaha YM2612", {
      DIV_SYSTEM_YM2612, 64, 0, 0,
      0
    }
  ));
  cat.systems.push_back(FurnaceGUISysDef(
    "Yamaha YM2612 (extended channel 3)", {
      DIV_SYSTEM_YM2612_EXT, 64, 0, 0,
      0
    }
  ));
  cat.systems.push_back(FurnaceGUISysDef(
    "Yamaha YM2151", {
      DIV_SYSTEM_YM2151, 64, 0, 0,
      0
    }
  ));
  cat.systems.push_back(FurnaceGUISysDef(
    "Yamaha YM2610", {
      DIV_SYSTEM_YM2610_FULL, 64, 0, 0,
      0
    }
  ));
  cat.systems.push_back(FurnaceGUISysDef(
    "Yamaha YM2610 (extended channel 2)", {
      DIV_SYSTEM_YM2610_FULL_EXT, 64, 0, 0,
      0
    }
  ));
  cat.systems.push_back(FurnaceGUISysDef(
    "Yamaha YM2610B", {
      DIV_SYSTEM_YM2610B, 64, 0, 0,
      0
    }
  ));
  cat.systems.push_back(FurnaceGUISysDef(
    "Yamaha YM2610B (extended channel 3)", {
      DIV_SYSTEM_YM2610B_EXT, 64, 0, 0,
      0
    }
  ));
  cat.systems.push_back(FurnaceGUISysDef(
    "Yamaha YM2413", {
      DIV_SYSTEM_OPLL, 64, 0, 0,
      0
    }
  ));
  sysCategories.push_back(cat);

  cat=FurnaceGUISysCategory("Square");
  cat.systems.push_back(FurnaceGUISysDef(
    "TI SN76489", {
      DIV_SYSTEM_SMS, 64, 0, 0,
      0
    }
  ));
  cat.systems.push_back(FurnaceGUISysDef(
    "AY-3-8910", {
      DIV_SYSTEM_AY8910, 64, 0, 0,
      0
    }
  ));
  cat.systems.push_back(FurnaceGUISysDef(
    "Philips SAA1099", {
      DIV_SYSTEM_SAA1099, 64, 0, 0,
      0
    }
  ));
  sysCategories.push_back(cat);

  cat=FurnaceGUISysCategory("Sample");
  cat.systems.push_back(FurnaceGUISysDef(
    "Amiga", {
      DIV_SYSTEM_AMIGA, 64, 0, 0,
      0
    }
  ));
  cat.systems.push_back(FurnaceGUISysDef(
    "SegaPCM", {
      DIV_SYSTEM_SEGAPCM, 64, 0, 0,
      0
    }
  ));
  cat.systems.push_back(FurnaceGUISysDef(
    "Capcom QSound", {
      DIV_SYSTEM_QSOUND, 64, 0, 0,
      0
    }
  ));
  cat.systems.push_back(FurnaceGUISysDef(
    "Seta/Allumer X1-010", {
      DIV_SYSTEM_X1_010, 64, 0, 0,
      0
    }
  ));
  sysCategories.push_back(cat);

  cat=FurnaceGUISysCategory("Game consoles");
  cat.systems.push_back(FurnaceGUISysDef(
    "Sega Genesis", {
      DIV_SYSTEM_YM2612, 64, 0, 0,
      DIV_SYSTEM_SMS, 24, 0, 0,
      0
    }
  ));
  cat.systems.push_back(FurnaceGUISysDef(
    "Sega Genesis (extended channel 3)", {
      DIV_SYSTEM_YM2612_EXT, 64, 0, 0,
      DIV_SYSTEM_SMS, 24, 0, 0,
      0
    }
  ));
  cat.systems.push_back(FurnaceGUISysDef(
    "Sega Master System", {
      DIV_SYSTEM_SMS, 64, 0, 0,
      0
    }
  ));
  cat.systems.push_back(FurnaceGUISysDef(
    "Sega Master System (with FM expansion)", {
      DIV_SYSTEM_SMS, 64, 0, 0,
      DIV_SYSTEM_OPLL, 64, 0, 0,
      0
    }
  ));
  cat.systems.push_back(FurnaceGUISysDef(
    "Sega Master System (with FM expansion in drums mode)", {
      DIV_SYSTEM_SMS, 64, 0, 0,
      DIV_SYSTEM_OPLL_DRUMS, 64, 0, 0,
      0
    }
  ));
  cat.systems.push_back(FurnaceGUISysDef(
    "Game Boy", {
      DIV_SYSTEM_GB, 64, 0, 0,
      0
    }
  ));
  cat.systems.push_back(FurnaceGUISysDef(
    "NEC PC Engine/TurboGrafx-16", {
      DIV_SYSTEM_PCE, 64, 0, 0,
      0
    }
  ));
  cat.systems.push_back(FurnaceGUISysDef(
    "NES", {
      DIV_SYSTEM_NES, 64, 0, 0,
      0
    }
  ));
  cat.systems.push_back(FurnaceGUISysDef(
    "NES with Konami VRC7", {
      DIV_SYSTEM_NES, 64, 0, 0,
      DIV_SYSTEM_VRC7, 64, 0, 0,
      0
    }
  ));
  cat.systems.push_back(FurnaceGUISysDef(
    "NES with Sunsoft 5B", {
      DIV_SYSTEM_NES, 64, 0, 0,
      DIV_SYSTEM_AY8910, 64, 0, 38,
      0
    }
  ));
  cat.systems.push_back(FurnaceGUISysDef(
    "Mattel Intellivision", {
      DIV_SYSTEM_AY8910, 64, 0, 6,
      0
    }
  ));
  cat.systems.push_back(FurnaceGUISysDef(
    "Vectrex", {
      DIV_SYSTEM_AY8910, 64, 0, 4,
      0
    }
  ));
  cat.systems.push_back(FurnaceGUISysDef(
    "Neo Geo AES", {
      DIV_SYSTEM_YM2610_FULL, 64, 0, 0,
      0
    }
  ));
  cat.systems.push_back(FurnaceGUISysDef(
    "Neo Geo AES (extended channel 2)", {
      DIV_SYSTEM_YM2610_FULL_EXT, 64, 0, 0,
      0
    }
  ));
  cat.systems.push_back(FurnaceGUISysDef(
    "Atari 2600/7800", {
      DIV_SYSTEM_TIA, 64, 0, 0,
      0
    }
  ));
  cat.systems.push_back(FurnaceGUISysDef(
    "Atari Lynx", {
      DIV_SYSTEM_LYNX, 64, 0, 0,
      0
    }
  ));
  cat.systems.push_back(FurnaceGUISysDef(
    "WonderSwan", {
      DIV_SYSTEM_SWAN, 64, 0, 0,
      0
    }
  ));
  sysCategories.push_back(cat);

  cat=FurnaceGUISysCategory("Computers");
  cat.systems.push_back(FurnaceGUISysDef(
    "Commodore PET", {
      DIV_SYSTEM_PET, 64, 0, 0,
      0
    }
  ));
  cat.systems.push_back(FurnaceGUISysDef(
    "Commodore VIC-20", {
      DIV_SYSTEM_VIC20, 64, 0, 1,
      0
    }
  ));
  cat.systems.push_back(FurnaceGUISysDef(
    "Commodore 64 (6581 SID)", {
      DIV_SYSTEM_C64_6581, 64, 0, 1,
      0
    }
  ));
  cat.systems.push_back(FurnaceGUISysDef(
    "Commodore 64 (8580 SID)", {
      DIV_SYSTEM_C64_8580, 64, 0, 1,
      0
    }
  ));
  cat.systems.push_back(FurnaceGUISysDef(
    "Amiga", {
      DIV_SYSTEM_AMIGA, 64, 0, 0,
      0
    }
  ));
  cat.systems.push_back(FurnaceGUISysDef(
    "MSX", {
      DIV_SYSTEM_AY8910, 64, 0, 16,
      0
    }
  ));
  cat.systems.push_back(FurnaceGUISysDef(
    "ZX Spectrum (48K)", {
      DIV_SYSTEM_AY8910, 64, 0, 2,
      0
    }
  ));
  cat.systems.push_back(FurnaceGUISysDef(
    "ZX Spectrum (128K)", {
      DIV_SYSTEM_AY8910, 64, 0, 1,
      0
    }
  ));
  cat.systems.push_back(FurnaceGUISysDef(
    "Amstrad CPC", {
      DIV_SYSTEM_AY8910, 64, 0, 5,
      0
    }
  ));
  cat.systems.push_back(FurnaceGUISysDef(
    "SAM Coupé", {
      DIV_SYSTEM_SAA1099, 64, 0, 0,
      0
    }
  ));
  cat.systems.push_back(FurnaceGUISysDef(
    "BBC Micro", {
      DIV_SYSTEM_SMS, 64, 0, 6,
      0
    }
  ));
  cat.systems.push_back(FurnaceGUISysDef(
    "PC (barebones)", {
      DIV_SYSTEM_PCSPKR, 64, 0, 0,
      0
    }
  ));
  cat.systems.push_back(FurnaceGUISysDef(
    "PC + Covox Sound Master", {
      DIV_SYSTEM_AY8930, 64, 0, 3,
      DIV_SYSTEM_PCSPKR, 64, 0, 0,
      0
    }
  ));
  cat.systems.push_back(FurnaceGUISysDef(
    "PC + Game Blaster", {
      DIV_SYSTEM_SAA1099, 64, -127, 1,
      DIV_SYSTEM_SAA1099, 64, 127, 1,
      DIV_SYSTEM_PCSPKR, 64, 0, 0,
      0
    }
  ));
  cat.systems.push_back(FurnaceGUISysDef(
    "PC + AdLib/Sound Blaster", {
      DIV_SYSTEM_OPL2, 64, 0, 0,
      DIV_SYSTEM_PCSPKR, 64, 0, 0,
      0
    }
  ));
  cat.systems.push_back(FurnaceGUISysDef(
    "PC + AdLib/Sound Blaster (drums mode)", {
      DIV_SYSTEM_OPL2_DRUMS, 64, 0, 0,
      DIV_SYSTEM_PCSPKR, 64, 0, 0,
      0
    }
  ));
  cat.systems.push_back(FurnaceGUISysDef(
    "PC + Sound Blaster Pro 2", {
      DIV_SYSTEM_OPL3, 64, 0, 0,
      DIV_SYSTEM_PCSPKR, 64, 0, 0,
      0
    }
  ));
  cat.systems.push_back(FurnaceGUISysDef(
    "PC + Sound Blaster Pro 2 (drums mode)", {
      DIV_SYSTEM_OPL3_DRUMS, 64, 0, 0,
      DIV_SYSTEM_PCSPKR, 64, 0, 0,
      0
    }
  ));
  /*
  cat.systems.push_back(FurnaceGUISysDef(
    "Sharp X68000", {
      DIV_SYSTEM_AY8910, 64, 0, 16,
      0
    }
  ));*/
  cat.systems.push_back(FurnaceGUISysDef(
    "Commander X16", {
      DIV_SYSTEM_YM2151, 64, 0, 0,
      DIV_SYSTEM_VERA, 64, 0, 0,
      0
    }
  ));
  sysCategories.push_back(cat);

  cat=FurnaceGUISysCategory("Arcade systems");
  cat.systems.push_back(FurnaceGUISysDef(
    "Bally Midway MCR", {
      DIV_SYSTEM_AY8910, 64, 0, 0,
      DIV_SYSTEM_AY8910, 64, 0, 0,
      0
    }
  ));
  cat.systems.push_back(FurnaceGUISysDef(
    "Sega Kyugo", {
      DIV_SYSTEM_AY8910, 64, 0, 4,
      DIV_SYSTEM_AY8910, 64, 0, 4,
      0
    }
  ));
  cat.systems.push_back(FurnaceGUISysDef(
    "Sega OutRun/X Board", {
      DIV_SYSTEM_YM2151, 64, 0, 0,
      DIV_SYSTEM_SEGAPCM, 64, 0, 0,
      0
    }
  ));
  cat.systems.push_back(FurnaceGUISysDef(
    "Neo Geo MVS", {
      DIV_SYSTEM_YM2610_FULL, 64, 0, 0,
      0
    }
  ));
  cat.systems.push_back(FurnaceGUISysDef(
    "Neo Geo MVS (extended channel 2)", {
      DIV_SYSTEM_YM2610_FULL_EXT, 64, 0, 0,
      0
    }
  ));
  cat.systems.push_back(FurnaceGUISysDef(
    "Taito Arcade", {
      DIV_SYSTEM_YM2610B, 64, 0, 0,
      0
    }
  ));
  cat.systems.push_back(FurnaceGUISysDef(
    "Taito Arcade (extended channel 3)", {
      DIV_SYSTEM_YM2610B_EXT, 64, 0, 0,
      0
    }
  ));
  cat.systems.push_back(FurnaceGUISysDef(
    "Capcom CPS-2 (QSound)", {
      DIV_SYSTEM_QSOUND, 64, 0, 0,
      0
    }
  ));
  cat.systems.push_back(FurnaceGUISysDef(
    "Seta 1", {
      DIV_SYSTEM_X1_010, 64, 0, 0,
      0
    }
  ));
  cat.systems.push_back(FurnaceGUISysDef(
    "Seta 2", {
      DIV_SYSTEM_X1_010, 64, 0, 1,
      0
    }
  ));
  sysCategories.push_back(cat);

  cat=FurnaceGUISysCategory("DefleMask-compatible");
  cat.systems.push_back(FurnaceGUISysDef(
    "Sega Genesis", {
      DIV_SYSTEM_YM2612, 64, 0, 0,
      DIV_SYSTEM_SMS, 24, 0, 0,
      0
    }
  ));
  cat.systems.push_back(FurnaceGUISysDef(
    "Sega Genesis (extended channel 3)", {
      DIV_SYSTEM_YM2612_EXT, 64, 0, 0,
      DIV_SYSTEM_SMS, 24, 0, 0,
      0
    }
  ));
  cat.systems.push_back(FurnaceGUISysDef(
    "Sega Master System", {
      DIV_SYSTEM_SMS, 64, 0, 0,
      0
    }
  ));
  cat.systems.push_back(FurnaceGUISysDef(
    "Sega Master System (with FM expansion)", {
      DIV_SYSTEM_SMS, 64, 0, 0,
      DIV_SYSTEM_OPLL, 64, 0, 0,
      0
    }
  ));
  cat.systems.push_back(FurnaceGUISysDef(
    "Game Boy", {
      DIV_SYSTEM_GB, 64, 0, 0,
      0
    }
  ));
  cat.systems.push_back(FurnaceGUISysDef(
    "NEC PC Engine/TurboGrafx-16", {
      DIV_SYSTEM_PCE, 64, 0, 0,
      0
    }
  ));
  cat.systems.push_back(FurnaceGUISysDef(
    "NES", {
      DIV_SYSTEM_NES, 64, 0, 0,
      0
    }
  ));
  cat.systems.push_back(FurnaceGUISysDef(
    "NES with Konami VRC7", {
      DIV_SYSTEM_NES, 64, 0, 0,
      DIV_SYSTEM_VRC7, 64, 0, 0,
      0
    }
  ));
  cat.systems.push_back(FurnaceGUISysDef(
    "Commodore 64 (6581 SID)", {
      DIV_SYSTEM_C64_6581, 64, 0, 1,
      0
    }
  ));
  cat.systems.push_back(FurnaceGUISysDef(
    "Commodore 64 (8580 SID)", {
      DIV_SYSTEM_C64_8580, 64, 0, 1,
      0
    }
  ));
  cat.systems.push_back(FurnaceGUISysDef(
    "Arcade (YM2151 and SegaPCM)", {
      DIV_SYSTEM_YM2151, 64, 0, 0,
      DIV_SYSTEM_SEGAPCM_COMPAT, 64, 0, 0,
      0
    }
  ));
  cat.systems.push_back(FurnaceGUISysDef(
    "Neo Geo CD", {
      DIV_SYSTEM_YM2610, 64, 0, 0,
      0
    }
  ));
  cat.systems.push_back(FurnaceGUISysDef(
    "Neo Geo CD (extended channel 2)", {
      DIV_SYSTEM_YM2610_EXT, 64, 0, 0,
      0
    }
  ));
  sysCategories.push_back(cat);

  memset(willExport,1,32*sizeof(bool));

  peak[0]=0;
  peak[1]=0;

  memset(actionKeys,0,GUI_ACTION_MAX*sizeof(int));

  memset(patChanX,0,sizeof(float)*(DIV_MAX_CHANS+1));
  memset(patChanSlideY,0,sizeof(float)*(DIV_MAX_CHANS+1));
  memset(lastIns,-1,sizeof(int)*DIV_MAX_CHANS);
}<|MERGE_RESOLUTION|>--- conflicted
+++ resolved
@@ -1190,15 +1190,13 @@
             ImGui::PushStyleColor(ImGuiCol_Text,uiColors[GUI_COLOR_INSTR_MIKEY]);
             name=fmt::sprintf(ICON_FA_BAR_CHART " %.2X: %s##_INS%d\n",i,ins->name,i);
             break;
-<<<<<<< HEAD
           case DIV_INS_VERA:
             ImGui::PushStyleColor(ImGuiCol_Text,uiColors[GUI_COLOR_INSTR_VERA]);
             name=fmt::sprintf(ICON_FA_KEYBOARD_O " %.2X: %s##_INS%d\n",i,ins->name,i);
-=======
+            break;
           case DIV_INS_X1_010:
             ImGui::PushStyleColor(ImGuiCol_Text,uiColors[GUI_COLOR_INSTR_X1_010]);
             name=fmt::sprintf(ICON_FA_BAR_CHART " %.2X: %s##_INS%d\n",i,ins->name,i);
->>>>>>> b42ceae1
             break;
           default:
             ImGui::PushStyleColor(ImGuiCol_Text,uiColors[GUI_COLOR_INSTR_UNKNOWN]);
@@ -5710,11 +5708,8 @@
   GET_UI_COLOR(GUI_COLOR_INSTR_BEEPER,ImVec4(0.0f,1.0f,0.0f,1.0f));
   GET_UI_COLOR(GUI_COLOR_INSTR_SWAN,ImVec4(0.3f,0.5f,1.0f,1.0f));
   GET_UI_COLOR(GUI_COLOR_INSTR_MIKEY,ImVec4(0.5f,1.0f,0.3f,1.0f));
-<<<<<<< HEAD
-  GET_UI_COLOR(GUI_COLOR_INSTR_VERA,ImVec4(0.4f,0.6f,1.0f,1.0f))
-=======
+  GET_UI_COLOR(GUI_COLOR_INSTR_VERA,ImVec4(0.4f,0.6f,1.0f,1.0f));
   GET_UI_COLOR(GUI_COLOR_INSTR_X1_010,ImVec4(0.3f,0.5f,1.0f,1.0f));
->>>>>>> b42ceae1
   GET_UI_COLOR(GUI_COLOR_INSTR_UNKNOWN,ImVec4(0.3f,0.3f,0.3f,1.0f));
   GET_UI_COLOR(GUI_COLOR_CHANNEL_FM,ImVec4(0.2f,0.8f,1.0f,1.0f));
   GET_UI_COLOR(GUI_COLOR_CHANNEL_PULSE,ImVec4(0.4f,1.0f,0.2f,1.0f));
