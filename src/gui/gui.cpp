--- conflicted
+++ resolved
@@ -2416,8 +2416,6 @@
       ImGui::LoadIniSettingsFromDisk(finalLayoutPath);
     }
   }
-<<<<<<< HEAD
-=======
 }
 
 void FurnaceGUI::pushToggleColors(bool status) {
@@ -2447,7 +2445,6 @@
 
 void FurnaceGUI::popToggleColors() {
   ImGui::PopStyleColor(3);
->>>>>>> 480243b6
 }
 
 int _processEvent(void* instance, SDL_Event* event) {
