/**
 * Furnace Tracker - multi-system chiptune tracker
 * Copyright (C) 2021-2022 tildearrow and contributors
 *
 * This program is free software; you can redistribute it and/or modify
 * it under the terms of the GNU General Public License as published by
 * the Free Software Foundation; either version 2 of the License, or
 * (at your option) any later version.
 *
 * This program is distributed in the hope that it will be useful,
 * but WITHOUT ANY WARRANTY; without even the implied warranty of
 * MERCHANTABILITY or FITNESS FOR A PARTICULAR PURPOSE.  See the
 * GNU General Public License for more details.
 *
 * You should have received a copy of the GNU General Public License along
 * with this program; if not, write to the Free Software Foundation, Inc.,
 * 51 Franklin Street, Fifth Floor, Boston, MA 02110-1301 USA.
 */

#include "gui.h"
#include "../ta-log.h"
#include "util.h"
#include "IconsFontAwesome4.h"
#include "misc/cpp/imgui_stdlib.h"
#include <SDL_scancode.h>
#include <fmt/printf.h>
#include <imgui.h>

#ifdef __APPLE__
#define FURKMOD_CMD FURKMOD_META
#else
#define FURKMOD_CMD FURKMOD_CTRL
#endif

#define DEFAULT_NOTE_KEYS "5:7;6:4;7:3;8:16;10:6;11:8;12:24;13:10;16:11;17:9;18:26;19:28;20:12;21:17;22:1;23:19;24:23;25:5;26:14;27:2;28:21;29:0;30:100;31:13;32:15;34:18;35:20;36:22;38:25;39:27;43:100;46:101;47:29;48:31;53:102;"

const char* mainFonts[]={
  "IBM Plex Sans",
  "Liberation Sans",
  "Exo",
  "Proggy Clean",
  "GNU Unifont",
  "<Use system font>",
  "<Custom...>"
};

const char* patFonts[]={
  "IBM Plex Mono",
  "Mononoki",
  "PT Mono",
  "Proggy Clean",
  "GNU Unifont",
  "<Use system font>",
  "<Custom...>"
};

const char* audioBackends[]={
  "JACK",
  "SDL"
};

const char* audioQualities[]={
  "High",
  "Low"
};

const char* arcadeCores[]={
  "ymfm",
  "Nuked-OPM"
};

const char* ym2612Cores[]={
  "Nuked-OPN2",
  "ymfm"
};

const char* saaCores[]={
  "MAME",
  "SAASound"
};

#define SAMPLE_RATE_SELECTABLE(x) \
  if (ImGui::Selectable(#x,settings.audioRate==x)) { \
    settings.audioRate=x; \
  }

#define BUFFER_SIZE_SELECTABLE(x) \
  if (ImGui::Selectable(#x,settings.audioBufSize==x)) { \
    settings.audioBufSize=x; \
  }

#define UI_COLOR_CONFIG(what,label) \
  ImGui::ColorEdit4(label "##CC_" #what,(float*)&uiColors[what]);

#define KEYBIND_CONFIG_BEGIN(id) \
  if (ImGui::BeginTable(id,2)) {

#define KEYBIND_CONFIG_END \
    ImGui::EndTable(); \
  }

#define UI_KEYBIND_CONFIG(what,label) \
  ImGui::TableNextRow(); \
  ImGui::TableNextColumn(); \
  ImGui::Text(label); \
  ImGui::TableNextColumn(); \
  if (ImGui::Button(fmt::sprintf("%s##KC_" #what,(bindSetPending && bindSetTarget==what)?"Press key...":getKeyName(actionKeys[what])).c_str())) { \
    promptKey(what); \
  } \
  if (ImGui::IsItemClicked(ImGuiMouseButton_Right)) actionKeys[what]=0;

void FurnaceGUI::promptKey(int which) {
  bindSetTarget=which;
  bindSetActive=true;
  bindSetPending=true;
  bindSetPrevValue=actionKeys[which];
  actionKeys[which]=0;
}

struct MappedInput {
  int scan;
  int val;
  MappedInput():
    scan(SDL_SCANCODE_UNKNOWN), val(0) {}
  MappedInput(int s, int v):
    scan(s), val(v) {}
};

void FurnaceGUI::drawSettings() {
  if (nextWindow==GUI_WINDOW_SETTINGS) {
    settingsOpen=true;
    ImGui::SetNextWindowFocus();
    nextWindow=GUI_WINDOW_NOTHING;
  }
  if (!settingsOpen) return;
  if (ImGui::Begin("Settings",NULL,ImGuiWindowFlags_NoDocking)) {
    if (ImGui::BeginTabBar("settingsTab")) {
      if (ImGui::BeginTabItem("General")) {
        ImGui::Text("Toggle channel solo on:");
        if (ImGui::RadioButton("Right-click or double-click##soloA",settings.soloAction==0)) {
          settings.soloAction=0;
        }
        if (ImGui::RadioButton("Right-click##soloR",settings.soloAction==1)) {
          settings.soloAction=1;
        }
        if (ImGui::RadioButton("Double-click##soloD",settings.soloAction==2)) {
          settings.soloAction=2;
        }

        bool pullDeleteBehaviorB=settings.pullDeleteBehavior;
        if (ImGui::Checkbox("Move cursor up on backspace-delete",&pullDeleteBehaviorB)) {
          settings.pullDeleteBehavior=pullDeleteBehaviorB;
        }

        bool stepOnDeleteB=settings.stepOnDelete;
        if (ImGui::Checkbox("Move cursor by edit step on delete",&stepOnDeleteB)) {
          settings.stepOnDelete=stepOnDeleteB;
        }

        bool allowEditDockingB=settings.allowEditDocking;
        if (ImGui::Checkbox("Allow docking editors",&allowEditDockingB)) {
          settings.allowEditDocking=allowEditDockingB;
        }

        bool avoidRaisingPatternB=settings.avoidRaisingPattern;
        if (ImGui::Checkbox("Don't raise pattern editor on click",&avoidRaisingPatternB)) {
          settings.avoidRaisingPattern=avoidRaisingPatternB;
        }

        bool insFocusesPatternB=settings.insFocusesPattern;
        if (ImGui::Checkbox("Focus pattern editor when selecting instrument",&insFocusesPatternB)) {
          settings.insFocusesPattern=insFocusesPatternB;
        }

        bool restartOnFlagChangeB=settings.restartOnFlagChange;
        if (ImGui::Checkbox("Restart song when changing system properties",&restartOnFlagChangeB)) {
          settings.restartOnFlagChange=restartOnFlagChangeB;
        }

        ImGui::Text("Wrap pattern cursor horizontally:");
        if (ImGui::RadioButton("No##wrapH0",settings.wrapHorizontal==0)) {
          settings.wrapHorizontal=0;
        }
        if (ImGui::RadioButton("Yes##wrapH1",settings.wrapHorizontal==1)) {
          settings.wrapHorizontal=1;
        }
        if (ImGui::RadioButton("Yes, and move to next/prev row##wrapH2",settings.wrapHorizontal==2)) {
          settings.wrapHorizontal=2;
        }

        ImGui::Text("Wrap pattern cursor vertically:");
        if (ImGui::RadioButton("No##wrapV0",settings.wrapVertical==0)) {
          settings.wrapVertical=0;
        }
        if (ImGui::RadioButton("Yes##wrapV1",settings.wrapVertical==1)) {
          settings.wrapVertical=1;
        }
        if (ImGui::RadioButton("Yes, and move to next/prev pattern##wrapV2",settings.wrapVertical==2)) {
          settings.wrapVertical=2;
        }

        ImGui::Text("Cursor movement keys behavior:");
        if (ImGui::RadioButton("Move by one##cmk0",settings.scrollStep==0)) {
          settings.scrollStep=0;
        }
        if (ImGui::RadioButton("Move by Edit Step##cmk1",settings.scrollStep==1)) {
          settings.scrollStep=1;
        }
        ImGui::EndTabItem();
      }
      if (ImGui::BeginTabItem("Audio")) {
        ImGui::Text("Backend");
        ImGui::SameLine();
        ImGui::Combo("##Backend",&settings.audioEngine,audioBackends,2);

        ImGui::Text("Device");
        ImGui::SameLine();
        String audioDevName=settings.audioDevice.empty()?"<System default>":settings.audioDevice;
        if (ImGui::BeginCombo("##AudioDevice",audioDevName.c_str())) {
          if (ImGui::Selectable("<System default>",settings.audioDevice.empty())) {
            settings.audioDevice="";
          }
          for (String& i: e->getAudioDevices()) {
            if (ImGui::Selectable(i.c_str(),i==settings.audioDevice)) {
              settings.audioDevice=i;
            }
          }
          ImGui::EndCombo();
        }

        ImGui::Text("Sample rate");
        ImGui::SameLine();
        String sr=fmt::sprintf("%d",settings.audioRate);
        if (ImGui::BeginCombo("##SampleRate",sr.c_str())) {
          SAMPLE_RATE_SELECTABLE(8000);
          SAMPLE_RATE_SELECTABLE(16000);
          SAMPLE_RATE_SELECTABLE(22050);
          SAMPLE_RATE_SELECTABLE(32000);
          SAMPLE_RATE_SELECTABLE(44100);
          SAMPLE_RATE_SELECTABLE(48000);
          SAMPLE_RATE_SELECTABLE(88200);
          SAMPLE_RATE_SELECTABLE(96000);
          SAMPLE_RATE_SELECTABLE(192000);
          ImGui::EndCombo();
        }

        ImGui::Text("Buffer size");
        ImGui::SameLine();
        String bs=fmt::sprintf("%d (latency: ~%.1fms)",settings.audioBufSize,2000.0*(double)settings.audioBufSize/(double)MAX(1,settings.audioRate));
        if (ImGui::BeginCombo("##BufferSize",bs.c_str())) {
          BUFFER_SIZE_SELECTABLE(64);
          BUFFER_SIZE_SELECTABLE(128);
          BUFFER_SIZE_SELECTABLE(256);
          BUFFER_SIZE_SELECTABLE(512);
          BUFFER_SIZE_SELECTABLE(1024);
          BUFFER_SIZE_SELECTABLE(2048);
          ImGui::EndCombo();
        }
        
        ImGui::Text("Quality");
        ImGui::SameLine();
        ImGui::Combo("##Quality",&settings.audioQuality,audioQualities,2);

        bool forceMonoB=settings.forceMono;
        if (ImGui::Checkbox("Force mono audio",&forceMonoB)) {
          settings.forceMono=forceMonoB;
        }

        TAAudioDesc& audioWant=e->getAudioDescWant();
        TAAudioDesc& audioGot=e->getAudioDescGot();

        ImGui::Text("want: %d samples @ %.0fHz\n",audioWant.bufsize,audioWant.rate);
        ImGui::Text("got: %d samples @ %.0fHz\n",audioGot.bufsize,audioGot.rate);

        ImGui::EndTabItem();
      }
      if (ImGui::BeginTabItem("Emulation")) {
        ImGui::Text("Arcade/YM2151 core");
        ImGui::SameLine();
        ImGui::Combo("##ArcadeCore",&settings.arcadeCore,arcadeCores,2);

        ImGui::Text("Genesis/YM2612 core");
        ImGui::SameLine();
        ImGui::Combo("##YM2612Core",&settings.ym2612Core,ym2612Cores,2);

        ImGui::Text("SAA1099 core");
        ImGui::SameLine();
        ImGui::Combo("##SAACore",&settings.saaCore,saaCores,2);

        ImGui::EndTabItem();
      }
      if (ImGui::BeginTabItem("Appearance")) {
        bool dpiScaleAuto=(settings.dpiScale<0.5f);
        if (ImGui::Checkbox("Automatic UI scaling factor",&dpiScaleAuto)) {
          if (dpiScaleAuto) {
            settings.dpiScale=0.0f;
          } else {
            settings.dpiScale=1.0f;
          }
        }
        if (!dpiScaleAuto) {
          if (ImGui::SliderFloat("UI scaling factor",&settings.dpiScale,1.0f,3.0f,"%.2fx")) {
            if (settings.dpiScale<0.5f) settings.dpiScale=0.5f;
            if (settings.dpiScale>3.0f) settings.dpiScale=3.0f;
          } rightClickable
        }
        ImGui::Text("Main font");
        ImGui::SameLine();
        ImGui::Combo("##MainFont",&settings.mainFont,mainFonts,7);
        if (settings.mainFont==6) {
          ImGui::InputText("##MainFontPath",&settings.mainFontPath);
          ImGui::SameLine();
          if (ImGui::Button(ICON_FA_FOLDER "##MainFontLoad")) {
            openFileDialog(GUI_FILE_LOAD_MAIN_FONT);
          }
        }
        if (ImGui::InputInt("Size##MainFontSize",&settings.mainFontSize)) {
          if (settings.mainFontSize<3) settings.mainFontSize=3;
          if (settings.mainFontSize>96) settings.mainFontSize=96;
        }
        ImGui::Text("Pattern font");
        ImGui::SameLine();
        ImGui::Combo("##PatFont",&settings.patFont,patFonts,7);
        if (settings.patFont==6) {
          ImGui::InputText("##PatFontPath",&settings.patFontPath);
          ImGui::SameLine();
          if (ImGui::Button(ICON_FA_FOLDER "##PatFontLoad")) {
            openFileDialog(GUI_FILE_LOAD_PAT_FONT);
          }
        }
        if (ImGui::InputInt("Size##PatFontSize",&settings.patFontSize)) {
          if (settings.patFontSize<3) settings.patFontSize=3;
          if (settings.patFontSize>96) settings.patFontSize=96;
        }

        ImGui::Separator();

        ImGui::Text("Orders row number format:");
        if (ImGui::RadioButton("Decimal##orbD",settings.orderRowsBase==0)) {
          settings.orderRowsBase=0;
        }
        if (ImGui::RadioButton("Hexadecimal##orbH",settings.orderRowsBase==1)) {
          settings.orderRowsBase=1;
        }

        ImGui::Text("Pattern row number format:");
        if (ImGui::RadioButton("Decimal##prbD",settings.patRowsBase==0)) {
          settings.patRowsBase=0;
        }
        if (ImGui::RadioButton("Hexadecimal##prbH",settings.patRowsBase==1)) {
          settings.patRowsBase=1;
        }

        ImGui::Text("FM parameter names:");
        if (ImGui::RadioButton("Friendly##fmn0",settings.fmNames==0)) {
          settings.fmNames=0;
        }
        if (ImGui::RadioButton("Technical##fmn1",settings.fmNames==1)) {
          settings.fmNames=1;
        }
        if (ImGui::RadioButton("Technical (alternate)##fmn2",settings.fmNames==2)) {
          settings.fmNames=2;
        }

        ImGui::Separator();

        ImGui::Text("Status bar:");
        if (ImGui::RadioButton("Cursor details##sbar0",settings.statusDisplay==0)) {
          settings.statusDisplay=0;
        }
        if (ImGui::RadioButton("File path##sbar1",settings.statusDisplay==1)) {
          settings.statusDisplay=1;
        }
        if (ImGui::RadioButton("Cursor details or file path##sbar2",settings.statusDisplay==2)) {
          settings.statusDisplay=2;
        }
        if (ImGui::RadioButton("Nothing##sbar3",settings.statusDisplay==3)) {
          settings.statusDisplay=3;
        }

        ImGui::Text("Play/edit controls layout:");
        if (ImGui::RadioButton("Classic##ecl0",settings.controlLayout==0)) {
          settings.controlLayout=0;
        }
        if (ImGui::RadioButton("Compact##ecl1",settings.controlLayout==1)) {
          settings.controlLayout=1;
        }
        if (ImGui::RadioButton("Compact (vertical)##ecl2",settings.controlLayout==2)) {
          settings.controlLayout=2;
        }
        if (ImGui::RadioButton("Split##ecl3",settings.controlLayout==3)) {
          settings.controlLayout=3;
        }

        bool macroViewB=settings.macroView;
        if (ImGui::Checkbox("Classic macro view (standard macros only; deprecated!)",&macroViewB)) {
          settings.macroView=macroViewB;
        }

        bool chipNamesB=settings.chipNames;
        if (ImGui::Checkbox("Use chip names instead of system names",&chipNamesB)) {
          settings.chipNames=chipNamesB;
        }

        bool overflowHighlightB=settings.overflowHighlight;
        if (ImGui::Checkbox("Overflow pattern highlights",&overflowHighlightB)) {
          settings.overflowHighlight=overflowHighlightB;
        }

        bool viewPrevPatternB=settings.viewPrevPattern;
        if (ImGui::Checkbox("Display previous/next pattern",&viewPrevPatternB)) {
          settings.viewPrevPattern=viewPrevPatternB;
        }

        bool germanNotationB=settings.germanNotation;
        if (ImGui::Checkbox("Use German notation",&germanNotationB)) {
          settings.germanNotation=germanNotationB;
        }
        
        // sorry. temporarily disabled until ImGui has a way to add separators in tables arbitrarily.
        /*bool sysSeparatorsB=settings.sysSeparators;
        if (ImGui::Checkbox("Add separators between systems in Orders",&sysSeparatorsB)) {
          settings.sysSeparators=sysSeparatorsB;
        }*/

        bool partyTimeB=settings.partyTime;
        if (ImGui::Checkbox("About screen party time",&partyTimeB)) {
          settings.partyTime=partyTimeB;
        }
        if (ImGui::IsItemHovered()) {
          ImGui::SetTooltip("Warning: may cause epileptic seizures.");
        }

        ImGui::Separator();

        if (ImGui::TreeNode("Color scheme")) {
          if (ImGui::TreeNode("General")) {
            ImGui::Text("Color scheme type:");
            if (ImGui::RadioButton("Dark##gcb0",settings.guiColorsBase==0)) {
              settings.guiColorsBase=0;
            }
            if (ImGui::RadioButton("Light##gcb1",settings.guiColorsBase==1)) {
              settings.guiColorsBase=1;
            }
            UI_COLOR_CONFIG(GUI_COLOR_BACKGROUND,"Background");
            UI_COLOR_CONFIG(GUI_COLOR_FRAME_BACKGROUND,"Window background");
            UI_COLOR_CONFIG(GUI_COLOR_MODAL_BACKDROP,"Modal backdrop");
            UI_COLOR_CONFIG(GUI_COLOR_HEADER,"Header");
            UI_COLOR_CONFIG(GUI_COLOR_TEXT,"Text");
            UI_COLOR_CONFIG(GUI_COLOR_ACCENT_PRIMARY,"Primary");
            UI_COLOR_CONFIG(GUI_COLOR_ACCENT_SECONDARY,"Secondary");
            UI_COLOR_CONFIG(GUI_COLOR_EDITING,"Editing");
            UI_COLOR_CONFIG(GUI_COLOR_SONG_LOOP,"Song loop");
            UI_COLOR_CONFIG(GUI_COLOR_PLAYBACK_STAT,"Playback status");
            ImGui::TreePop();
          }
          if (ImGui::TreeNode("Volume Meter")) {
            UI_COLOR_CONFIG(GUI_COLOR_VOLMETER_LOW,"Low");
            UI_COLOR_CONFIG(GUI_COLOR_VOLMETER_HIGH,"High");
            UI_COLOR_CONFIG(GUI_COLOR_VOLMETER_PEAK,"Clip");
            ImGui::TreePop();
          }
          if (ImGui::TreeNode("Macro Editor")) {
            UI_COLOR_CONFIG(GUI_COLOR_MACRO_VOLUME,"Volume");
            UI_COLOR_CONFIG(GUI_COLOR_MACRO_PITCH,"Pitch");
            UI_COLOR_CONFIG(GUI_COLOR_MACRO_WAVE,"Wave");
            UI_COLOR_CONFIG(GUI_COLOR_MACRO_OTHER,"Other");
            ImGui::TreePop();
          }
          if (ImGui::TreeNode("Instrument Types")) {
            UI_COLOR_CONFIG(GUI_COLOR_INSTR_FM,"FM (4-operator)");
            UI_COLOR_CONFIG(GUI_COLOR_INSTR_STD,"Standard");
            UI_COLOR_CONFIG(GUI_COLOR_INSTR_GB,"Game Boy");
            UI_COLOR_CONFIG(GUI_COLOR_INSTR_C64,"C64");
            UI_COLOR_CONFIG(GUI_COLOR_INSTR_AMIGA,"Amiga/Sample");
            UI_COLOR_CONFIG(GUI_COLOR_INSTR_PCE,"PC Engine");
            UI_COLOR_CONFIG(GUI_COLOR_INSTR_AY,"AY-3-8910/SSG");
            UI_COLOR_CONFIG(GUI_COLOR_INSTR_AY8930,"AY8930");
            UI_COLOR_CONFIG(GUI_COLOR_INSTR_TIA,"TIA");
            UI_COLOR_CONFIG(GUI_COLOR_INSTR_SAA1099,"SAA1099");
            UI_COLOR_CONFIG(GUI_COLOR_INSTR_VIC,"VIC");
            UI_COLOR_CONFIG(GUI_COLOR_INSTR_PET,"PET");
            UI_COLOR_CONFIG(GUI_COLOR_INSTR_VRC6,"VRC6");
            UI_COLOR_CONFIG(GUI_COLOR_INSTR_OPLL,"FM (OPLL)");
            UI_COLOR_CONFIG(GUI_COLOR_INSTR_OPL,"FM (OPL)");
            UI_COLOR_CONFIG(GUI_COLOR_INSTR_FDS,"FDS");
            UI_COLOR_CONFIG(GUI_COLOR_INSTR_VBOY,"Virtual Boy");
            UI_COLOR_CONFIG(GUI_COLOR_INSTR_N163,"Namco 163");
            UI_COLOR_CONFIG(GUI_COLOR_INSTR_SCC,"Konami SCC");
            UI_COLOR_CONFIG(GUI_COLOR_INSTR_OPZ,"FM (OPZ)");
            UI_COLOR_CONFIG(GUI_COLOR_INSTR_POKEY,"POKEY");
            UI_COLOR_CONFIG(GUI_COLOR_INSTR_BEEPER,"PC Beeper");
            UI_COLOR_CONFIG(GUI_COLOR_INSTR_SWAN,"WonderSwan");
            UI_COLOR_CONFIG(GUI_COLOR_INSTR_MIKEY,"Lynx");
<<<<<<< HEAD
            UI_COLOR_CONFIG(GUI_COLOR_INSTR_VERA,"VERA");
=======
            UI_COLOR_CONFIG(GUI_COLOR_INSTR_X1_010,"X1-010");
>>>>>>> b42ceae1
            UI_COLOR_CONFIG(GUI_COLOR_INSTR_UNKNOWN,"Other/Unknown");
            ImGui::TreePop();
          }
          if (ImGui::TreeNode("Channel")) {
            UI_COLOR_CONFIG(GUI_COLOR_CHANNEL_FM,"FM");
            UI_COLOR_CONFIG(GUI_COLOR_CHANNEL_PULSE,"Pulse");
            UI_COLOR_CONFIG(GUI_COLOR_CHANNEL_NOISE,"Noise");
            UI_COLOR_CONFIG(GUI_COLOR_CHANNEL_PCM,"PCM");
            UI_COLOR_CONFIG(GUI_COLOR_CHANNEL_WAVE,"Wave");
            UI_COLOR_CONFIG(GUI_COLOR_CHANNEL_OP,"FM operator");
            UI_COLOR_CONFIG(GUI_COLOR_CHANNEL_MUTED,"Muted");
            ImGui::TreePop();
          }
          if (ImGui::TreeNode("Pattern")) {
            UI_COLOR_CONFIG(GUI_COLOR_PATTERN_CURSOR,"Cursor");
            UI_COLOR_CONFIG(GUI_COLOR_PATTERN_CURSOR_HOVER,"Cursor (hovered)");
            UI_COLOR_CONFIG(GUI_COLOR_PATTERN_CURSOR_ACTIVE,"Cursor (clicked)");
            UI_COLOR_CONFIG(GUI_COLOR_PATTERN_SELECTION,"Selection");
            UI_COLOR_CONFIG(GUI_COLOR_PATTERN_SELECTION_HOVER,"Selection (hovered)");
            UI_COLOR_CONFIG(GUI_COLOR_PATTERN_SELECTION_ACTIVE,"Selection (clicked)");
            UI_COLOR_CONFIG(GUI_COLOR_PATTERN_HI_1,"Highlight 1");
            UI_COLOR_CONFIG(GUI_COLOR_PATTERN_HI_2,"Highlight 2");
            UI_COLOR_CONFIG(GUI_COLOR_PATTERN_ROW_INDEX,"Row number");
            UI_COLOR_CONFIG(GUI_COLOR_PATTERN_ACTIVE,"Note");
            UI_COLOR_CONFIG(GUI_COLOR_PATTERN_INACTIVE,"Blank");
            UI_COLOR_CONFIG(GUI_COLOR_PATTERN_INS,"Instrument");
            UI_COLOR_CONFIG(GUI_COLOR_PATTERN_VOLUME_MIN,"Volume (0%)");
            UI_COLOR_CONFIG(GUI_COLOR_PATTERN_VOLUME_HALF,"Volume (50%)");
            UI_COLOR_CONFIG(GUI_COLOR_PATTERN_VOLUME_MAX,"Volume (100%)");
            UI_COLOR_CONFIG(GUI_COLOR_PATTERN_EFFECT_INVALID,"Invalid effect");
            UI_COLOR_CONFIG(GUI_COLOR_PATTERN_EFFECT_PITCH,"Pitch effect");
            UI_COLOR_CONFIG(GUI_COLOR_PATTERN_EFFECT_VOLUME,"Volume effect");
            UI_COLOR_CONFIG(GUI_COLOR_PATTERN_EFFECT_PANNING,"Panning effect");
            UI_COLOR_CONFIG(GUI_COLOR_PATTERN_EFFECT_SONG,"Song effect");
            UI_COLOR_CONFIG(GUI_COLOR_PATTERN_EFFECT_TIME,"Time effect");
            UI_COLOR_CONFIG(GUI_COLOR_PATTERN_EFFECT_SPEED,"Speed effect");
            UI_COLOR_CONFIG(GUI_COLOR_PATTERN_EFFECT_SYS_PRIMARY,"Primary system effect");
            UI_COLOR_CONFIG(GUI_COLOR_PATTERN_EFFECT_SYS_SECONDARY,"Secondary system effect");
            UI_COLOR_CONFIG(GUI_COLOR_PATTERN_EFFECT_MISC,"Miscellaneous");
            UI_COLOR_CONFIG(GUI_COLOR_EE_VALUE,"External command output");
            ImGui::TreePop();
          }
          ImGui::TreePop();
        }

        ImGui::EndTabItem();
      }
      if (ImGui::BeginTabItem("Keyboard")) {
        if (ImGui::TreeNode("Global hotkeys")) {
          KEYBIND_CONFIG_BEGIN("keysGlobal");

          UI_KEYBIND_CONFIG(GUI_ACTION_OPEN,"Open file");
          UI_KEYBIND_CONFIG(GUI_ACTION_SAVE,"Save file");
          UI_KEYBIND_CONFIG(GUI_ACTION_SAVE_AS,"Save as");
          UI_KEYBIND_CONFIG(GUI_ACTION_UNDO,"Undo");
          UI_KEYBIND_CONFIG(GUI_ACTION_REDO,"Redo");
          UI_KEYBIND_CONFIG(GUI_ACTION_PLAY_TOGGLE,"Play/Stop (toggle)");
          UI_KEYBIND_CONFIG(GUI_ACTION_PLAY,"Play");
          UI_KEYBIND_CONFIG(GUI_ACTION_STOP,"Stop");
          UI_KEYBIND_CONFIG(GUI_ACTION_PLAY_REPEAT,"Play (repeat pattern)");
          UI_KEYBIND_CONFIG(GUI_ACTION_PLAY_CURSOR,"Play from cursor");
          UI_KEYBIND_CONFIG(GUI_ACTION_STEP_ONE,"Step row");
          UI_KEYBIND_CONFIG(GUI_ACTION_OCTAVE_UP,"Octave up");
          UI_KEYBIND_CONFIG(GUI_ACTION_OCTAVE_DOWN,"Octave down");
          UI_KEYBIND_CONFIG(GUI_ACTION_INS_UP,"Previous instrument");
          UI_KEYBIND_CONFIG(GUI_ACTION_INS_DOWN,"Next instrument");
          UI_KEYBIND_CONFIG(GUI_ACTION_STEP_UP,"Increase edit step");
          UI_KEYBIND_CONFIG(GUI_ACTION_STEP_DOWN,"Decrease edit step");
          UI_KEYBIND_CONFIG(GUI_ACTION_TOGGLE_EDIT,"Toggle edit mode");
          UI_KEYBIND_CONFIG(GUI_ACTION_METRONOME,"Metronome");
          UI_KEYBIND_CONFIG(GUI_ACTION_REPEAT_PATTERN,"Toggle repeat pattern");
          UI_KEYBIND_CONFIG(GUI_ACTION_FOLLOW_ORDERS,"Follow orders");
          UI_KEYBIND_CONFIG(GUI_ACTION_FOLLOW_PATTERN,"Follow pattern");
          UI_KEYBIND_CONFIG(GUI_ACTION_PANIC,"Panic");

          KEYBIND_CONFIG_END;
          ImGui::TreePop();
        }
        if (ImGui::TreeNode("Window activation")) {
          KEYBIND_CONFIG_BEGIN("keysWindow");

          UI_KEYBIND_CONFIG(GUI_ACTION_WINDOW_EDIT_CONTROLS,"Edit Controls");
          UI_KEYBIND_CONFIG(GUI_ACTION_WINDOW_ORDERS,"Orders");
          UI_KEYBIND_CONFIG(GUI_ACTION_WINDOW_INS_LIST,"Instrument List");
          UI_KEYBIND_CONFIG(GUI_ACTION_WINDOW_INS_EDIT,"Instrument Editor");
          UI_KEYBIND_CONFIG(GUI_ACTION_WINDOW_SONG_INFO,"Song Information");
          UI_KEYBIND_CONFIG(GUI_ACTION_WINDOW_PATTERN,"Pattern");
          UI_KEYBIND_CONFIG(GUI_ACTION_WINDOW_WAVE_LIST,"Wavetable List");
          UI_KEYBIND_CONFIG(GUI_ACTION_WINDOW_WAVE_EDIT,"Wavetable Editor");
          UI_KEYBIND_CONFIG(GUI_ACTION_WINDOW_SAMPLE_LIST,"Sample List");
          UI_KEYBIND_CONFIG(GUI_ACTION_WINDOW_SAMPLE_EDIT,"Sample Editor");
          UI_KEYBIND_CONFIG(GUI_ACTION_WINDOW_ABOUT,"About");
          UI_KEYBIND_CONFIG(GUI_ACTION_WINDOW_SETTINGS,"Settings");
          UI_KEYBIND_CONFIG(GUI_ACTION_WINDOW_MIXER,"Mixer");
          UI_KEYBIND_CONFIG(GUI_ACTION_WINDOW_DEBUG,"Debug Menu");
          UI_KEYBIND_CONFIG(GUI_ACTION_WINDOW_OSCILLOSCOPE,"Oscilloscope");
          UI_KEYBIND_CONFIG(GUI_ACTION_WINDOW_VOL_METER,"Volume Meter");
          UI_KEYBIND_CONFIG(GUI_ACTION_WINDOW_STATS,"Statistics");
          UI_KEYBIND_CONFIG(GUI_ACTION_WINDOW_COMPAT_FLAGS,"Compatibility Flags");
          UI_KEYBIND_CONFIG(GUI_ACTION_WINDOW_PIANO,"Piano");
          UI_KEYBIND_CONFIG(GUI_ACTION_WINDOW_NOTES,"Song Comments");
          UI_KEYBIND_CONFIG(GUI_ACTION_WINDOW_CHANNELS,"Channels");
          UI_KEYBIND_CONFIG(GUI_ACTION_WINDOW_REGISTER_VIEW,"Register View");

          UI_KEYBIND_CONFIG(GUI_ACTION_COLLAPSE_WINDOW,"Collapse/expand current window");
          UI_KEYBIND_CONFIG(GUI_ACTION_CLOSE_WINDOW,"Close current window");

          KEYBIND_CONFIG_END;
          ImGui::TreePop();
        }
        if (ImGui::TreeNode("Note input")) {
          std::vector<MappedInput> sorted;
          if (ImGui::BeginTable("keysNoteInput",4)) {
            for (std::map<int,int>::value_type& i: noteKeys) {
              std::vector<MappedInput>::iterator j;
              for (j=sorted.begin(); j!=sorted.end(); j++) {
                if (j->val>i.second) {
                  break;
                }
              }
              sorted.insert(j,MappedInput(i.first,i.second));
            }

            static char id[4096];

            ImGui::TableNextRow(ImGuiTableRowFlags_Headers);
            ImGui::TableNextColumn();
            ImGui::Text("Key");
            ImGui::TableNextColumn();
            ImGui::Text("Type");
            ImGui::TableNextColumn();
            ImGui::Text("Value");
            ImGui::TableNextColumn();
            ImGui::Text("Remove");

            for (MappedInput& i: sorted) {
              ImGui::TableNextRow();
              ImGui::TableNextColumn();
              ImGui::Text("%s",SDL_GetScancodeName((SDL_Scancode)i.scan));
              ImGui::TableNextColumn();
              if (i.val==102) {
                snprintf(id,4095,"Envelope release##SNType_%d",i.scan);
                if (ImGui::Button(id)) {
                  noteKeys[i.scan]=0;
                }
              } else if (i.val==101) {
                snprintf(id,4095,"Note release##SNType_%d",i.scan);
                if (ImGui::Button(id)) {
                  noteKeys[i.scan]=102;
                }
              } else if (i.val==100) {
                snprintf(id,4095,"Note off##SNType_%d",i.scan);
                if (ImGui::Button(id)) {
                  noteKeys[i.scan]=101;
                }
              } else {
                snprintf(id,4095,"Note##SNType_%d",i.scan);
                if (ImGui::Button(id)) {
                  noteKeys[i.scan]=100;
                }
              }
              ImGui::TableNextColumn();
              if (i.val<100) {
                snprintf(id,4095,"##SNValue_%d",i.scan);
                if (ImGui::InputInt(id,&i.val,1,1)) {
                  if (i.val<0) i.val=0;
                  if (i.val>96) i.val=96;
                  noteKeys[i.scan]=i.val;
                }
              }
              ImGui::TableNextColumn();
              snprintf(id,4095,ICON_FA_TIMES "##SNRemove_%d",i.scan);
              if (ImGui::Button(id)) {
                noteKeys.erase(i.scan);
              }
            }
            ImGui::EndTable();

            if (ImGui::BeginCombo("##SNAddNew","Add...")) {
              for (int i=0; i<SDL_NUM_SCANCODES; i++) {
                const char* sName=SDL_GetScancodeName((SDL_Scancode)i);
                if (sName==NULL) continue;
                if (sName[0]==0) continue;
                snprintf(id,4095,"%s##SNNewKey_%d",sName,i);
                if (ImGui::Selectable(id)) {
                  noteKeys[(SDL_Scancode)i]=0;
                }
              }
              ImGui::EndCombo();
            }
          }
          ImGui::TreePop();
        }
        if (ImGui::TreeNode("Pattern")) {
          KEYBIND_CONFIG_BEGIN("keysPattern");

          UI_KEYBIND_CONFIG(GUI_ACTION_PAT_NOTE_UP,"Transpose (semitone up)");
          UI_KEYBIND_CONFIG(GUI_ACTION_PAT_NOTE_DOWN,"Transpose (semitone down");
          UI_KEYBIND_CONFIG(GUI_ACTION_PAT_OCTAVE_UP,"Transpose (octave up)");
          UI_KEYBIND_CONFIG(GUI_ACTION_PAT_OCTAVE_DOWN,"Transpose (octave down)");
          UI_KEYBIND_CONFIG(GUI_ACTION_PAT_SELECT_ALL,"Select all");
          UI_KEYBIND_CONFIG(GUI_ACTION_PAT_CUT,"Cut");
          UI_KEYBIND_CONFIG(GUI_ACTION_PAT_COPY,"Copy");
          UI_KEYBIND_CONFIG(GUI_ACTION_PAT_PASTE,"Paste");
          UI_KEYBIND_CONFIG(GUI_ACTION_PAT_CURSOR_UP,"Move cursor up");
          UI_KEYBIND_CONFIG(GUI_ACTION_PAT_CURSOR_DOWN,"Move cursor down");
          UI_KEYBIND_CONFIG(GUI_ACTION_PAT_CURSOR_LEFT,"Move cursor left");
          UI_KEYBIND_CONFIG(GUI_ACTION_PAT_CURSOR_RIGHT,"Move cursor right");
          UI_KEYBIND_CONFIG(GUI_ACTION_PAT_CURSOR_UP_ONE,"Move cursor up by one (override Edit Step)");
          UI_KEYBIND_CONFIG(GUI_ACTION_PAT_CURSOR_DOWN_ONE,"Move cursor down by one (override Edit Step)");
          UI_KEYBIND_CONFIG(GUI_ACTION_PAT_CURSOR_LEFT_CHANNEL,"Move cursor to previous channel");
          UI_KEYBIND_CONFIG(GUI_ACTION_PAT_CURSOR_RIGHT_CHANNEL,"Move cursor to next channel");
          UI_KEYBIND_CONFIG(GUI_ACTION_PAT_CURSOR_PREVIOUS_CHANNEL,"Move cursor to previous channel (overflow)");
          UI_KEYBIND_CONFIG(GUI_ACTION_PAT_CURSOR_NEXT_CHANNEL,"Move cursor to next channel (overflow)");
          UI_KEYBIND_CONFIG(GUI_ACTION_PAT_CURSOR_BEGIN,"Move cursor to beginning of pattern");
          UI_KEYBIND_CONFIG(GUI_ACTION_PAT_CURSOR_END,"Move cursor to end of pattern");
          UI_KEYBIND_CONFIG(GUI_ACTION_PAT_CURSOR_UP_COARSE,"Move cursor up (coarse)");
          UI_KEYBIND_CONFIG(GUI_ACTION_PAT_CURSOR_DOWN_COARSE,"Move cursor down (coarse)");
          UI_KEYBIND_CONFIG(GUI_ACTION_PAT_SELECTION_UP,"Expand selection upwards");
          UI_KEYBIND_CONFIG(GUI_ACTION_PAT_SELECTION_DOWN,"Expand selection downwards");
          UI_KEYBIND_CONFIG(GUI_ACTION_PAT_SELECTION_LEFT,"Expand selection to the left");
          UI_KEYBIND_CONFIG(GUI_ACTION_PAT_SELECTION_RIGHT,"Expand selection to the right");
          UI_KEYBIND_CONFIG(GUI_ACTION_PAT_SELECTION_UP_ONE,"Expand selection upwards by one (override Edit Step)");
          UI_KEYBIND_CONFIG(GUI_ACTION_PAT_SELECTION_DOWN_ONE,"Expand selection downwards by one (override Edit Step)");
          UI_KEYBIND_CONFIG(GUI_ACTION_PAT_SELECTION_BEGIN,"Expand selection to beginning of pattern");
          UI_KEYBIND_CONFIG(GUI_ACTION_PAT_SELECTION_END,"Expand selection to end of pattern");
          UI_KEYBIND_CONFIG(GUI_ACTION_PAT_SELECTION_UP_COARSE,"Expand selection upwards (coarse)");
          UI_KEYBIND_CONFIG(GUI_ACTION_PAT_SELECTION_DOWN_COARSE,"Expand selection downwards (coarse)");
          UI_KEYBIND_CONFIG(GUI_ACTION_PAT_DELETE,"Delete");
          UI_KEYBIND_CONFIG(GUI_ACTION_PAT_PULL_DELETE,"Pull delete");
          UI_KEYBIND_CONFIG(GUI_ACTION_PAT_INSERT,"Insert");
          UI_KEYBIND_CONFIG(GUI_ACTION_PAT_MUTE_CURSOR,"Mute channel at cursor");
          UI_KEYBIND_CONFIG(GUI_ACTION_PAT_SOLO_CURSOR,"Solo channel at cursor");
          UI_KEYBIND_CONFIG(GUI_ACTION_PAT_UNMUTE_ALL,"Unmute all channels");
          UI_KEYBIND_CONFIG(GUI_ACTION_PAT_NEXT_ORDER,"Go to next order");
          UI_KEYBIND_CONFIG(GUI_ACTION_PAT_PREV_ORDER,"Go to previous order");
          UI_KEYBIND_CONFIG(GUI_ACTION_PAT_COLLAPSE,"Collapse channel at cursor");
          UI_KEYBIND_CONFIG(GUI_ACTION_PAT_INCREASE_COLUMNS,"Increase effect columns");
          UI_KEYBIND_CONFIG(GUI_ACTION_PAT_DECREASE_COLUMNS,"Decrease effect columns");

          KEYBIND_CONFIG_END;
          ImGui::TreePop();
        }
        if (ImGui::TreeNode("Instrument list")) {
          KEYBIND_CONFIG_BEGIN("keysInsList");

          UI_KEYBIND_CONFIG(GUI_ACTION_INS_LIST_ADD,"Add");
          UI_KEYBIND_CONFIG(GUI_ACTION_INS_LIST_DUPLICATE,"Duplicate");
          UI_KEYBIND_CONFIG(GUI_ACTION_INS_LIST_OPEN,"Open");
          UI_KEYBIND_CONFIG(GUI_ACTION_INS_LIST_SAVE,"Save");
          UI_KEYBIND_CONFIG(GUI_ACTION_INS_LIST_MOVE_UP,"Move up");
          UI_KEYBIND_CONFIG(GUI_ACTION_INS_LIST_MOVE_DOWN,"Move down");
          UI_KEYBIND_CONFIG(GUI_ACTION_INS_LIST_DELETE,"Delete");
          UI_KEYBIND_CONFIG(GUI_ACTION_INS_LIST_EDIT,"Edit");
          UI_KEYBIND_CONFIG(GUI_ACTION_INS_LIST_UP,"Cursor up");
          UI_KEYBIND_CONFIG(GUI_ACTION_INS_LIST_DOWN,"Cursor down");

          KEYBIND_CONFIG_END;
          ImGui::TreePop();
        }
        if (ImGui::TreeNode("Wavetable list")) {
          KEYBIND_CONFIG_BEGIN("keysWaveList");

          UI_KEYBIND_CONFIG(GUI_ACTION_WAVE_LIST_ADD,"Add");
          UI_KEYBIND_CONFIG(GUI_ACTION_WAVE_LIST_DUPLICATE,"Duplicate");
          UI_KEYBIND_CONFIG(GUI_ACTION_WAVE_LIST_OPEN,"Open");
          UI_KEYBIND_CONFIG(GUI_ACTION_WAVE_LIST_SAVE,"Save");
          UI_KEYBIND_CONFIG(GUI_ACTION_WAVE_LIST_MOVE_UP,"Move up");
          UI_KEYBIND_CONFIG(GUI_ACTION_WAVE_LIST_MOVE_DOWN,"Move down");
          UI_KEYBIND_CONFIG(GUI_ACTION_WAVE_LIST_DELETE,"Delete");
          UI_KEYBIND_CONFIG(GUI_ACTION_WAVE_LIST_EDIT,"Edit");
          UI_KEYBIND_CONFIG(GUI_ACTION_WAVE_LIST_UP,"Cursor up");
          UI_KEYBIND_CONFIG(GUI_ACTION_WAVE_LIST_DOWN,"Cursor down");

          KEYBIND_CONFIG_END;
          ImGui::TreePop();
        }
        if (ImGui::TreeNode("Sample list")) {
          KEYBIND_CONFIG_BEGIN("keysSampleList");

          UI_KEYBIND_CONFIG(GUI_ACTION_SAMPLE_LIST_ADD,"Add");
          UI_KEYBIND_CONFIG(GUI_ACTION_SAMPLE_LIST_DUPLICATE,"Duplicate");
          UI_KEYBIND_CONFIG(GUI_ACTION_SAMPLE_LIST_OPEN,"Open");
          UI_KEYBIND_CONFIG(GUI_ACTION_SAMPLE_LIST_SAVE,"Save");
          UI_KEYBIND_CONFIG(GUI_ACTION_SAMPLE_LIST_MOVE_UP,"Move up");
          UI_KEYBIND_CONFIG(GUI_ACTION_SAMPLE_LIST_MOVE_DOWN,"Move down");
          UI_KEYBIND_CONFIG(GUI_ACTION_SAMPLE_LIST_DELETE,"Delete");
          UI_KEYBIND_CONFIG(GUI_ACTION_SAMPLE_LIST_EDIT,"Edit");
          UI_KEYBIND_CONFIG(GUI_ACTION_SAMPLE_LIST_UP,"Cursor up");
          UI_KEYBIND_CONFIG(GUI_ACTION_SAMPLE_LIST_DOWN,"Cursor down");
          UI_KEYBIND_CONFIG(GUI_ACTION_SAMPLE_LIST_PREVIEW,"Preview");
          UI_KEYBIND_CONFIG(GUI_ACTION_SAMPLE_LIST_STOP_PREVIEW,"Stop preview");

          KEYBIND_CONFIG_END;
          ImGui::TreePop();
        }
        if (ImGui::TreeNode("Orders")) {
          KEYBIND_CONFIG_BEGIN("keysOrders");

          UI_KEYBIND_CONFIG(GUI_ACTION_ORDERS_UP,"Previous order");
          UI_KEYBIND_CONFIG(GUI_ACTION_ORDERS_DOWN,"Next order");
          UI_KEYBIND_CONFIG(GUI_ACTION_ORDERS_LEFT,"Cursor left");
          UI_KEYBIND_CONFIG(GUI_ACTION_ORDERS_RIGHT,"Cursor right");
          UI_KEYBIND_CONFIG(GUI_ACTION_ORDERS_INCREASE,"Increase value");
          UI_KEYBIND_CONFIG(GUI_ACTION_ORDERS_DECREASE,"Decrease value");
          UI_KEYBIND_CONFIG(GUI_ACTION_ORDERS_EDIT_MODE,"Switch edit mode");
          UI_KEYBIND_CONFIG(GUI_ACTION_ORDERS_LINK,"Toggle alter entire row");
          UI_KEYBIND_CONFIG(GUI_ACTION_ORDERS_ADD,"Add");
          UI_KEYBIND_CONFIG(GUI_ACTION_ORDERS_DUPLICATE,"Duplicate");
          UI_KEYBIND_CONFIG(GUI_ACTION_ORDERS_DEEP_CLONE,"Deep clone");
          UI_KEYBIND_CONFIG(GUI_ACTION_ORDERS_DUPLICATE_END,"Duplicate to end of song");
          UI_KEYBIND_CONFIG(GUI_ACTION_ORDERS_DEEP_CLONE_END,"Deep clone to end of song");
          UI_KEYBIND_CONFIG(GUI_ACTION_ORDERS_REMOVE,"Remove");
          UI_KEYBIND_CONFIG(GUI_ACTION_ORDERS_MOVE_UP,"Move up");
          UI_KEYBIND_CONFIG(GUI_ACTION_ORDERS_MOVE_DOWN,"Move down");
          UI_KEYBIND_CONFIG(GUI_ACTION_ORDERS_REPLAY,"Replay");

          KEYBIND_CONFIG_END;
          ImGui::TreePop();
        }
        ImGui::EndTabItem();
      }
      ImGui::EndTabBar();
    }
    ImGui::Separator();
    if (ImGui::Button("OK##SettingsOK")) {
      settingsOpen=false;
      willCommit=true;
    }
    ImGui::SameLine();
    if (ImGui::Button("Cancel##SettingsCancel")) {
      settingsOpen=false;
      syncSettings();
    }
  }
  if (ImGui::IsWindowFocused(ImGuiFocusedFlags_ChildWindows)) curWindow=GUI_WINDOW_SETTINGS;
  ImGui::End();
}

#define LOAD_KEYBIND(x,y) \
  actionKeys[x]=e->getConfInt("keybind_" #x,y);

#define clampSetting(x,minV,maxV) \
  if (x<minV) { \
    x=minV; \
  } \
  if (x>maxV) { \
    x=maxV; \
  }

void FurnaceGUI::syncSettings() {
  settings.mainFontSize=e->getConfInt("mainFontSize",18);
  settings.patFontSize=e->getConfInt("patFontSize",18);
  settings.iconSize=e->getConfInt("iconSize",16);
  settings.audioEngine=(e->getConfString("audioEngine","SDL")=="SDL")?1:0;
  settings.audioDevice=e->getConfString("audioDevice","");
  settings.audioQuality=e->getConfInt("audioQuality",0);
  settings.audioBufSize=e->getConfInt("audioBufSize",1024);
  settings.audioRate=e->getConfInt("audioRate",44100);
  settings.arcadeCore=e->getConfInt("arcadeCore",0);
  settings.ym2612Core=e->getConfInt("ym2612Core",0);
  settings.saaCore=e->getConfInt("saaCore",0);
  settings.mainFont=e->getConfInt("mainFont",0);
  settings.patFont=e->getConfInt("patFont",0);
  settings.mainFontPath=e->getConfString("mainFontPath","");
  settings.patFontPath=e->getConfString("patFontPath","");
  settings.patRowsBase=e->getConfInt("patRowsBase",0);
  settings.orderRowsBase=e->getConfInt("orderRowsBase",1);
  settings.soloAction=e->getConfInt("soloAction",0);
  settings.pullDeleteBehavior=e->getConfInt("pullDeleteBehavior",1);
  settings.wrapHorizontal=e->getConfInt("wrapHorizontal",0);
  settings.wrapVertical=e->getConfInt("wrapVertical",0);
  settings.macroView=e->getConfInt("macroView",0);
  settings.fmNames=e->getConfInt("fmNames",0);
  settings.allowEditDocking=e->getConfInt("allowEditDocking",0);
  settings.chipNames=e->getConfInt("chipNames",0);
  settings.overflowHighlight=e->getConfInt("overflowHighlight",0);
  settings.partyTime=e->getConfInt("partyTime",0);
  settings.germanNotation=e->getConfInt("germanNotation",0);
  settings.stepOnDelete=e->getConfInt("stepOnDelete",0);
  settings.scrollStep=e->getConfInt("scrollStep",0);
  settings.sysSeparators=e->getConfInt("sysSeparators",1);
  settings.forceMono=e->getConfInt("forceMono",0);
  settings.controlLayout=e->getConfInt("controlLayout",0);
  settings.restartOnFlagChange=e->getConfInt("restartOnFlagChange",1);
  settings.statusDisplay=e->getConfInt("statusDisplay",0);
  settings.dpiScale=e->getConfFloat("dpiScale",0.0f);
  settings.viewPrevPattern=e->getConfInt("viewPrevPattern",1);
  settings.guiColorsBase=e->getConfInt("guiColorsBase",0);
  settings.avoidRaisingPattern=e->getConfInt("avoidRaisingPattern",0);
  settings.insFocusesPattern=e->getConfInt("insFocusesPattern",1);

  clampSetting(settings.mainFontSize,2,96);
  clampSetting(settings.patFontSize,2,96);
  clampSetting(settings.iconSize,2,48);
  clampSetting(settings.audioEngine,0,1);
  clampSetting(settings.audioQuality,0,1);
  clampSetting(settings.audioBufSize,32,4096);
  clampSetting(settings.audioRate,8000,384000);
  clampSetting(settings.arcadeCore,0,1);
  clampSetting(settings.ym2612Core,0,1);
  clampSetting(settings.saaCore,0,1);
  clampSetting(settings.mainFont,0,6);
  clampSetting(settings.patFont,0,6);
  clampSetting(settings.patRowsBase,0,1);
  clampSetting(settings.orderRowsBase,0,1);
  clampSetting(settings.soloAction,0,2);
  clampSetting(settings.pullDeleteBehavior,0,1);
  clampSetting(settings.wrapHorizontal,0,2);
  clampSetting(settings.wrapVertical,0,2);
  clampSetting(settings.macroView,0,1);
  clampSetting(settings.fmNames,0,2);
  clampSetting(settings.allowEditDocking,0,1);
  clampSetting(settings.chipNames,0,1);
  clampSetting(settings.overflowHighlight,0,1);
  clampSetting(settings.partyTime,0,1);
  clampSetting(settings.germanNotation,0,1);
  clampSetting(settings.stepOnDelete,0,1);
  clampSetting(settings.scrollStep,0,1);
  clampSetting(settings.sysSeparators,0,1);
  clampSetting(settings.forceMono,0,1);
  clampSetting(settings.controlLayout,0,3);
  clampSetting(settings.statusDisplay,0,3);
  clampSetting(settings.dpiScale,0.0f,4.0f);
  clampSetting(settings.viewPrevPattern,0,1);
  clampSetting(settings.guiColorsBase,0,1);
  clampSetting(settings.avoidRaisingPattern,0,1);
  clampSetting(settings.insFocusesPattern,0,1);

  // keybinds
  LOAD_KEYBIND(GUI_ACTION_OPEN,FURKMOD_CMD|SDLK_o);
  LOAD_KEYBIND(GUI_ACTION_SAVE,FURKMOD_CMD|SDLK_s);
  LOAD_KEYBIND(GUI_ACTION_SAVE_AS,FURKMOD_CMD|FURKMOD_SHIFT|SDLK_s);
  LOAD_KEYBIND(GUI_ACTION_UNDO,FURKMOD_CMD|SDLK_z);
  LOAD_KEYBIND(GUI_ACTION_REDO,FURKMOD_CMD|SDLK_y);
  LOAD_KEYBIND(GUI_ACTION_PLAY_TOGGLE,SDLK_RETURN);
  LOAD_KEYBIND(GUI_ACTION_PLAY,0);
  LOAD_KEYBIND(GUI_ACTION_STOP,0);
  LOAD_KEYBIND(GUI_ACTION_PLAY_REPEAT,0);
  LOAD_KEYBIND(GUI_ACTION_PLAY_CURSOR,FURKMOD_SHIFT|SDLK_RETURN);
  LOAD_KEYBIND(GUI_ACTION_STEP_ONE,FURKMOD_CMD|SDLK_RETURN);
  LOAD_KEYBIND(GUI_ACTION_OCTAVE_UP,SDLK_KP_MULTIPLY);
  LOAD_KEYBIND(GUI_ACTION_OCTAVE_DOWN,SDLK_KP_DIVIDE);
  LOAD_KEYBIND(GUI_ACTION_INS_UP,FURKMOD_SHIFT|SDLK_KP_DIVIDE);
  LOAD_KEYBIND(GUI_ACTION_INS_DOWN,FURKMOD_SHIFT|SDLK_KP_MULTIPLY);
  LOAD_KEYBIND(GUI_ACTION_STEP_UP,FURKMOD_CMD|SDLK_KP_MULTIPLY);
  LOAD_KEYBIND(GUI_ACTION_STEP_DOWN,FURKMOD_CMD|SDLK_KP_DIVIDE);
  LOAD_KEYBIND(GUI_ACTION_TOGGLE_EDIT,SDLK_SPACE);
  LOAD_KEYBIND(GUI_ACTION_METRONOME,FURKMOD_CMD|SDLK_m);
  LOAD_KEYBIND(GUI_ACTION_REPEAT_PATTERN,0);
  LOAD_KEYBIND(GUI_ACTION_FOLLOW_ORDERS,0);
  LOAD_KEYBIND(GUI_ACTION_FOLLOW_PATTERN,0);
  LOAD_KEYBIND(GUI_ACTION_PANIC,SDLK_F12);

  LOAD_KEYBIND(GUI_ACTION_WINDOW_EDIT_CONTROLS,0);
  LOAD_KEYBIND(GUI_ACTION_WINDOW_ORDERS,0);
  LOAD_KEYBIND(GUI_ACTION_WINDOW_INS_LIST,0);
  LOAD_KEYBIND(GUI_ACTION_WINDOW_INS_EDIT,0);
  LOAD_KEYBIND(GUI_ACTION_WINDOW_SONG_INFO,0);
  LOAD_KEYBIND(GUI_ACTION_WINDOW_PATTERN,0);
  LOAD_KEYBIND(GUI_ACTION_WINDOW_WAVE_LIST,0);
  LOAD_KEYBIND(GUI_ACTION_WINDOW_WAVE_EDIT,0);
  LOAD_KEYBIND(GUI_ACTION_WINDOW_SAMPLE_LIST,0);
  LOAD_KEYBIND(GUI_ACTION_WINDOW_SAMPLE_EDIT,0);
  LOAD_KEYBIND(GUI_ACTION_WINDOW_ABOUT,0);
  LOAD_KEYBIND(GUI_ACTION_WINDOW_SETTINGS,0);
  LOAD_KEYBIND(GUI_ACTION_WINDOW_MIXER,0);
  LOAD_KEYBIND(GUI_ACTION_WINDOW_DEBUG,0);
  LOAD_KEYBIND(GUI_ACTION_WINDOW_OSCILLOSCOPE,0);
  LOAD_KEYBIND(GUI_ACTION_WINDOW_VOL_METER,0);
  LOAD_KEYBIND(GUI_ACTION_WINDOW_STATS,0);
  LOAD_KEYBIND(GUI_ACTION_WINDOW_COMPAT_FLAGS,0);
  LOAD_KEYBIND(GUI_ACTION_WINDOW_PIANO,0);
  LOAD_KEYBIND(GUI_ACTION_WINDOW_NOTES,0);
  LOAD_KEYBIND(GUI_ACTION_WINDOW_CHANNELS,0);
  LOAD_KEYBIND(GUI_ACTION_WINDOW_REGISTER_VIEW,0);

  LOAD_KEYBIND(GUI_ACTION_COLLAPSE_WINDOW,0);
  LOAD_KEYBIND(GUI_ACTION_CLOSE_WINDOW,FURKMOD_SHIFT|SDLK_ESCAPE);

  LOAD_KEYBIND(GUI_ACTION_PAT_NOTE_UP,FURKMOD_CMD|SDLK_F2);
  LOAD_KEYBIND(GUI_ACTION_PAT_NOTE_DOWN,FURKMOD_CMD|SDLK_F1);
  LOAD_KEYBIND(GUI_ACTION_PAT_OCTAVE_UP,FURKMOD_CMD|SDLK_F4);
  LOAD_KEYBIND(GUI_ACTION_PAT_OCTAVE_DOWN,FURKMOD_CMD|SDLK_F3);
  LOAD_KEYBIND(GUI_ACTION_PAT_SELECT_ALL,FURKMOD_CMD|SDLK_a);
  LOAD_KEYBIND(GUI_ACTION_PAT_CUT,FURKMOD_CMD|SDLK_x);
  LOAD_KEYBIND(GUI_ACTION_PAT_COPY,FURKMOD_CMD|SDLK_c);
  LOAD_KEYBIND(GUI_ACTION_PAT_PASTE,FURKMOD_CMD|SDLK_v);
  LOAD_KEYBIND(GUI_ACTION_PAT_CURSOR_UP,SDLK_UP);
  LOAD_KEYBIND(GUI_ACTION_PAT_CURSOR_DOWN,SDLK_DOWN);
  LOAD_KEYBIND(GUI_ACTION_PAT_CURSOR_LEFT,SDLK_LEFT);
  LOAD_KEYBIND(GUI_ACTION_PAT_CURSOR_RIGHT,SDLK_RIGHT);
  LOAD_KEYBIND(GUI_ACTION_PAT_CURSOR_UP_ONE,FURKMOD_SHIFT|SDLK_HOME);
  LOAD_KEYBIND(GUI_ACTION_PAT_CURSOR_DOWN_ONE,FURKMOD_SHIFT|SDLK_END);
  LOAD_KEYBIND(GUI_ACTION_PAT_CURSOR_LEFT_CHANNEL,0);
  LOAD_KEYBIND(GUI_ACTION_PAT_CURSOR_RIGHT_CHANNEL,0);
  LOAD_KEYBIND(GUI_ACTION_PAT_CURSOR_NEXT_CHANNEL,0);
  LOAD_KEYBIND(GUI_ACTION_PAT_CURSOR_PREVIOUS_CHANNEL,0);
  LOAD_KEYBIND(GUI_ACTION_PAT_CURSOR_BEGIN,SDLK_HOME);
  LOAD_KEYBIND(GUI_ACTION_PAT_CURSOR_END,SDLK_END);
  LOAD_KEYBIND(GUI_ACTION_PAT_CURSOR_UP_COARSE,SDLK_PAGEUP);
  LOAD_KEYBIND(GUI_ACTION_PAT_CURSOR_DOWN_COARSE,SDLK_PAGEDOWN);
  LOAD_KEYBIND(GUI_ACTION_PAT_SELECTION_UP,FURKMOD_SHIFT|SDLK_UP);
  LOAD_KEYBIND(GUI_ACTION_PAT_SELECTION_DOWN,FURKMOD_SHIFT|SDLK_DOWN);
  LOAD_KEYBIND(GUI_ACTION_PAT_SELECTION_LEFT,FURKMOD_SHIFT|SDLK_LEFT);
  LOAD_KEYBIND(GUI_ACTION_PAT_SELECTION_RIGHT,FURKMOD_SHIFT|SDLK_RIGHT);
  LOAD_KEYBIND(GUI_ACTION_PAT_SELECTION_UP_ONE,0);
  LOAD_KEYBIND(GUI_ACTION_PAT_SELECTION_DOWN_ONE,0);
  LOAD_KEYBIND(GUI_ACTION_PAT_SELECTION_BEGIN,0);
  LOAD_KEYBIND(GUI_ACTION_PAT_SELECTION_END,0);
  LOAD_KEYBIND(GUI_ACTION_PAT_SELECTION_UP_COARSE,FURKMOD_SHIFT|SDLK_PAGEUP);
  LOAD_KEYBIND(GUI_ACTION_PAT_SELECTION_DOWN_COARSE,FURKMOD_SHIFT|SDLK_PAGEDOWN);
  LOAD_KEYBIND(GUI_ACTION_PAT_DELETE,SDLK_DELETE);
  LOAD_KEYBIND(GUI_ACTION_PAT_PULL_DELETE,SDLK_BACKSPACE);
  LOAD_KEYBIND(GUI_ACTION_PAT_INSERT,SDLK_INSERT);
  LOAD_KEYBIND(GUI_ACTION_PAT_MUTE_CURSOR,FURKMOD_ALT|SDLK_F9);
  LOAD_KEYBIND(GUI_ACTION_PAT_SOLO_CURSOR,FURKMOD_ALT|SDLK_F10);
  LOAD_KEYBIND(GUI_ACTION_PAT_UNMUTE_ALL,FURKMOD_ALT|FURKMOD_SHIFT|SDLK_F9);
  LOAD_KEYBIND(GUI_ACTION_PAT_NEXT_ORDER,0);
  LOAD_KEYBIND(GUI_ACTION_PAT_PREV_ORDER,0);
  LOAD_KEYBIND(GUI_ACTION_PAT_COLLAPSE,0);
  LOAD_KEYBIND(GUI_ACTION_PAT_INCREASE_COLUMNS,0);
  LOAD_KEYBIND(GUI_ACTION_PAT_DECREASE_COLUMNS,0);

  LOAD_KEYBIND(GUI_ACTION_INS_LIST_ADD,SDLK_INSERT);
  LOAD_KEYBIND(GUI_ACTION_INS_LIST_DUPLICATE,FURKMOD_CMD|SDLK_d);
  LOAD_KEYBIND(GUI_ACTION_INS_LIST_OPEN,0);
  LOAD_KEYBIND(GUI_ACTION_INS_LIST_SAVE,0);
  LOAD_KEYBIND(GUI_ACTION_INS_LIST_MOVE_UP,FURKMOD_SHIFT|SDLK_UP);
  LOAD_KEYBIND(GUI_ACTION_INS_LIST_MOVE_DOWN,FURKMOD_SHIFT|SDLK_DOWN);
  LOAD_KEYBIND(GUI_ACTION_INS_LIST_DELETE,0);
  LOAD_KEYBIND(GUI_ACTION_INS_LIST_EDIT,FURKMOD_SHIFT|SDLK_RETURN);
  LOAD_KEYBIND(GUI_ACTION_INS_LIST_UP,SDLK_UP);
  LOAD_KEYBIND(GUI_ACTION_INS_LIST_DOWN,SDLK_DOWN);

  LOAD_KEYBIND(GUI_ACTION_WAVE_LIST_ADD,SDLK_INSERT);
  LOAD_KEYBIND(GUI_ACTION_WAVE_LIST_DUPLICATE,FURKMOD_CMD|SDLK_d);
  LOAD_KEYBIND(GUI_ACTION_WAVE_LIST_OPEN,0);
  LOAD_KEYBIND(GUI_ACTION_WAVE_LIST_SAVE,0);
  LOAD_KEYBIND(GUI_ACTION_WAVE_LIST_MOVE_UP,FURKMOD_SHIFT|SDLK_UP);
  LOAD_KEYBIND(GUI_ACTION_WAVE_LIST_MOVE_DOWN,FURKMOD_SHIFT|SDLK_DOWN);
  LOAD_KEYBIND(GUI_ACTION_WAVE_LIST_DELETE,0);
  LOAD_KEYBIND(GUI_ACTION_WAVE_LIST_EDIT,FURKMOD_SHIFT|SDLK_RETURN);
  LOAD_KEYBIND(GUI_ACTION_WAVE_LIST_UP,SDLK_UP);
  LOAD_KEYBIND(GUI_ACTION_WAVE_LIST_DOWN,SDLK_DOWN);

  LOAD_KEYBIND(GUI_ACTION_SAMPLE_LIST_ADD,SDLK_INSERT);
  LOAD_KEYBIND(GUI_ACTION_SAMPLE_LIST_DUPLICATE,FURKMOD_CMD|SDLK_d);
  LOAD_KEYBIND(GUI_ACTION_SAMPLE_LIST_OPEN,0);
  LOAD_KEYBIND(GUI_ACTION_SAMPLE_LIST_SAVE,0);
  LOAD_KEYBIND(GUI_ACTION_SAMPLE_LIST_MOVE_UP,FURKMOD_SHIFT|SDLK_UP);
  LOAD_KEYBIND(GUI_ACTION_SAMPLE_LIST_MOVE_DOWN,FURKMOD_SHIFT|SDLK_DOWN);
  LOAD_KEYBIND(GUI_ACTION_SAMPLE_LIST_DELETE,0);
  LOAD_KEYBIND(GUI_ACTION_SAMPLE_LIST_EDIT,FURKMOD_SHIFT|SDLK_RETURN);
  LOAD_KEYBIND(GUI_ACTION_SAMPLE_LIST_UP,SDLK_UP);
  LOAD_KEYBIND(GUI_ACTION_SAMPLE_LIST_DOWN,SDLK_DOWN);
  LOAD_KEYBIND(GUI_ACTION_SAMPLE_LIST_PREVIEW,0);
  LOAD_KEYBIND(GUI_ACTION_SAMPLE_LIST_STOP_PREVIEW,0);

  LOAD_KEYBIND(GUI_ACTION_ORDERS_UP,SDLK_UP);
  LOAD_KEYBIND(GUI_ACTION_ORDERS_DOWN,SDLK_DOWN);
  LOAD_KEYBIND(GUI_ACTION_ORDERS_LEFT,SDLK_LEFT);
  LOAD_KEYBIND(GUI_ACTION_ORDERS_RIGHT,SDLK_RIGHT);
  LOAD_KEYBIND(GUI_ACTION_ORDERS_INCREASE,0);
  LOAD_KEYBIND(GUI_ACTION_ORDERS_DECREASE,0);
  LOAD_KEYBIND(GUI_ACTION_ORDERS_EDIT_MODE,0);
  LOAD_KEYBIND(GUI_ACTION_ORDERS_LINK,FURKMOD_CMD|SDLK_l);
  LOAD_KEYBIND(GUI_ACTION_ORDERS_ADD,SDLK_INSERT);
  LOAD_KEYBIND(GUI_ACTION_ORDERS_DUPLICATE,FURKMOD_CMD|SDLK_d);
  LOAD_KEYBIND(GUI_ACTION_ORDERS_DEEP_CLONE,FURKMOD_CMD|FURKMOD_SHIFT|SDLK_d);
  LOAD_KEYBIND(GUI_ACTION_ORDERS_DUPLICATE_END,FURKMOD_CMD|SDLK_e);
  LOAD_KEYBIND(GUI_ACTION_ORDERS_DEEP_CLONE_END,FURKMOD_CMD|FURKMOD_SHIFT|SDLK_e);
  LOAD_KEYBIND(GUI_ACTION_ORDERS_REMOVE,SDLK_DELETE);
  LOAD_KEYBIND(GUI_ACTION_ORDERS_MOVE_UP,FURKMOD_SHIFT|SDLK_UP);
  LOAD_KEYBIND(GUI_ACTION_ORDERS_MOVE_DOWN,FURKMOD_SHIFT|SDLK_DOWN);
  LOAD_KEYBIND(GUI_ACTION_ORDERS_REPLAY,0);

  decodeKeyMap(noteKeys,e->getConfString("noteKeys",DEFAULT_NOTE_KEYS));

  parseKeybinds();
}

#define PUT_UI_COLOR(source) e->setConf(#source,(int)ImGui::GetColorU32(uiColors[source]));
#define SAVE_KEYBIND(x) e->setConf("keybind_" #x,actionKeys[x]);

void FurnaceGUI::commitSettings() {
  e->setConf("mainFontSize",settings.mainFontSize);
  e->setConf("patFontSize",settings.patFontSize);
  e->setConf("iconSize",settings.iconSize);
  e->setConf("audioEngine",String(audioBackends[settings.audioEngine]));
  e->setConf("audioDevice",settings.audioDevice);
  e->setConf("audioQuality",settings.audioQuality);
  e->setConf("audioBufSize",settings.audioBufSize);
  e->setConf("audioRate",settings.audioRate);
  e->setConf("arcadeCore",settings.arcadeCore);
  e->setConf("ym2612Core",settings.ym2612Core);
  e->setConf("saaCore",settings.saaCore);
  e->setConf("mainFont",settings.mainFont);
  e->setConf("patFont",settings.patFont);
  e->setConf("mainFontPath",settings.mainFontPath);
  e->setConf("patFontPath",settings.patFontPath);
  e->setConf("patRowsBase",settings.patRowsBase);
  e->setConf("orderRowsBase",settings.orderRowsBase);
  e->setConf("soloAction",settings.soloAction);
  e->setConf("pullDeleteBehavior",settings.pullDeleteBehavior);
  e->setConf("wrapHorizontal",settings.wrapHorizontal);
  e->setConf("wrapVertical",settings.wrapVertical);
  e->setConf("macroView",settings.macroView);
  e->setConf("fmNames",settings.fmNames);
  e->setConf("allowEditDocking",settings.allowEditDocking);
  e->setConf("chipNames",settings.chipNames);
  e->setConf("overflowHighlight",settings.overflowHighlight);
  e->setConf("partyTime",settings.partyTime);
  e->setConf("germanNotation",settings.germanNotation);
  e->setConf("stepOnDelete",settings.stepOnDelete);
  e->setConf("scrollStep",settings.scrollStep);
  e->setConf("sysSeparators",settings.sysSeparators);
  e->setConf("forceMono",settings.forceMono);
  e->setConf("controlLayout",settings.controlLayout);
  e->setConf("restartOnFlagChange",settings.restartOnFlagChange);
  e->setConf("statusDisplay",settings.statusDisplay);
  e->setConf("dpiScale",settings.dpiScale);
  e->setConf("viewPrevPattern",settings.viewPrevPattern);
  e->setConf("guiColorsBase",settings.guiColorsBase);
  e->setConf("avoidRaisingPattern",settings.avoidRaisingPattern);
  e->setConf("insFocusesPattern",settings.insFocusesPattern);

  PUT_UI_COLOR(GUI_COLOR_BACKGROUND);
  PUT_UI_COLOR(GUI_COLOR_FRAME_BACKGROUND);
  PUT_UI_COLOR(GUI_COLOR_MODAL_BACKDROP);
  PUT_UI_COLOR(GUI_COLOR_HEADER);
  PUT_UI_COLOR(GUI_COLOR_TEXT);
  PUT_UI_COLOR(GUI_COLOR_ACCENT_PRIMARY);
  PUT_UI_COLOR(GUI_COLOR_ACCENT_SECONDARY);
  PUT_UI_COLOR(GUI_COLOR_EDITING);
  PUT_UI_COLOR(GUI_COLOR_SONG_LOOP);
  PUT_UI_COLOR(GUI_COLOR_VOLMETER_LOW);
  PUT_UI_COLOR(GUI_COLOR_VOLMETER_HIGH);
  PUT_UI_COLOR(GUI_COLOR_VOLMETER_PEAK);
  PUT_UI_COLOR(GUI_COLOR_MACRO_VOLUME);
  PUT_UI_COLOR(GUI_COLOR_MACRO_PITCH);
  PUT_UI_COLOR(GUI_COLOR_MACRO_OTHER);
  PUT_UI_COLOR(GUI_COLOR_MACRO_WAVE);
  PUT_UI_COLOR(GUI_COLOR_INSTR_FM);
  PUT_UI_COLOR(GUI_COLOR_INSTR_STD);
  PUT_UI_COLOR(GUI_COLOR_INSTR_GB);
  PUT_UI_COLOR(GUI_COLOR_INSTR_C64);
  PUT_UI_COLOR(GUI_COLOR_INSTR_AMIGA);
  PUT_UI_COLOR(GUI_COLOR_INSTR_PCE);
  PUT_UI_COLOR(GUI_COLOR_INSTR_AY);
  PUT_UI_COLOR(GUI_COLOR_INSTR_AY8930);
  PUT_UI_COLOR(GUI_COLOR_INSTR_TIA);
  PUT_UI_COLOR(GUI_COLOR_INSTR_SAA1099);
  PUT_UI_COLOR(GUI_COLOR_INSTR_VIC);
  PUT_UI_COLOR(GUI_COLOR_INSTR_PET);
  PUT_UI_COLOR(GUI_COLOR_INSTR_VRC6);
  PUT_UI_COLOR(GUI_COLOR_INSTR_OPLL);
  PUT_UI_COLOR(GUI_COLOR_INSTR_OPL);
  PUT_UI_COLOR(GUI_COLOR_INSTR_FDS);
  PUT_UI_COLOR(GUI_COLOR_INSTR_VBOY);
  PUT_UI_COLOR(GUI_COLOR_INSTR_N163);
  PUT_UI_COLOR(GUI_COLOR_INSTR_SCC);
  PUT_UI_COLOR(GUI_COLOR_INSTR_OPZ);
  PUT_UI_COLOR(GUI_COLOR_INSTR_POKEY);
  PUT_UI_COLOR(GUI_COLOR_INSTR_BEEPER);
  PUT_UI_COLOR(GUI_COLOR_INSTR_SWAN);
  PUT_UI_COLOR(GUI_COLOR_INSTR_MIKEY);
<<<<<<< HEAD
  PUT_UI_COLOR(GUI_COLOR_INSTR_VERA);
=======
  PUT_UI_COLOR(GUI_COLOR_INSTR_X1_010);
>>>>>>> b42ceae1
  PUT_UI_COLOR(GUI_COLOR_INSTR_UNKNOWN);
  PUT_UI_COLOR(GUI_COLOR_CHANNEL_FM);
  PUT_UI_COLOR(GUI_COLOR_CHANNEL_PULSE);
  PUT_UI_COLOR(GUI_COLOR_CHANNEL_NOISE);
  PUT_UI_COLOR(GUI_COLOR_CHANNEL_PCM);
  PUT_UI_COLOR(GUI_COLOR_CHANNEL_WAVE);
  PUT_UI_COLOR(GUI_COLOR_CHANNEL_OP);
  PUT_UI_COLOR(GUI_COLOR_CHANNEL_MUTED);
  PUT_UI_COLOR(GUI_COLOR_PATTERN_CURSOR);
  PUT_UI_COLOR(GUI_COLOR_PATTERN_CURSOR_HOVER);
  PUT_UI_COLOR(GUI_COLOR_PATTERN_CURSOR_ACTIVE);
  PUT_UI_COLOR(GUI_COLOR_PATTERN_SELECTION);
  PUT_UI_COLOR(GUI_COLOR_PATTERN_SELECTION_HOVER);
  PUT_UI_COLOR(GUI_COLOR_PATTERN_SELECTION_ACTIVE);
  PUT_UI_COLOR(GUI_COLOR_PATTERN_HI_1);
  PUT_UI_COLOR(GUI_COLOR_PATTERN_HI_2);
  PUT_UI_COLOR(GUI_COLOR_PATTERN_ROW_INDEX);
  PUT_UI_COLOR(GUI_COLOR_PATTERN_ACTIVE);
  PUT_UI_COLOR(GUI_COLOR_PATTERN_INACTIVE);
  PUT_UI_COLOR(GUI_COLOR_PATTERN_INS);
  PUT_UI_COLOR(GUI_COLOR_PATTERN_VOLUME_MIN);
  PUT_UI_COLOR(GUI_COLOR_PATTERN_VOLUME_HALF);
  PUT_UI_COLOR(GUI_COLOR_PATTERN_VOLUME_MAX);
  PUT_UI_COLOR(GUI_COLOR_PATTERN_EFFECT_INVALID);
  PUT_UI_COLOR(GUI_COLOR_PATTERN_EFFECT_PITCH);
  PUT_UI_COLOR(GUI_COLOR_PATTERN_EFFECT_VOLUME);
  PUT_UI_COLOR(GUI_COLOR_PATTERN_EFFECT_PANNING);
  PUT_UI_COLOR(GUI_COLOR_PATTERN_EFFECT_SONG);
  PUT_UI_COLOR(GUI_COLOR_PATTERN_EFFECT_TIME);
  PUT_UI_COLOR(GUI_COLOR_PATTERN_EFFECT_SPEED);
  PUT_UI_COLOR(GUI_COLOR_PATTERN_EFFECT_SYS_PRIMARY);
  PUT_UI_COLOR(GUI_COLOR_PATTERN_EFFECT_SYS_SECONDARY);
  PUT_UI_COLOR(GUI_COLOR_PATTERN_EFFECT_MISC);
  PUT_UI_COLOR(GUI_COLOR_EE_VALUE);
  PUT_UI_COLOR(GUI_COLOR_PLAYBACK_STAT);

  SAVE_KEYBIND(GUI_ACTION_OPEN);
  SAVE_KEYBIND(GUI_ACTION_SAVE);
  SAVE_KEYBIND(GUI_ACTION_SAVE_AS);
  SAVE_KEYBIND(GUI_ACTION_UNDO);
  SAVE_KEYBIND(GUI_ACTION_REDO);
  SAVE_KEYBIND(GUI_ACTION_PLAY_TOGGLE);
  SAVE_KEYBIND(GUI_ACTION_PLAY);
  SAVE_KEYBIND(GUI_ACTION_STOP);
  SAVE_KEYBIND(GUI_ACTION_PLAY_REPEAT);
  SAVE_KEYBIND(GUI_ACTION_PLAY_CURSOR);
  SAVE_KEYBIND(GUI_ACTION_STEP_ONE);
  SAVE_KEYBIND(GUI_ACTION_OCTAVE_UP);
  SAVE_KEYBIND(GUI_ACTION_OCTAVE_DOWN);
  SAVE_KEYBIND(GUI_ACTION_INS_UP);
  SAVE_KEYBIND(GUI_ACTION_INS_DOWN);
  SAVE_KEYBIND(GUI_ACTION_STEP_UP);
  SAVE_KEYBIND(GUI_ACTION_STEP_DOWN);
  SAVE_KEYBIND(GUI_ACTION_TOGGLE_EDIT);
  SAVE_KEYBIND(GUI_ACTION_METRONOME);
  SAVE_KEYBIND(GUI_ACTION_REPEAT_PATTERN);
  SAVE_KEYBIND(GUI_ACTION_FOLLOW_ORDERS);
  SAVE_KEYBIND(GUI_ACTION_FOLLOW_PATTERN);
  SAVE_KEYBIND(GUI_ACTION_PANIC);

  SAVE_KEYBIND(GUI_ACTION_WINDOW_EDIT_CONTROLS);
  SAVE_KEYBIND(GUI_ACTION_WINDOW_ORDERS);
  SAVE_KEYBIND(GUI_ACTION_WINDOW_INS_LIST);
  SAVE_KEYBIND(GUI_ACTION_WINDOW_INS_EDIT);
  SAVE_KEYBIND(GUI_ACTION_WINDOW_SONG_INFO);
  SAVE_KEYBIND(GUI_ACTION_WINDOW_PATTERN);
  SAVE_KEYBIND(GUI_ACTION_WINDOW_WAVE_LIST);
  SAVE_KEYBIND(GUI_ACTION_WINDOW_WAVE_EDIT);
  SAVE_KEYBIND(GUI_ACTION_WINDOW_SAMPLE_LIST);
  SAVE_KEYBIND(GUI_ACTION_WINDOW_SAMPLE_EDIT);
  SAVE_KEYBIND(GUI_ACTION_WINDOW_ABOUT);
  SAVE_KEYBIND(GUI_ACTION_WINDOW_SETTINGS);
  SAVE_KEYBIND(GUI_ACTION_WINDOW_MIXER);
  SAVE_KEYBIND(GUI_ACTION_WINDOW_DEBUG);
  SAVE_KEYBIND(GUI_ACTION_WINDOW_OSCILLOSCOPE);
  SAVE_KEYBIND(GUI_ACTION_WINDOW_VOL_METER);
  SAVE_KEYBIND(GUI_ACTION_WINDOW_STATS);
  SAVE_KEYBIND(GUI_ACTION_WINDOW_COMPAT_FLAGS);
  SAVE_KEYBIND(GUI_ACTION_WINDOW_PIANO);
  SAVE_KEYBIND(GUI_ACTION_WINDOW_NOTES);
  SAVE_KEYBIND(GUI_ACTION_WINDOW_CHANNELS);
  SAVE_KEYBIND(GUI_ACTION_WINDOW_REGISTER_VIEW);

  SAVE_KEYBIND(GUI_ACTION_COLLAPSE_WINDOW);
  SAVE_KEYBIND(GUI_ACTION_CLOSE_WINDOW);

  SAVE_KEYBIND(GUI_ACTION_PAT_NOTE_UP);
  SAVE_KEYBIND(GUI_ACTION_PAT_NOTE_DOWN);
  SAVE_KEYBIND(GUI_ACTION_PAT_OCTAVE_UP);
  SAVE_KEYBIND(GUI_ACTION_PAT_OCTAVE_DOWN);
  SAVE_KEYBIND(GUI_ACTION_PAT_SELECT_ALL);
  SAVE_KEYBIND(GUI_ACTION_PAT_CUT);
  SAVE_KEYBIND(GUI_ACTION_PAT_COPY);
  SAVE_KEYBIND(GUI_ACTION_PAT_PASTE);
  SAVE_KEYBIND(GUI_ACTION_PAT_CURSOR_UP);
  SAVE_KEYBIND(GUI_ACTION_PAT_CURSOR_DOWN);
  SAVE_KEYBIND(GUI_ACTION_PAT_CURSOR_LEFT);
  SAVE_KEYBIND(GUI_ACTION_PAT_CURSOR_RIGHT);
  SAVE_KEYBIND(GUI_ACTION_PAT_CURSOR_UP_ONE);
  SAVE_KEYBIND(GUI_ACTION_PAT_CURSOR_DOWN_ONE);
  SAVE_KEYBIND(GUI_ACTION_PAT_CURSOR_LEFT_CHANNEL);
  SAVE_KEYBIND(GUI_ACTION_PAT_CURSOR_RIGHT_CHANNEL);
  SAVE_KEYBIND(GUI_ACTION_PAT_CURSOR_NEXT_CHANNEL);
  SAVE_KEYBIND(GUI_ACTION_PAT_CURSOR_PREVIOUS_CHANNEL);
  SAVE_KEYBIND(GUI_ACTION_PAT_CURSOR_BEGIN);
  SAVE_KEYBIND(GUI_ACTION_PAT_CURSOR_END);
  SAVE_KEYBIND(GUI_ACTION_PAT_CURSOR_UP_COARSE);
  SAVE_KEYBIND(GUI_ACTION_PAT_CURSOR_DOWN_COARSE);
  SAVE_KEYBIND(GUI_ACTION_PAT_SELECTION_UP);
  SAVE_KEYBIND(GUI_ACTION_PAT_SELECTION_DOWN);
  SAVE_KEYBIND(GUI_ACTION_PAT_SELECTION_LEFT);
  SAVE_KEYBIND(GUI_ACTION_PAT_SELECTION_RIGHT);
  SAVE_KEYBIND(GUI_ACTION_PAT_SELECTION_UP_ONE);
  SAVE_KEYBIND(GUI_ACTION_PAT_SELECTION_DOWN_ONE);
  SAVE_KEYBIND(GUI_ACTION_PAT_SELECTION_BEGIN);
  SAVE_KEYBIND(GUI_ACTION_PAT_SELECTION_END);
  SAVE_KEYBIND(GUI_ACTION_PAT_SELECTION_UP_COARSE);
  SAVE_KEYBIND(GUI_ACTION_PAT_SELECTION_DOWN_COARSE);
  SAVE_KEYBIND(GUI_ACTION_PAT_DELETE);
  SAVE_KEYBIND(GUI_ACTION_PAT_PULL_DELETE);
  SAVE_KEYBIND(GUI_ACTION_PAT_INSERT);
  SAVE_KEYBIND(GUI_ACTION_PAT_MUTE_CURSOR);
  SAVE_KEYBIND(GUI_ACTION_PAT_SOLO_CURSOR);
  SAVE_KEYBIND(GUI_ACTION_PAT_UNMUTE_ALL);
  SAVE_KEYBIND(GUI_ACTION_PAT_NEXT_ORDER);
  SAVE_KEYBIND(GUI_ACTION_PAT_PREV_ORDER);
  SAVE_KEYBIND(GUI_ACTION_PAT_COLLAPSE);
  SAVE_KEYBIND(GUI_ACTION_PAT_INCREASE_COLUMNS);
  SAVE_KEYBIND(GUI_ACTION_PAT_DECREASE_COLUMNS);

  SAVE_KEYBIND(GUI_ACTION_INS_LIST_ADD);
  SAVE_KEYBIND(GUI_ACTION_INS_LIST_DUPLICATE);
  SAVE_KEYBIND(GUI_ACTION_INS_LIST_OPEN);
  SAVE_KEYBIND(GUI_ACTION_INS_LIST_SAVE);
  SAVE_KEYBIND(GUI_ACTION_INS_LIST_MOVE_UP);
  SAVE_KEYBIND(GUI_ACTION_INS_LIST_MOVE_DOWN);
  SAVE_KEYBIND(GUI_ACTION_INS_LIST_DELETE);
  SAVE_KEYBIND(GUI_ACTION_INS_LIST_EDIT);
  SAVE_KEYBIND(GUI_ACTION_INS_LIST_UP);
  SAVE_KEYBIND(GUI_ACTION_INS_LIST_DOWN);

  SAVE_KEYBIND(GUI_ACTION_WAVE_LIST_ADD);
  SAVE_KEYBIND(GUI_ACTION_WAVE_LIST_DUPLICATE);
  SAVE_KEYBIND(GUI_ACTION_WAVE_LIST_OPEN);
  SAVE_KEYBIND(GUI_ACTION_WAVE_LIST_SAVE);
  SAVE_KEYBIND(GUI_ACTION_WAVE_LIST_MOVE_UP);
  SAVE_KEYBIND(GUI_ACTION_WAVE_LIST_MOVE_DOWN);
  SAVE_KEYBIND(GUI_ACTION_WAVE_LIST_DELETE);
  SAVE_KEYBIND(GUI_ACTION_WAVE_LIST_EDIT);
  SAVE_KEYBIND(GUI_ACTION_WAVE_LIST_UP);
  SAVE_KEYBIND(GUI_ACTION_WAVE_LIST_DOWN);

  SAVE_KEYBIND(GUI_ACTION_SAMPLE_LIST_ADD);
  SAVE_KEYBIND(GUI_ACTION_SAMPLE_LIST_DUPLICATE);
  SAVE_KEYBIND(GUI_ACTION_SAMPLE_LIST_OPEN);
  SAVE_KEYBIND(GUI_ACTION_SAMPLE_LIST_SAVE);
  SAVE_KEYBIND(GUI_ACTION_SAMPLE_LIST_MOVE_UP);
  SAVE_KEYBIND(GUI_ACTION_SAMPLE_LIST_MOVE_DOWN);
  SAVE_KEYBIND(GUI_ACTION_SAMPLE_LIST_DELETE);
  SAVE_KEYBIND(GUI_ACTION_SAMPLE_LIST_EDIT);
  SAVE_KEYBIND(GUI_ACTION_SAMPLE_LIST_UP);
  SAVE_KEYBIND(GUI_ACTION_SAMPLE_LIST_DOWN);
  SAVE_KEYBIND(GUI_ACTION_SAMPLE_LIST_PREVIEW);
  SAVE_KEYBIND(GUI_ACTION_SAMPLE_LIST_STOP_PREVIEW);

  SAVE_KEYBIND(GUI_ACTION_ORDERS_UP);
  SAVE_KEYBIND(GUI_ACTION_ORDERS_DOWN);
  SAVE_KEYBIND(GUI_ACTION_ORDERS_LEFT);
  SAVE_KEYBIND(GUI_ACTION_ORDERS_RIGHT);
  SAVE_KEYBIND(GUI_ACTION_ORDERS_INCREASE);
  SAVE_KEYBIND(GUI_ACTION_ORDERS_DECREASE);
  SAVE_KEYBIND(GUI_ACTION_ORDERS_EDIT_MODE);
  SAVE_KEYBIND(GUI_ACTION_ORDERS_LINK);
  SAVE_KEYBIND(GUI_ACTION_ORDERS_ADD);
  SAVE_KEYBIND(GUI_ACTION_ORDERS_DUPLICATE);
  SAVE_KEYBIND(GUI_ACTION_ORDERS_DEEP_CLONE);
  SAVE_KEYBIND(GUI_ACTION_ORDERS_DUPLICATE_END);
  SAVE_KEYBIND(GUI_ACTION_ORDERS_DEEP_CLONE_END);
  SAVE_KEYBIND(GUI_ACTION_ORDERS_REMOVE);
  SAVE_KEYBIND(GUI_ACTION_ORDERS_MOVE_UP);
  SAVE_KEYBIND(GUI_ACTION_ORDERS_MOVE_DOWN);
  SAVE_KEYBIND(GUI_ACTION_ORDERS_REPLAY);

  e->setConf("noteKeys",encodeKeyMap(noteKeys));

  e->saveConf();

  if (!e->switchMaster()) {
    showError("could not initialize audio!");
  }

  ImGui::GetIO().Fonts->Clear();

  applyUISettings();

  ImGui_ImplSDLRenderer_DestroyFontsTexture();
  if (!ImGui::GetIO().Fonts->Build()) {
    logE("error while building font atlas!\n");
    showError("error while loading fonts! please check your settings.");
    ImGui::GetIO().Fonts->Clear();
    mainFont=ImGui::GetIO().Fonts->AddFontDefault();
    patFont=mainFont;
    ImGui_ImplSDLRenderer_DestroyFontsTexture();
    if (!ImGui::GetIO().Fonts->Build()) {
      logE("error again while building font atlas!\n");
    }
  }
}<|MERGE_RESOLUTION|>--- conflicted
+++ resolved
@@ -492,11 +492,8 @@
             UI_COLOR_CONFIG(GUI_COLOR_INSTR_BEEPER,"PC Beeper");
             UI_COLOR_CONFIG(GUI_COLOR_INSTR_SWAN,"WonderSwan");
             UI_COLOR_CONFIG(GUI_COLOR_INSTR_MIKEY,"Lynx");
-<<<<<<< HEAD
             UI_COLOR_CONFIG(GUI_COLOR_INSTR_VERA,"VERA");
-=======
             UI_COLOR_CONFIG(GUI_COLOR_INSTR_X1_010,"X1-010");
->>>>>>> b42ceae1
             UI_COLOR_CONFIG(GUI_COLOR_INSTR_UNKNOWN,"Other/Unknown");
             ImGui::TreePop();
           }
@@ -1164,11 +1161,8 @@
   PUT_UI_COLOR(GUI_COLOR_INSTR_BEEPER);
   PUT_UI_COLOR(GUI_COLOR_INSTR_SWAN);
   PUT_UI_COLOR(GUI_COLOR_INSTR_MIKEY);
-<<<<<<< HEAD
   PUT_UI_COLOR(GUI_COLOR_INSTR_VERA);
-=======
   PUT_UI_COLOR(GUI_COLOR_INSTR_X1_010);
->>>>>>> b42ceae1
   PUT_UI_COLOR(GUI_COLOR_INSTR_UNKNOWN);
   PUT_UI_COLOR(GUI_COLOR_CHANNEL_FM);
   PUT_UI_COLOR(GUI_COLOR_CHANNEL_PULSE);
