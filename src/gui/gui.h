--- conflicted
+++ resolved
@@ -820,14 +820,9 @@
   String mmlString[32];
   String mmlStringW;
 
-<<<<<<< HEAD
   bool quit, warnQuit, willCommit, edit, modified, displayError, displayExporting, vgmExportLoop, zsmExportLoop, wantCaptureKeyboard, oldWantCaptureKeyboard, displayMacroMenu;
-  bool displayNew, fullScreen, preserveChanPos, wantScrollList;
-=======
-  bool quit, warnQuit, willCommit, edit, modified, displayError, displayExporting, vgmExportLoop, wantCaptureKeyboard, oldWantCaptureKeyboard, displayMacroMenu;
   bool displayNew, fullScreen, preserveChanPos, wantScrollList, noteInputPoly;
   bool displayPendingIns, pendingInsSingle;
->>>>>>> 9edc4818
   bool willExport[32];
   int vgmExportVersion;
   int drawHalt;
