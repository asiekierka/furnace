/**
 * Furnace Tracker - multi-system chiptune tracker
 * Copyright (C) 2021-2022 tildearrow and contributors
 *
 * This program is free software; you can redistribute it and/or modify
 * it under the terms of the GNU General Public License as published by
 * the Free Software Foundation; either version 2 of the License, or
 * (at your option) any later version.
 *
 * This program is distributed in the hope that it will be useful,
 * but WITHOUT ANY WARRANTY; without even the implied warranty of
 * MERCHANTABILITY or FITNESS FOR A PARTICULAR PURPOSE.  See the
 * GNU General Public License for more details.
 *
 * You should have received a copy of the GNU General Public License along
 * with this program; if not, write to the Free Software Foundation, Inc.,
 * 51 Franklin Street, Fifth Floor, Boston, MA 02110-1301 USA.
 */

#include "gui.h"

// add system configurations here.
// every entry is written in the following format:
//   cat.systems.push_back(FurnaceGUISysDef(
//     "System Name", {
//      DIV_SYSTEM_???, Volume, Panning, Flags,
//      DIV_SYSTEM_???, Volume, Panning, Flags,
//      ...
//      0
//    }
//  ));

void FurnaceGUI::initSystemPresets() {
  sysCategories.clear();

  FurnaceGUISysCategory cat;

  cat=FurnaceGUISysCategory("FM","chips which use frequency modulation (FM) to generate sound.\nsome of these also pack more (like square and sample channels).");
  cat.systems.push_back(FurnaceGUISysDef(
    "Yamaha YM2151", {
      DIV_SYSTEM_YM2151, 64, 0, 0,
      0
    }
  ));
  cat.systems.push_back(FurnaceGUISysDef(
    "Yamaha YM2203", {
      DIV_SYSTEM_OPN, 64, 0, 3,
      0
    }
  ));
  cat.systems.push_back(FurnaceGUISysDef(
    "Yamaha YM2203 (extended channel 3)", {
      DIV_SYSTEM_OPN_EXT, 64, 0, 3,
      0
    }
  ));
  cat.systems.push_back(FurnaceGUISysDef(
    "Yamaha YM2608", {
      DIV_SYSTEM_PC98, 64, 0, 3,
      0
    }
  ));
  cat.systems.push_back(FurnaceGUISysDef(
    "Yamaha YM2608 (extended channel 3)", {
      DIV_SYSTEM_PC98_EXT, 64, 0, 3,
      0
    }
  ));
  cat.systems.push_back(FurnaceGUISysDef(
    "Yamaha YM2610", {
      DIV_SYSTEM_YM2610_FULL, 64, 0, 0,
      0
    }
  ));
  cat.systems.push_back(FurnaceGUISysDef(
    "Yamaha YM2610 (extended channel 2)", {
      DIV_SYSTEM_YM2610_FULL_EXT, 64, 0, 0,
      0
    }
  ));
  cat.systems.push_back(FurnaceGUISysDef(
    "Yamaha YM2610B", {
      DIV_SYSTEM_YM2610B, 64, 0, 0,
      0
    }
  ));
  cat.systems.push_back(FurnaceGUISysDef(
    "Yamaha YM2610B (extended channel 3)", {
      DIV_SYSTEM_YM2610B_EXT, 64, 0, 0,
      0
    }
  ));
  cat.systems.push_back(FurnaceGUISysDef(
    "Yamaha YM2612", {
      DIV_SYSTEM_YM2612, 64, 0, (int)0x80000000,
      0
    }
  ));
  cat.systems.push_back(FurnaceGUISysDef(
    "Yamaha YM2612 (extended channel 3)", {
      DIV_SYSTEM_YM2612_EXT, 64, 0, (int)0x80000000,
      0
    }
  ));
  cat.systems.push_back(FurnaceGUISysDef(
    "Yamaha YM2413", {
      DIV_SYSTEM_OPLL, 64, 0, 0,
      0
    }
  ));
  cat.systems.push_back(FurnaceGUISysDef(
    "Yamaha YM2413 (drums mode)", {
      DIV_SYSTEM_OPLL_DRUMS, 64, 0, 0,
      0
    }
  ));
  cat.systems.push_back(FurnaceGUISysDef(
    "Yamaha YM2414", {
      DIV_SYSTEM_OPZ, 64, 0, 0,
      0
    }
  ));
  cat.systems.push_back(FurnaceGUISysDef(
    "Yamaha YM3438", {
      DIV_SYSTEM_YM2612, 64, 0, 0,
      0
    }
  ));
  cat.systems.push_back(FurnaceGUISysDef(
    "Yamaha YM3438 (extended channel 3)", {
      DIV_SYSTEM_YM2612_EXT, 64, 0, 0,
      0
    }
  ));
  cat.systems.push_back(FurnaceGUISysDef(
    "Yamaha YM3526", {
      DIV_SYSTEM_OPL, 64, 0, 0,
      0
    }
  ));
  cat.systems.push_back(FurnaceGUISysDef(
    "Yamaha YM3526 (drums mode)", {
      DIV_SYSTEM_OPL_DRUMS, 64, 0, 0,
      0
    }
  ));
  cat.systems.push_back(FurnaceGUISysDef(
    "Yamaha Y8950", {
      DIV_SYSTEM_Y8950, 64, 0, 0,
      0
    }
  ));
  cat.systems.push_back(FurnaceGUISysDef(
    "Yamaha Y8950 (drums mode)", {
      DIV_SYSTEM_Y8950_DRUMS, 64, 0, 0,
      0
    }
  ));
  cat.systems.push_back(FurnaceGUISysDef(
    "Yamaha YM3812", {
      DIV_SYSTEM_OPL2, 64, 0, 0,
      0
    }
  ));
  cat.systems.push_back(FurnaceGUISysDef(
    "Yamaha YM3812 (drums mode)", {
      DIV_SYSTEM_OPL2_DRUMS, 64, 0, 0,
      0
    }
  ));
  cat.systems.push_back(FurnaceGUISysDef(
    "Yamaha YMF262", {
      DIV_SYSTEM_OPL3, 64, 0, 0,
      0
    }
  ));
  cat.systems.push_back(FurnaceGUISysDef(
    "Yamaha YMF262 (drums mode)", {
      DIV_SYSTEM_OPL3_DRUMS, 64, 0, 0,
      0
    }
  ));
  if (settings.hiddenSystems) {
    cat.systems.push_back(FurnaceGUISysDef(
      "Yamaha YMU759", {
        DIV_SYSTEM_YMU759, 64, 0, 0,
        0
      }
    ));
  }
  sysCategories.push_back(cat);

  cat=FurnaceGUISysCategory("Square","these chips generate square/pulse tones only (but may include noise).");
  cat.systems.push_back(FurnaceGUISysDef(
    "TI SN76489", {
      DIV_SYSTEM_SMS, 64, 0, 4,
      0
    }
  ));
  cat.systems.push_back(FurnaceGUISysDef(
    "Sega PSG (SN76489-like)", {
      DIV_SYSTEM_SMS, 64, 0, 0,
      0
    }
  ));
  cat.systems.push_back(FurnaceGUISysDef(
    "AY-3-8910", {
      DIV_SYSTEM_AY8910, 64, 0, 0,
      0
    }
  ));
  cat.systems.push_back(FurnaceGUISysDef(
    "Yamaha YM2149(F)", {
      DIV_SYSTEM_AY8910, 64, 0, 16,
      0
    }
  ));
  cat.systems.push_back(FurnaceGUISysDef(
    "Philips SAA1099", {
      DIV_SYSTEM_SAA1099, 64, 0, 0,
      0
    }
  ));
  cat.systems.push_back(FurnaceGUISysDef(
    "PC Speaker", {
      DIV_SYSTEM_PCSPKR, 32, 0, 0,
      0
    }
  ));
  cat.systems.push_back(FurnaceGUISysDef(
    "Commodore VIC", {
      DIV_SYSTEM_VIC20, 64, 0, 1,
      0
    }
  ));
  sysCategories.push_back(cat);

  cat=FurnaceGUISysCategory("Sample","chips/systems which use PCM or ADPCM samples for sound synthesis.");
  cat.systems.push_back(FurnaceGUISysDef(
    "Amiga", {
      DIV_SYSTEM_AMIGA, 64, 0, 0,
      0
    }
  ));
  cat.systems.push_back(FurnaceGUISysDef(
    "SegaPCM", {
      DIV_SYSTEM_SEGAPCM, 64, 0, 0,
      0
    }
  ));
  cat.systems.push_back(FurnaceGUISysDef(
    "Capcom QSound", {
      DIV_SYSTEM_QSOUND, 64, 0, 0,
      0
    }
  ));
  cat.systems.push_back(FurnaceGUISysDef(
    "Seta/Allumer X1-010", {
      DIV_SYSTEM_X1_010, 64, 0, 0,
      0
    }
  ));
  cat.systems.push_back(FurnaceGUISysDef(
<<<<<<< HEAD
    "Ensoniq ES5506", {
      DIV_SYSTEM_ES5506, 64, 0, 31,
=======
    "Yamaha YMZ280B", {
      DIV_SYSTEM_YMZ280B, 64, 0, 0,
      0
    }
  ));
  cat.systems.push_back(FurnaceGUISysDef(
    "Ricoh RF5C68", {
      DIV_SYSTEM_RF5C68, 64, 0, 0,
>>>>>>> 806153fd
      0
    }
  ));
  sysCategories.push_back(cat);

  cat=FurnaceGUISysCategory("Wavetable","chips which use user-specified waveforms to generate sound.");
  cat.systems.push_back(FurnaceGUISysDef(
    "PC Engine", {
      DIV_SYSTEM_PCE, 64, 0, 0,
      0
    }
  ));
  cat.systems.push_back(FurnaceGUISysDef(
    "Commodore PET (pseudo-wavetable)", {
      DIV_SYSTEM_PET, 64, 0, 0,
      0
    }
  ));
  cat.systems.push_back(FurnaceGUISysDef(
    "Konami Bubble System WSG", {
      DIV_SYSTEM_BUBSYS_WSG, 64, 0, 0,
      0
    }
  ));
  cat.systems.push_back(FurnaceGUISysDef(
    "Konami SCC", {
      DIV_SYSTEM_SCC, 64, 0, 0,
      0
    }
  ));
  cat.systems.push_back(FurnaceGUISysDef(
    "Konami SCC+", {
      DIV_SYSTEM_SCC_PLUS, 64, 0, 0,
      0
    }
  ));
  cat.systems.push_back(FurnaceGUISysDef(
    "Namco WSG", {
      DIV_SYSTEM_NAMCO, 64, 0, 0,
      0
    }
  ));
  cat.systems.push_back(FurnaceGUISysDef(
    "Namco 15xx", {
      DIV_SYSTEM_NAMCO_15XX, 64, 0, 0,
      0
    }
  ));
  cat.systems.push_back(FurnaceGUISysDef(
    "Namco CUS30", {
      DIV_SYSTEM_NAMCO_CUS30, 64, 0, 0,
      0
    }
  ));
  cat.systems.push_back(FurnaceGUISysDef(
    "Namco 163", {
      DIV_SYSTEM_N163, 64, 0, 0,
      0
    }
  ));
  cat.systems.push_back(FurnaceGUISysDef(
    "Famicom Disk System (chip)", {
      DIV_SYSTEM_FDS, 64, 0, 0,
      0
    }
  ));
  cat.systems.push_back(FurnaceGUISysDef(
    "WonderSwan", {
      DIV_SYSTEM_SWAN, 64, 0, 0,
      0
    }
  ));
  cat.systems.push_back(FurnaceGUISysDef(
    "Seta/Allumer X1-010", {
      DIV_SYSTEM_X1_010, 64, 0, 0,
      0
    }
  ));
  sysCategories.push_back(cat);

  cat=FurnaceGUISysCategory("Specialized","chips/systems with unique sound synthesis methods.");
  cat.systems.push_back(FurnaceGUISysDef(
    "MOS Technology SID (6581)", {
      DIV_SYSTEM_C64_6581, 64, 0, 1,
      0
    }
  ));
  cat.systems.push_back(FurnaceGUISysDef(
    "MOS Technology SID (8580)", {
      DIV_SYSTEM_C64_8580, 64, 0, 1,
      0
    }
  ));
  cat.systems.push_back(FurnaceGUISysDef(
    "Microchip AY8930", {
      DIV_SYSTEM_AY8930, 64, 0, 0,
      0
    }
  ));
  cat.systems.push_back(FurnaceGUISysDef(
    "Game Boy", {
      DIV_SYSTEM_GB, 64, 0, 0,
      0
    }
  ));
  cat.systems.push_back(FurnaceGUISysDef(
    "Atari Lynx", {
      DIV_SYSTEM_LYNX, 64, 0, 0,
      0
    }
  ));
  cat.systems.push_back(FurnaceGUISysDef(
    "Atari TIA", {
      DIV_SYSTEM_TIA, 64, 0, 0,
      0
    }
  ));
  cat.systems.push_back(FurnaceGUISysDef(
    "Commander X16 (VERA only)", {
      DIV_SYSTEM_VERA, 64, 0, 0,
      0
    }
  ));
  cat.systems.push_back(FurnaceGUISysDef(
    "ZX Spectrum (beeper only)", {
      DIV_SYSTEM_SFX_BEEPER, 64, 0, 0,
      0
    }
  ));
  if (settings.hiddenSystems) {
    cat.systems.push_back(FurnaceGUISysDef(
      "Dummy System", {
        DIV_SYSTEM_DUMMY, 64, 0, 0,
        0
      }
    ));
    cat.systems.push_back(FurnaceGUISysDef(
      "tildearrow Sound Unit", {
        DIV_SYSTEM_SOUND_UNIT, 64, 0, 0,
        0
      }
    ));
  }
  sysCategories.push_back(cat);

  cat=FurnaceGUISysCategory("Game consoles","let's play some chiptune making games!");
  cat.systems.push_back(FurnaceGUISysDef(
    "Sega Genesis", {
      DIV_SYSTEM_YM2612, 64, 0, 0,
      DIV_SYSTEM_SMS, 24, 0, 0,
      0
    }
  ));
  cat.systems.push_back(FurnaceGUISysDef(
    "Sega Genesis (extended channel 3)", {
      DIV_SYSTEM_YM2612_EXT, 64, 0, 0,
      DIV_SYSTEM_SMS, 24, 0, 0,
      0
    }
  ));
  cat.systems.push_back(FurnaceGUISysDef(
    "Sega Genesis (with Sega CD)", {
      DIV_SYSTEM_YM2612, 64, 0, 0,
      DIV_SYSTEM_SMS, 24, 0, 0,
      DIV_SYSTEM_RF5C68, 64, 0, 18,
      0
    }
  ));
  cat.systems.push_back(FurnaceGUISysDef(
    "Sega Genesis (extended channel 3 with Sega CD)", {
      DIV_SYSTEM_YM2612_EXT, 64, 0, 0,
      DIV_SYSTEM_SMS, 24, 0, 0,
      DIV_SYSTEM_RF5C68, 64, 0, 18,
      0
    }
  ));
  cat.systems.push_back(FurnaceGUISysDef(
    "Sega Master System", {
      DIV_SYSTEM_SMS, 64, 0, 0,
      0
    }
  ));
  cat.systems.push_back(FurnaceGUISysDef(
    "Sega Master System (with FM expansion)", {
      DIV_SYSTEM_SMS, 64, 0, 0,
      DIV_SYSTEM_OPLL, 64, 0, 0,
      0
    }
  ));
  cat.systems.push_back(FurnaceGUISysDef(
    "Sega Master System (with FM expansion in drums mode)", {
      DIV_SYSTEM_SMS, 64, 0, 0,
      DIV_SYSTEM_OPLL_DRUMS, 64, 0, 0,
      0
    }
  ));
  cat.systems.push_back(FurnaceGUISysDef(
    "Game Boy", {
      DIV_SYSTEM_GB, 64, 0, 0,
      0
    }
  ));
  cat.systems.push_back(FurnaceGUISysDef(
    "NEC PC Engine/TurboGrafx-16", {
      DIV_SYSTEM_PCE, 64, 0, 0,
      0
    }
  ));
  cat.systems.push_back(FurnaceGUISysDef(
    "NES", {
      DIV_SYSTEM_NES, 64, 0, 0,
      0
    }
  ));
  cat.systems.push_back(FurnaceGUISysDef(
    "NES with Konami VRC6", {
      DIV_SYSTEM_NES, 64, 0, 0,
      DIV_SYSTEM_VRC6, 64, 0, 0,
      0
    }
  ));
  cat.systems.push_back(FurnaceGUISysDef(
    "NES with Konami VRC7", {
      DIV_SYSTEM_NES, 64, 0, 0,
      DIV_SYSTEM_VRC7, 64, 0, 0,
      0
    }
  ));
  cat.systems.push_back(FurnaceGUISysDef(
    "NES with MMC5", {
      DIV_SYSTEM_NES, 64, 0, 0,
      DIV_SYSTEM_MMC5, 64, 0, 0,
      0
    }
  ));
  cat.systems.push_back(FurnaceGUISysDef(
    "NES with Sunsoft 5B", {
      DIV_SYSTEM_NES, 64, 0, 0,
      DIV_SYSTEM_AY8910, 64, 0, 32,
      0
    }
  ));
  cat.systems.push_back(FurnaceGUISysDef(
    "NES with Namco 163", {
      DIV_SYSTEM_NES, 64, 0, 0,
      DIV_SYSTEM_N163, 64, 0, 112,
      0
    }
  ));
  cat.systems.push_back(FurnaceGUISysDef(
    "NES with Family Noraebang", {
      DIV_SYSTEM_NES, 64, 0, 0,
      DIV_SYSTEM_OPLL, 64, 0, 0,
      0
    }
  ));
  cat.systems.push_back(FurnaceGUISysDef(
    "NES with Family Noraebang (drums mode)", {
      DIV_SYSTEM_NES, 64, 0, 0,
      DIV_SYSTEM_OPLL_DRUMS, 64, 0, 0,
      0
    }
  ));
  cat.systems.push_back(FurnaceGUISysDef(
    "Famicom Disk System", {
      DIV_SYSTEM_NES, 64, 0, 0,
      DIV_SYSTEM_FDS, 64, 0, 0,
      0
    }
  ));
  cat.systems.push_back(FurnaceGUISysDef(
    "Mattel Intellivision", {
      DIV_SYSTEM_AY8910, 64, 0, 48,
      0
    }
  ));
  cat.systems.push_back(FurnaceGUISysDef(
    "Vectrex", {
      DIV_SYSTEM_AY8910, 64, 0, 4,
      0
    }
  ));
  cat.systems.push_back(FurnaceGUISysDef(
    "Neo Geo AES", {
      DIV_SYSTEM_YM2610_FULL, 64, 0, 0,
      0
    }
  ));
  cat.systems.push_back(FurnaceGUISysDef(
    "Neo Geo AES (extended channel 2)", {
      DIV_SYSTEM_YM2610_FULL_EXT, 64, 0, 0,
      0
    }
  ));
  cat.systems.push_back(FurnaceGUISysDef(
    "Atari 2600/7800", {
      DIV_SYSTEM_TIA, 64, 0, 0,
      0
    }
  ));
  cat.systems.push_back(FurnaceGUISysDef(
    "Atari Lynx", {
      DIV_SYSTEM_LYNX, 64, 0, 0,
      0
    }
  ));
  cat.systems.push_back(FurnaceGUISysDef(
    "WonderSwan", {
      DIV_SYSTEM_SWAN, 64, 0, 0,
      0
    }
  ));
  cat.systems.push_back(FurnaceGUISysDef(
    "Gamate", {
      DIV_SYSTEM_AY8910, 64, 0, 73,
      0
    }
  ));
  sysCategories.push_back(cat);

  cat=FurnaceGUISysCategory("Computers","let's get to work on chiptune today.");
  cat.systems.push_back(FurnaceGUISysDef(
    "Commodore PET", {
      DIV_SYSTEM_PET, 64, 0, 0,
      0
    }
  ));
  cat.systems.push_back(FurnaceGUISysDef(
    "Commodore VIC-20", {
      DIV_SYSTEM_VIC20, 64, 0, 1,
      0
    }
  ));
  cat.systems.push_back(FurnaceGUISysDef(
    "Commodore 64 (6581 SID)", {
      DIV_SYSTEM_C64_6581, 64, 0, 1,
      0
    }
  ));
  cat.systems.push_back(FurnaceGUISysDef(
    "Commodore 64 (8580 SID)", {
      DIV_SYSTEM_C64_8580, 64, 0, 1,
      0
    }
  ));
  cat.systems.push_back(FurnaceGUISysDef(
    "Commodore 64 (6581 SID + Sound Expander)", {
      DIV_SYSTEM_C64_6581, 64, 0, 1,
      DIV_SYSTEM_OPL, 64, 0, 0,
      0
    }
  ));
  cat.systems.push_back(FurnaceGUISysDef(
    "Commodore 64 (6581 SID + Sound Expander with drums mode)", {
      DIV_SYSTEM_C64_6581, 64, 0, 1,
      DIV_SYSTEM_OPL_DRUMS, 64, 0, 0,
      0
    }
  ));
  cat.systems.push_back(FurnaceGUISysDef(
    "Commodore 64 (8580 SID + Sound Expander)", {
      DIV_SYSTEM_C64_8580, 64, 0, 1,
      DIV_SYSTEM_OPL, 64, 0, 0,
      0
    }
  ));
  cat.systems.push_back(FurnaceGUISysDef(
    "Commodore 64 (8580 SID + Sound Expander with drums mode)", {
      DIV_SYSTEM_C64_8580, 64, 0, 1,
      DIV_SYSTEM_OPL_DRUMS, 64, 0, 0,
      0
    }
  ));
  cat.systems.push_back(FurnaceGUISysDef(
    "Amiga", {
      DIV_SYSTEM_AMIGA, 64, 0, 0,
      0
    }
  ));
  cat.systems.push_back(FurnaceGUISysDef(
    "MSX", {
      DIV_SYSTEM_AY8910, 64, 0, 16,
      0
    }
  ));
  cat.systems.push_back(FurnaceGUISysDef(
    "MSX + SFG-01", {
      DIV_SYSTEM_AY8910, 64, 0, 16,
      DIV_SYSTEM_YM2151, 64, 0, 0,
      0
    }
  ));
  cat.systems.push_back(FurnaceGUISysDef(
    "MSX + MSX-AUDIO", {
      DIV_SYSTEM_AY8910, 64, 0, 16,
      DIV_SYSTEM_Y8950, 64, 0, 0,
      0
    }
  ));
  cat.systems.push_back(FurnaceGUISysDef(
    "MSX + MSX-AUDIO (drums mode)", {
      DIV_SYSTEM_AY8910, 64, 0, 16,
      DIV_SYSTEM_Y8950_DRUMS, 64, 0, 0,
      0
    }
  ));
  cat.systems.push_back(FurnaceGUISysDef(
    "MSX + MSX-MUSIC", {
      DIV_SYSTEM_AY8910, 64, 0, 16,
      DIV_SYSTEM_OPLL, 64, 0, 0,
      0
    }
  ));
  cat.systems.push_back(FurnaceGUISysDef(
    "MSX + MSX-MUSIC (drums mode)", {
      DIV_SYSTEM_AY8910, 64, 0, 16,
      DIV_SYSTEM_OPLL_DRUMS, 64, 0, 0,
      0
    }
  ));
  cat.systems.push_back(FurnaceGUISysDef(
    "MSX + Darky", {
      DIV_SYSTEM_AY8910, 64, 0, 16,
      DIV_SYSTEM_AY8930, 64, 0, 139, // 3.58MHz
      DIV_SYSTEM_AY8930, 64, 0, 139, // 3.58MHz or 3.6MHz selectable via register
      // per-channel mixer (soft panning, post processing) isn't emulated at all
      0
    }
  ));
  cat.systems.push_back(FurnaceGUISysDef(
    "MSX + SCC", {
      DIV_SYSTEM_AY8910, 64, 0, 16,
      DIV_SYSTEM_SCC, 64, 0, 0,
      0
    }
  ));
  cat.systems.push_back(FurnaceGUISysDef(
    "MSX + SCC+", {
      DIV_SYSTEM_AY8910, 64, 0, 16,
      DIV_SYSTEM_SCC_PLUS, 64, 0, 0,
      0
    }
  ));
  cat.systems.push_back(FurnaceGUISysDef(
    "NEC PC-98 (with PC-9801-26K)", {
      DIV_SYSTEM_OPN, 64, 0, 3,
      0
    }
  ));
  cat.systems.push_back(FurnaceGUISysDef(
    "NEC PC-98 (with PC-9801-26K; extended channel 3)", {
      DIV_SYSTEM_OPN_EXT, 64, 0, 3,
      0
    }
  ));
  cat.systems.push_back(FurnaceGUISysDef(
    "NEC PC-98 (with PC-9801-86)", {
      DIV_SYSTEM_PC98, 64, 0, 3,
      0
    }
  ));
  cat.systems.push_back(FurnaceGUISysDef(
    "NEC PC-98 (with PC-9801-86; extended channel 3)", {
      DIV_SYSTEM_PC98_EXT, 64, 0, 3,
      0
    }
  ));
  cat.systems.push_back(FurnaceGUISysDef(
    "ZX Spectrum (48K)", {
      DIV_SYSTEM_AY8910, 64, 0, 2,
      0
    }
  ));
  cat.systems.push_back(FurnaceGUISysDef(
    "ZX Spectrum (128K)", {
      DIV_SYSTEM_AY8910, 64, 0, 1,
      0
    }
  ));
  cat.systems.push_back(FurnaceGUISysDef(
    "Amstrad CPC", {
      DIV_SYSTEM_AY8910, 64, 0, 5,
      0
    }
  ));
  cat.systems.push_back(FurnaceGUISysDef(
    "SAM Coupé", {
      DIV_SYSTEM_SAA1099, 64, 0, 0,
      0
    }
  ));
  cat.systems.push_back(FurnaceGUISysDef(
    "BBC Micro", {
      DIV_SYSTEM_SMS, 64, 0, 6,
      0
    }
  ));
  cat.systems.push_back(FurnaceGUISysDef(
    "PC (barebones)", {
      DIV_SYSTEM_PCSPKR, 64, 0, 0,
      0
    }
  ));
  cat.systems.push_back(FurnaceGUISysDef(
    "PC + Covox Sound Master", {
      DIV_SYSTEM_AY8930, 64, 0, 3,
      DIV_SYSTEM_PCSPKR, 64, 0, 0,
      0
    }
  ));
  cat.systems.push_back(FurnaceGUISysDef(
    "PC + SSI 2001", {
      DIV_SYSTEM_C64_6581, 64, 0, 2,
      DIV_SYSTEM_PCSPKR, 64, 0, 0,
      0
    }
  ));
  cat.systems.push_back(FurnaceGUISysDef(
    "PC + Game Blaster", {
      DIV_SYSTEM_SAA1099, 64, 0, 1,
      DIV_SYSTEM_SAA1099, 64, 0, 1,
      DIV_SYSTEM_PCSPKR, 64, 0, 0,
      0
    }
  ));
  cat.systems.push_back(FurnaceGUISysDef(
    "PC + AdLib/Sound Blaster", {
      DIV_SYSTEM_OPL2, 64, 0, 0,
      DIV_SYSTEM_PCSPKR, 64, 0, 0,
      0
    }
  ));
  cat.systems.push_back(FurnaceGUISysDef(
    "PC + AdLib/Sound Blaster (drums mode)", {
      DIV_SYSTEM_OPL2_DRUMS, 64, 0, 0,
      DIV_SYSTEM_PCSPKR, 64, 0, 0,
      0
    }
  ));
  cat.systems.push_back(FurnaceGUISysDef(
    "PC + Sound Blaster w/Game Blaster Compatible", {
      DIV_SYSTEM_OPL2, 64, 0, 0,
      DIV_SYSTEM_SAA1099, 64, 0, 1,
      DIV_SYSTEM_SAA1099, 64, 0, 1,
      DIV_SYSTEM_PCSPKR, 64, 0, 0,
      0
    }
  ));
  cat.systems.push_back(FurnaceGUISysDef(
    "PC + Sound Blaster w/Game Blaster Compatible (drums mode)", {
      DIV_SYSTEM_OPL2_DRUMS, 64, 0, 0,
      DIV_SYSTEM_SAA1099, 64, 0, 1,
      DIV_SYSTEM_SAA1099, 64, 0, 1,
      DIV_SYSTEM_PCSPKR, 64, 0, 0,
      0
    }
  ));
  cat.systems.push_back(FurnaceGUISysDef(
    "PC + Sound Blaster Pro", {
      DIV_SYSTEM_OPL2, 64, -127, 0,
      DIV_SYSTEM_OPL2, 64, 127, 0,
      DIV_SYSTEM_PCSPKR, 64, 0, 0,
      0
    }
  ));
  cat.systems.push_back(FurnaceGUISysDef(
    "PC + Sound Blaster Pro (drums mode)", {
      DIV_SYSTEM_OPL2_DRUMS, 64, -127, 0,
      DIV_SYSTEM_OPL2_DRUMS, 64, 127, 0,
      DIV_SYSTEM_PCSPKR, 64, 0, 0,
      0
    }
  ));
  cat.systems.push_back(FurnaceGUISysDef(
    "PC + Sound Blaster Pro 2", {
      DIV_SYSTEM_OPL3, 64, 0, 0,
      DIV_SYSTEM_PCSPKR, 64, 0, 0,
      0
    }
  ));
  cat.systems.push_back(FurnaceGUISysDef(
    "PC + Sound Blaster Pro 2 (drums mode)", {
      DIV_SYSTEM_OPL3_DRUMS, 64, 0, 0,
      DIV_SYSTEM_PCSPKR, 64, 0, 0,
      0
    }
  ));
  cat.systems.push_back(FurnaceGUISysDef(
    "PC + PC-FXGA", {
      DIV_SYSTEM_PCE, 64, 0, 0, // HuC6230 (WSG from HuC6280 but with built in 2 OKI ADPCM playback engines)
      DIV_SYSTEM_PCSPKR, 64, 0, 0,
      0
    }
  ));
  cat.systems.push_back(FurnaceGUISysDef(
    "PC + SAAYM", {
      DIV_SYSTEM_YM2151, 64, 0, 0, // 3.58MHz or 4MHz selectable via jumper
      DIV_SYSTEM_SAA1099, 64, 0, 1, // 7.16MHz or 8MHz selectable via jumper
      DIV_SYSTEM_SAA1099, 64, 0, 1, // ""
      DIV_SYSTEM_PCSPKR, 64, 0, 0,
      0
    }
  ));
  cat.systems.push_back(FurnaceGUISysDef(
    "Sharp X1", {
      DIV_SYSTEM_AY8910, 64, 0, 3,
      0
    }
  ));
  cat.systems.push_back(FurnaceGUISysDef(
    "Sharp X1 + FM Addon", {
      DIV_SYSTEM_AY8910, 64, 0, 3,
      DIV_SYSTEM_YM2151, 64, 0, 2,
      0
    }
  ));
  /*
  cat.systems.push_back(FurnaceGUISysDef(
    "Sharp X68000", {
      DIV_SYSTEM_YM2151, 64, 0, 2,
      DIV_SYSTEM_MSM6258, 64, 0, 0,
      0
    }
  ));*/
  cat.systems.push_back(FurnaceGUISysDef(
    "FM Towns", {
      DIV_SYSTEM_YM2612, 64, 0, 2,
      DIV_SYSTEM_RF5C68, 64, 0, 0,
      0
    }
  ));
  cat.systems.push_back(FurnaceGUISysDef(
    "Commander X16", {
      DIV_SYSTEM_VERA, 64, 0, 0,
      DIV_SYSTEM_YM2151, 32, 0, 0,
      0
    }
  ));
  sysCategories.push_back(cat);

  cat=FurnaceGUISysCategory("Arcade systems","INSERT COIN");
  cat.systems.push_back(FurnaceGUISysDef(
    "Bally Midway MCR", {
      DIV_SYSTEM_AY8910, 64, 0, 0,
      DIV_SYSTEM_AY8910, 64, 0, 0,
      0
    }
  ));
  cat.systems.push_back(FurnaceGUISysDef(
    "Sega Kyugo", {
      DIV_SYSTEM_AY8910, 64, 0, 4,
      DIV_SYSTEM_AY8910, 64, 0, 4,
      0
    }
  ));
  cat.systems.push_back(FurnaceGUISysDef(
    "Sega OutRun/X Board", {
      DIV_SYSTEM_YM2151, 64, 0, 2,
      DIV_SYSTEM_SEGAPCM, 64, 0, 0,
      0
    }
  ));
  cat.systems.push_back(FurnaceGUISysDef(
    "Sega System 18", {
      DIV_SYSTEM_YM2612, 64, 0, 2,
      DIV_SYSTEM_YM2612, 64, 0, 2,
      DIV_SYSTEM_RF5C68, 64, 0, 1,
      0
    }
  ));
  cat.systems.push_back(FurnaceGUISysDef(
    "Sega System 32", {
      DIV_SYSTEM_YM2612, 64, 0, 4,
      DIV_SYSTEM_YM2612, 64, 0, 4,
      DIV_SYSTEM_RF5C68, 64, 0, 2,
      0
    }
  ));
  cat.systems.push_back(FurnaceGUISysDef(
    "Neo Geo MVS", {
      DIV_SYSTEM_YM2610_FULL, 64, 0, 0,
      0
    }
  ));
  cat.systems.push_back(FurnaceGUISysDef(
    "Neo Geo MVS (extended channel 2)", {
      DIV_SYSTEM_YM2610_FULL_EXT, 64, 0, 0,
      0
    }
  ));
  cat.systems.push_back(FurnaceGUISysDef(
    "Namco (3-channel WSG)", {
      DIV_SYSTEM_NAMCO, 64, 0, 0,
      0
    }
  ));
  cat.systems.push_back(FurnaceGUISysDef(
    "Namco (8-channel WSG)", {
      DIV_SYSTEM_NAMCO_15XX, 64, 0, 0,
      0
    }
  ));
  cat.systems.push_back(FurnaceGUISysDef(
    "Namco System 1", {
      DIV_SYSTEM_NAMCO_CUS30, 64, 0, 0,
      0
    }
  ));
  cat.systems.push_back(FurnaceGUISysDef(
    "Taito Arcade", {
      DIV_SYSTEM_YM2610B, 64, 0, 0,
      0
    }
  ));
  cat.systems.push_back(FurnaceGUISysDef(
    "Taito Arcade (extended channel 3)", {
      DIV_SYSTEM_YM2610B_EXT, 64, 0, 0,
      0
    }
  ));
  cat.systems.push_back(FurnaceGUISysDef(
    "Capcom CPS-2 (QSound)", {
      DIV_SYSTEM_QSOUND, 64, 0, 0,
      0
    }
  ));
  cat.systems.push_back(FurnaceGUISysDef(
    "Seta 1", {
      DIV_SYSTEM_X1_010, 64, 0, 0,
      0
    }
  ));
  cat.systems.push_back(FurnaceGUISysDef(
    "Seta 1 + FM addon", {
      DIV_SYSTEM_X1_010, 64, 0, 0,
      DIV_SYSTEM_YM2612, 64, 0, 2, // Discrete YM3438
      0
    }
  ));
  cat.systems.push_back(FurnaceGUISysDef(
    "Seta 2", {
      DIV_SYSTEM_X1_010, 64, 0, 1,
      0
    }
  ));
  cat.systems.push_back(FurnaceGUISysDef(
    "Konami Bubble System", {
      DIV_SYSTEM_AY8910, 64, 0, 0,
      DIV_SYSTEM_AY8910, 64, 0, 0,
      DIV_SYSTEM_BUBSYS_WSG, 64, 0, 0,
      // VLM5030 exists but not used for music at all
      0
    }
  ));
  sysCategories.push_back(cat);

  cat=FurnaceGUISysCategory("DefleMask-compatible","these configurations are compatible with DefleMask.\nselect this if you need to save as .dmf or work with that program.");
  cat.systems.push_back(FurnaceGUISysDef(
    "Sega Genesis", {
      DIV_SYSTEM_YM2612, 64, 0, 0,
      DIV_SYSTEM_SMS, 24, 0, 0,
      0
    }
  ));
  cat.systems.push_back(FurnaceGUISysDef(
    "Sega Genesis (extended channel 3)", {
      DIV_SYSTEM_YM2612_EXT, 64, 0, 0,
      DIV_SYSTEM_SMS, 24, 0, 0,
      0
    }
  ));
  cat.systems.push_back(FurnaceGUISysDef(
    "Sega Master System", {
      DIV_SYSTEM_SMS, 64, 0, 0,
      0
    }
  ));
  cat.systems.push_back(FurnaceGUISysDef(
    "Sega Master System (with FM expansion)", {
      DIV_SYSTEM_SMS, 64, 0, 0,
      DIV_SYSTEM_OPLL, 64, 0, 0,
      0
    }
  ));
  cat.systems.push_back(FurnaceGUISysDef(
    "Game Boy", {
      DIV_SYSTEM_GB, 64, 0, 0,
      0
    }
  ));
  cat.systems.push_back(FurnaceGUISysDef(
    "NEC PC Engine/TurboGrafx-16", {
      DIV_SYSTEM_PCE, 64, 0, 0,
      0
    }
  ));
  cat.systems.push_back(FurnaceGUISysDef(
    "NES", {
      DIV_SYSTEM_NES, 64, 0, 0,
      0
    }
  ));
  cat.systems.push_back(FurnaceGUISysDef(
    "NES with Konami VRC7", {
      DIV_SYSTEM_NES, 64, 0, 0,
      DIV_SYSTEM_VRC7, 64, 0, 0,
      0
    }
  ));
  cat.systems.push_back(FurnaceGUISysDef(
    "Famicom Disk System", {
      DIV_SYSTEM_NES, 64, 0, 0,
      DIV_SYSTEM_FDS, 64, 0, 0,
      0
    }
  ));
  cat.systems.push_back(FurnaceGUISysDef(
    "Commodore 64 (6581 SID)", {
      DIV_SYSTEM_C64_6581, 64, 0, 1,
      0
    }
  ));
  cat.systems.push_back(FurnaceGUISysDef(
    "Commodore 64 (8580 SID)", {
      DIV_SYSTEM_C64_8580, 64, 0, 1,
      0
    }
  ));
  cat.systems.push_back(FurnaceGUISysDef(
    "Arcade (YM2151 and SegaPCM)", {
      DIV_SYSTEM_YM2151, 64, 0, 0,
      DIV_SYSTEM_SEGAPCM_COMPAT, 64, 0, 0,
      0
    }
  ));
  cat.systems.push_back(FurnaceGUISysDef(
    "Neo Geo CD", {
      DIV_SYSTEM_YM2610, 64, 0, 0,
      0
    }
  ));
  cat.systems.push_back(FurnaceGUISysDef(
    "Neo Geo CD (extended channel 2)", {
      DIV_SYSTEM_YM2610_EXT, 64, 0, 0,
      0
    }
  ));
  sysCategories.push_back(cat);
}<|MERGE_RESOLUTION|>--- conflicted
+++ resolved
@@ -261,10 +261,12 @@
     }
   ));
   cat.systems.push_back(FurnaceGUISysDef(
-<<<<<<< HEAD
     "Ensoniq ES5506", {
       DIV_SYSTEM_ES5506, 64, 0, 31,
-=======
+      0
+    }
+  ));
+  cat.systems.push_back(FurnaceGUISysDef(
     "Yamaha YMZ280B", {
       DIV_SYSTEM_YMZ280B, 64, 0, 0,
       0
@@ -273,7 +275,6 @@
   cat.systems.push_back(FurnaceGUISysDef(
     "Ricoh RF5C68", {
       DIV_SYSTEM_RF5C68, 64, 0, 0,
->>>>>>> 806153fd
       0
     }
   ));
