--- conflicted
+++ resolved
@@ -27,11 +27,7 @@
 #include <imgui.h>
 #include "plot_nolerp.h"
 
-<<<<<<< HEAD
-const char* insTypes[25]={
-=======
 const char* insTypes[DIV_INS_MAX]={
->>>>>>> b42ceae1
   "Standard",
   "FM (4-operator)",
   "Game Boy",
@@ -56,12 +52,8 @@
   "PC Beeper",
   "WonderSwan",
   "Atari Lynx",
-<<<<<<< HEAD
-  "VERA"
-=======
   "VERA",
   "X1-010"
->>>>>>> b42ceae1
 };
 
 const char* ssgEnvTypes[8]={
@@ -805,15 +797,9 @@
     } else {
       DivInstrument* ins=e->song.ins[curIns];
       ImGui::InputText("Name",&ins->name);
-<<<<<<< HEAD
-      if (ins->type<0 || ins->type>24) ins->type=DIV_INS_FM;
-      int insType=ins->type;
-      if (ImGui::Combo("Type",&insType,insTypes,25,24)) {
-=======
       if (ins->type<0 || ins->type>=DIV_INS_MAX) ins->type=DIV_INS_FM;
       int insType=ins->type;
       if (ImGui::Combo("Type",&insType,insTypes,DIV_INS_MAX,DIV_INS_MAX)) {
->>>>>>> b42ceae1
         ins->type=(DivInstrumentType)insType;
       }
 
