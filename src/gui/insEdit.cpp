/**
 * Furnace Tracker - multi-system chiptune tracker
 * Copyright (C) 2021-2022 tildearrow and contributors
 *
 * This program is free software; you can redistribute it and/or modify
 * it under the terms of the GNU General Public License as published by
 * the Free Software Foundation; either version 2 of the License, or
 * (at your option) any later version.
 *
 * This program is distributed in the hope that it will be useful,
 * but WITHOUT ANY WARRANTY; without even the implied warranty of
 * MERCHANTABILITY or FITNESS FOR A PARTICULAR PURPOSE.  See the
 * GNU General Public License for more details.
 *
 * You should have received a copy of the GNU General Public License along
 * with this program; if not, write to the Free Software Foundation, Inc.,
 * 51 Franklin Street, Fifth Floor, Boston, MA 02110-1301 USA.
 */

#include "gui.h"
#include "imgui_internal.h"
#include "IconsFontAwesome4.h"
#include "misc/cpp/imgui_stdlib.h"
#include "guiConst.h"
#include "intConst.h"
#include <fmt/printf.h>
#include <imgui.h>
#include "plot_nolerp.h"

const char* ssgEnvTypes[8]={
  "Down Down Down", "Down.", "Down Up Down Up", "Down UP", "Up Up Up", "Up.", "Up Down Up Down", "Up DOWN"
};

const char* fmParamNames[3][32]={
  {"Algorithm", "Feedback", "LFO > Freq", "LFO > Amp", "Attack", "Decay", "Decay 2", "Release", "Sustain", "Level", "EnvScale", "Multiplier", "Detune", "Detune 2", "SSG-EG", "AM", "AM Depth", "Vibrato Depth", "Sustained", "Sustained", "Level Scaling", "Sustain", "Vibrato", "Waveform", "Key Scale Rate", "OP2 Half Sine", "OP1 Half Sine", "EnvShift", "Reverb", "Fine", "LFO2 > Freq", "LFO2 > Amp"},
  {"ALG", "FB", "FMS/PMS", "AMS", "AR", "DR", "SR", "RR", "SL", "TL", "KS", "MULT", "DT", "DT2", "SSG-EG", "AM", "AMD", "FMD", "EGT", "EGT", "KSL", "SUS", "VIB", "WS", "KSR", "DC", "DM", "EGS", "REV", "Fine", "FMS/PMS2", "AMS2"},
  {"ALG", "FB", "FMS/PMS", "AMS", "AR", "DR", "D2R", "RR", "SL", "TL", "RS", "MULT", "DT", "DT2", "SSG-EG", "AM", "DAM", "DVB", "EGT", "EGS", "KSL", "SUS", "VIB", "WS", "KSR", "DC", "DM", "EGS", "REV", "Fine", "FMS/PMS2", "AMS2"}
};

const char* fmParamShortNames[3][32]={
  {"ALG", "FB", "FMS", "AMS", "A", "D", "D2", "R", "S", "TL", "RS", "ML", "DT", "DT2", "SSG", "AM", "DAM", "DVB", "SUS", "SUS", "KSL", "SUS", "VIB", "WS", "KSR", "DC", "DM", "EGS", "REV", "Fine", "FMS2", "AMS2"},
  {"ALG", "FB", "FMS", "AMS", "A", "D", "SR", "R", "S", "TL", "KS", "ML", "DT", "DT2", "SSG", "AM", "AMD", "FMD", "EGT", "EGT", "KSL", "SUS", "VIB", "WS", "KSR", "DC", "DM", "EGS", "REV", "Fine", "FMS2", "AMS2"},
  {"ALG", "FB", "FMS", "AMS", "A", "D", "D2", "R", "S", "TL", "RS", "ML", "DT", "DT2", "SSG", "AM", "DAM", "DVB", "EGT", "EGS", "KSL", "SUS", "VIB", "WS", "KSR", "DC", "DM", "EGS", "REV", "Fine", "FMS2", "AMS2"}
};

const char* opllInsNames[17]={
  "User",
  "Violin",
  "Guitar",
  "Piano",
  "Flute",
  "Clarinet",
  "Oboe",
  "Trumpet",
  "Organ",
  "Horn",
  "Synth",
  "Harpsichord",
  "Vibraphone",
  "Synth Bass",
  "Acoustic Bass",
  "Electric Guitar",
  "Drums"
};

const char* oplWaveforms[8]={
  "Sine", "Half Sine", "Absolute Sine", "Quarter Sine", "Squished Sine", "Squished AbsSine", "Square", "Derived Square"
};

const char* oplWaveformsStandard[8]={
  "Sine", "Half Sine", "Absolute Sine", "Pulse Sine", "Sine (Even Periods)", "AbsSine (Even Periods)", "Square", "Derived Square"
};

const char* opzWaveforms[8]={
  "Sine", "Triangle", "Cut Sine", "Cut Triangle", "Squished Sine", "Squished Triangle", "Squished AbsSine", "Squished AbsTriangle"
};

const bool opIsOutput[8][4]={
  {false,false,false,true},
  {false,false,false,true},
  {false,false,false,true},
  {false,false,false,true},
  {false,true,false,true},
  {false,true,true,true},
  {false,true,true,true},
  {true,true,true,true}
};

const bool opIsOutputOPL[4][4]={
  {false,false,false,true},
  {true,false,false,true},
  {false,true,false,true},
  {true,false,true,true}
};

enum FMParams {
  FM_ALG=0,
  FM_FB=1,
  FM_FMS=2,
  FM_AMS=3,
  FM_AR=4,
  FM_DR=5,
  FM_D2R=6,
  FM_RR=7,
  FM_SL=8,
  FM_TL=9,
  FM_RS=10,
  FM_MULT=11,
  FM_DT=12,
  FM_DT2=13,
  FM_SSG=14,
  FM_AM=15,
  FM_DAM=16,
  FM_DVB=17,
  FM_EGT=18,
  FM_EGS=19,
  FM_KSL=20,
  FM_SUS=21,
  FM_VIB=22,
  FM_WS=23,
  FM_KSR=24,
  FM_DC=25,
  FM_DM=26,
  FM_EGSHIFT=27,
  FM_REV=28,
  FM_FINE=29,
  FM_FMS2=30,
  FM_AMS2=31
};

#define FM_NAME(x) fmParamNames[settings.fmNames][x]
#define FM_SHORT_NAME(x) fmParamShortNames[settings.fmNames][x]

const char* fmOperatorBits[5]={
  "op1", "op2", "op3", "op4", NULL
};

const char* c64ShapeBits[5]={
  "triangle", "saw", "pulse", "noise", NULL
};

const char* ayShapeBits[4]={
  "tone", "noise", "envelope", NULL
};

const char* ayEnvBits[4]={
  "hold", "alternate", "direction", "enable"
};

const char* ssgEnvBits[5]={
  "0", "1", "2", "enabled", NULL
};

const char* saaEnvBits[9]={
  "mirror", "loop", "cut", "direction", "resolution", "fixed", "N/A","enabled", NULL
};

const char* filtModeBits[5]={
  "low", "band", "high", "ch3off", NULL
};

const char* c64SpecialBits[3]={
  "sync", "ring", NULL
};

const char* mikeyFeedbackBits[11] = {
  "0", "1", "2", "3", "4", "5", "7", "10", "11", "int", NULL
};

const char* x1_010EnvBits[8]={
  "enable", "oneshot", "split L/R", "HinvR", "VinvR", "HinvL", "VinvL", NULL
};

const char* n163UpdateBits[8]={
  "now", "every waveform changed", NULL
};

const char* es5506FilterModes[4]={
  "HP/K2, HP/K2", "HP/K2, LP/K1", "LP/K2, LP/K2", "LP/K2, LP/K1",
};

const char* suControlBits[5]={
  "ring mod", "low pass", "high pass", "band pass", NULL
};

const char* panBits[3]={
  "right", "left", NULL
};

const char* es5506EnvelopeModes[3]={
  "k1 slowdown", "k2 slowdown", NULL
};

const char* es5506ControlModes[2]={
  "pause", NULL
};

const char* transwaveControlModes[2]={
  "slice", NULL
};

const char* oneBit[2]={
  "on", NULL
};

const int orderedOps[4]={
  0, 2, 1, 3
};

const char* singleWSEffects[7]={
  "None",
  "Invert",
  "Add",
  "Subtract",
  "Average",
  "Phase",
  "Chorus"
};

const char* dualWSEffects[9]={
  "None (dual)",
  "Wipe",
  "Fade",
  "Fade (ping-pong)",
  "Overlay",
  "Negative Overlay",
  "Slide",
  "Mix Chorus",
  "Phase Modulation"
};

const char* macroAbsoluteMode[3]={
  "Relative",
  "Absolute",
  NULL
};

const char* macroRelativeMode[3]={
  "Absolute",
  "Relative",
  NULL
};

const char* macroQSoundMode[3]={
  "Independent",
  "QSound",
  NULL
};

const char* macroFilterMode[4]={
  "Relative",
  "Absolute",
  "Delta",
  NULL
};

String macroHoverNote(int id, float val) {
  if (val<-60 || val>=120) return "???";
  return fmt::sprintf("%d: %s",id,noteNames[(int)val+60]);
}

String macroHover(int id, float val) {
  return fmt::sprintf("%d: %d",id,val);
}

String macroHoverLoop(int id, float val) {
  String mode="";
  if (val>1) return mode=": Release";
  if (val>0) return mode=": Loop";
  return fmt::sprintf("%d%s",id,mode);
}

String macroHoverES5506FilterMode(int id, float val) {
  String mode="???";
  switch (((int)val)&3) {
    case 0:
      mode="HP/K2, HP/K2";
      break;
    case 1:
      mode="HP/K2, LP/K1";
      break;
    case 2:
      mode="LP/K2, LP/K2";
      break;
    case 3:
      mode="LP/K2, LP/K1";
      break;
    default:
      break;
  }
  return fmt::sprintf("%d: %s",id,mode);
}

String macroLFOWaves(int id, float val) {
  String mode="???";
  switch (((int)val)&3) {
    case 0:
      mode="Saw";
      break;
    case 1:
      mode="Square";
      break;
    case 2:
      mode="Sine";
      break;
    case 3:
      mode="Random";
      break;
    default:
      break;
  }
  return fmt::sprintf("%d: %s",id,mode);
}

void addAALine(ImDrawList* dl, const ImVec2& p1, const ImVec2& p2, const ImU32 color, float thickness=1.0f) {
  ImVec2 pt[2];
  pt[0]=p1;
  pt[1]=p2;
  dl->AddPolyline(pt,2,color,ImDrawFlags_None,thickness);
}

void FurnaceGUI::drawSSGEnv(unsigned char type, const ImVec2& size) {
  ImDrawList* dl=ImGui::GetWindowDrawList();
  ImGuiWindow* window=ImGui::GetCurrentWindow();

  ImVec2 minArea=window->DC.CursorPos;
  ImVec2 maxArea=ImVec2(
    minArea.x+size.x,
    minArea.y+size.y
  );
  ImRect rect=ImRect(minArea,maxArea);
  ImGuiStyle& style=ImGui::GetStyle();
  ImU32 color=ImGui::GetColorU32(uiColors[GUI_COLOR_FM_SSG]);
  ImGui::ItemSize(size,style.FramePadding.y);
  if (ImGui::ItemAdd(rect,ImGui::GetID("ssgEnvDisplay"))) {
    ImGui::RenderFrame(rect.Min,rect.Max,ImGui::GetColorU32(ImGuiCol_FrameBg),true,style.FrameRounding);
    switch (type) {
      case 0:
        for (int i=0; i<4; i++) {
          ImVec2 pos1=ImLerp(rect.Min,rect.Max,ImVec2((float)i/4.0f,0.2));
          ImVec2 pos2=ImLerp(rect.Min,rect.Max,ImVec2((float)(i+1)/4.0f,0.8));
          addAALine(dl,pos1,pos2,color);
          pos1.x=pos2.x;
          if (i<3) addAALine(dl,pos1,pos2,color);
        }
        break;
      case 1: {
        ImVec2 pos1=ImLerp(rect.Min,rect.Max,ImVec2(0.0,0.2));
        ImVec2 pos2=ImLerp(rect.Min,rect.Max,ImVec2(0.25,0.8));
        addAALine(dl,pos1,pos2,color);

        pos1=ImLerp(rect.Min,rect.Max,ImVec2(1.0,0.8));
        addAALine(dl,pos1,pos2,color);
        break;
      }
      case 2: {
        ImVec2 pos1=ImLerp(rect.Min,rect.Max,ImVec2(0.0,0.2));
        ImVec2 pos2=ImLerp(rect.Min,rect.Max,ImVec2(0.25,0.8));
        addAALine(dl,pos1,pos2,color);

        pos1=ImLerp(rect.Min,rect.Max,ImVec2(0.5,0.2));
        addAALine(dl,pos1,pos2,color);

        pos2=ImLerp(rect.Min,rect.Max,ImVec2(0.75,0.8));
        addAALine(dl,pos1,pos2,color);

        pos1=ImLerp(rect.Min,rect.Max,ImVec2(1.0,0.2));
        addAALine(dl,pos1,pos2,color);
        break;
      }
      case 3: {
        ImVec2 pos1=ImLerp(rect.Min,rect.Max,ImVec2(0.0,0.2));
        ImVec2 pos2=ImLerp(rect.Min,rect.Max,ImVec2(0.25,0.8));
        addAALine(dl,pos1,pos2,color);

        pos1.x=pos2.x;
        addAALine(dl,pos1,pos2,color);

        pos2=ImLerp(rect.Min,rect.Max,ImVec2(1.0,0.2));
        addAALine(dl,pos1,pos2,color);
        break;
      }
      case 4:
        for (int i=0; i<4; i++) {
          ImVec2 pos1=ImLerp(rect.Min,rect.Max,ImVec2((float)i/4.0f,0.8));
          ImVec2 pos2=ImLerp(rect.Min,rect.Max,ImVec2((float)(i+1)/4.0f,0.2));
          addAALine(dl,pos1,pos2,color);
          pos1.x=pos2.x;
          if (i<3) addAALine(dl,pos1,pos2,color);
        }
        break;
      case 5: {
        ImVec2 pos1=ImLerp(rect.Min,rect.Max,ImVec2(0.0,0.8));
        ImVec2 pos2=ImLerp(rect.Min,rect.Max,ImVec2(0.25,0.2));
        addAALine(dl,pos1,pos2,color);

        pos1=ImLerp(rect.Min,rect.Max,ImVec2(1.0,0.2));
        addAALine(dl,pos1,pos2,color);
        break;
      }
      case 6: {
        ImVec2 pos1=ImLerp(rect.Min,rect.Max,ImVec2(0.0,0.8));
        ImVec2 pos2=ImLerp(rect.Min,rect.Max,ImVec2(0.25,0.2));
        addAALine(dl,pos1,pos2,color);

        pos1=ImLerp(rect.Min,rect.Max,ImVec2(0.5,0.8));
        addAALine(dl,pos1,pos2,color);

        pos2=ImLerp(rect.Min,rect.Max,ImVec2(0.75,0.2));
        addAALine(dl,pos1,pos2,color);

        pos1=ImLerp(rect.Min,rect.Max,ImVec2(1.0,0.8));
        addAALine(dl,pos1,pos2,color);
        break;
      }
      case 7: {
        ImVec2 pos1=ImLerp(rect.Min,rect.Max,ImVec2(0.0,0.8));
        ImVec2 pos2=ImLerp(rect.Min,rect.Max,ImVec2(0.25,0.2));
        addAALine(dl,pos1,pos2,color);

        pos1.x=pos2.x;
        addAALine(dl,pos1,pos2,color);

        pos2=ImLerp(rect.Min,rect.Max,ImVec2(1.0,0.8));
        addAALine(dl,pos1,pos2,color);
        break;
      }
    }
  }
}

void FurnaceGUI::drawWaveform(unsigned char type, bool opz, const ImVec2& size) {
  ImDrawList* dl=ImGui::GetWindowDrawList();
  ImGuiWindow* window=ImGui::GetCurrentWindow();

  ImVec2 waveform[65];
  const size_t waveformLen=64;

  ImVec2 minArea=window->DC.CursorPos;
  ImVec2 maxArea=ImVec2(
    minArea.x+size.x,
    minArea.y+size.y
  );
  ImRect rect=ImRect(minArea,maxArea);
  ImGuiStyle& style=ImGui::GetStyle();
  ImU32 color=ImGui::GetColorU32(uiColors[GUI_COLOR_FM_WAVE]);
  ImGui::ItemSize(size,style.FramePadding.y);
  if (ImGui::ItemAdd(rect,ImGui::GetID("wsDisplay"))) {
    ImGui::RenderFrame(rect.Min,rect.Max,ImGui::GetColorU32(ImGuiCol_FrameBg),true,style.FrameRounding);
    if (opz) {
      switch (type) {
        case 0:
          for (size_t i=0; i<=waveformLen; i++) {
            float x=(float)i/(float)waveformLen;
            float y=sin(x*2.0*M_PI);
            waveform[i]=ImLerp(rect.Min,rect.Max,ImVec2(x,0.5-y*0.4));
          }
          break;
        case 1:
          for (size_t i=0; i<=waveformLen; i++) {
            float x=(float)i/(float)waveformLen;
            float y=pow(sin(x*2.0*M_PI),2.0);
            if (x>=0.5) y=-y;
            waveform[i]=ImLerp(rect.Min,rect.Max,ImVec2(x,0.5-y*0.4));
          }
          break;
        case 2:
          for (size_t i=0; i<=waveformLen; i++) {
            float x=(float)i/(float)waveformLen;
            float y=MAX(0.0,sin(x*2.0*M_PI));
            waveform[i]=ImLerp(rect.Min,rect.Max,ImVec2(x,0.5-y*0.4));
          }
          break;
        case 3:
          for (size_t i=0; i<=waveformLen; i++) {
            float x=(float)i/(float)waveformLen;
            float y=pow(MAX(0.0,sin(x*2.0*M_PI)),2.0);
            waveform[i]=ImLerp(rect.Min,rect.Max,ImVec2(x,0.5-y*0.4));
          }
          break;
        case 4:
          for (size_t i=0; i<=waveformLen; i++) {
            float x=(float)i/(float)waveformLen;
            float y=(x>=0.5)?0.0:sin(x*4.0*M_PI);
            waveform[i]=ImLerp(rect.Min,rect.Max,ImVec2(x,0.5-y*0.4));
          }
          break;
        case 5:
          for (size_t i=0; i<=waveformLen; i++) {
            float x=(float)i/(float)waveformLen;
            float y=(x>=0.5)?0.0:pow(sin(x*4.0*M_PI),2.0);
            if (x>=0.25) y=-y;
            waveform[i]=ImLerp(rect.Min,rect.Max,ImVec2(x,0.5-y*0.4));
          }
          break;
        case 6:
          for (size_t i=0; i<=waveformLen; i++) {
            float x=(float)i/(float)waveformLen;
            float y=(x>=0.5)?0.0:fabs(sin(x*4.0*M_PI));
            waveform[i]=ImLerp(rect.Min,rect.Max,ImVec2(x,0.5-y*0.4));
          }
          break;
        case 7:
          for (size_t i=0; i<=waveformLen; i++) {
            float x=(float)i/(float)waveformLen;
            float y=(x>=0.5)?0.0:pow(sin(x*4.0*M_PI),2.0);
            waveform[i]=ImLerp(rect.Min,rect.Max,ImVec2(x,0.5-y*0.4));
          }
          break;
      }
    } else {
      switch (type) {
        case 0:
          for (size_t i=0; i<=waveformLen; i++) {
            float x=(float)i/(float)waveformLen;
            float y=sin(x*2.0*M_PI);
            waveform[i]=ImLerp(rect.Min,rect.Max,ImVec2(x,0.5-y*0.4));
          }
          break;
        case 1:
          for (size_t i=0; i<=waveformLen; i++) {
            float x=(float)i/(float)waveformLen;
            float y=MAX(0.0,sin(x*2.0*M_PI));
            waveform[i]=ImLerp(rect.Min,rect.Max,ImVec2(x,0.5-y*0.4));
          }
          break;
        case 2:
          for (size_t i=0; i<=waveformLen; i++) {
            float x=(float)i/(float)waveformLen;
            float y=fabs(sin(x*2.0*M_PI));
            waveform[i]=ImLerp(rect.Min,rect.Max,ImVec2(x,0.5-y*0.4));
          }
          break;
        case 3:
          for (size_t i=0; i<=waveformLen; i++) {
            float x=(float)i/(float)waveformLen;
            float y=fabs((tan(x*2.0*M_PI)>=0.0)?sin(x*2.0*M_PI):0.0);
            waveform[i]=ImLerp(rect.Min,rect.Max,ImVec2(x,0.5-y*0.4));
          }
          break;
        case 4:
          for (size_t i=0; i<=waveformLen; i++) {
            float x=(float)i/(float)waveformLen;
            float y=(x>=0.5)?0.0:sin(x*4.0*M_PI);
            waveform[i]=ImLerp(rect.Min,rect.Max,ImVec2(x,0.5-y*0.4));
          }
          break;
        case 5:
          for (size_t i=0; i<=waveformLen; i++) {
            float x=(float)i/(float)waveformLen;
            float y=(x>=0.5)?0.0:fabs(sin(x*4.0*M_PI));
            waveform[i]=ImLerp(rect.Min,rect.Max,ImVec2(x,0.5-y*0.4));
          }
          break;
        case 6:
          for (size_t i=0; i<=waveformLen; i++) {
            float x=(float)i/(float)waveformLen;
            float y=(x>=0.5)?-1.0:1.0;
            waveform[i]=ImLerp(rect.Min,rect.Max,ImVec2(x,0.5-y*0.4));
          }
          break;
        case 7:
          for (size_t i=0; i<=waveformLen; i++) {
            float x=(float)i/(float)waveformLen;
            float y=pow(2.0*(x-0.5),3.0);
            waveform[i]=ImLerp(rect.Min,rect.Max,ImVec2(x,0.5-y*0.4));
          }
          break;
      }
    }
    dl->AddPolyline(waveform,waveformLen+1,color,ImDrawFlags_None,dpiScale);
  }
}

void FurnaceGUI::drawAlgorithm(unsigned char alg, FurnaceGUIFMAlgs algType, const ImVec2& size) {
  ImDrawList* dl=ImGui::GetWindowDrawList();
  ImGuiWindow* window=ImGui::GetCurrentWindow();

  ImVec2 minArea=window->DC.CursorPos;
  ImVec2 maxArea=ImVec2(
    minArea.x+size.x,
    minArea.y+size.y
  );
  ImRect rect=ImRect(minArea,maxArea);
  ImGuiStyle& style=ImGui::GetStyle();
  ImU32 colorM=ImGui::GetColorU32(uiColors[GUI_COLOR_FM_MOD]);
  ImU32 colorC=ImGui::GetColorU32(uiColors[GUI_COLOR_FM_CAR]);
  ImU32 colorL=ImGui::GetColorU32(uiColors[GUI_COLOR_FM_ALG_LINE]);
  ImGui::ItemSize(size,style.FramePadding.y);
  if (ImGui::ItemAdd(rect,ImGui::GetID("alg"))) {
    ImGui::RenderFrame(rect.Min,rect.Max,ImGui::GetColorU32(uiColors[GUI_COLOR_FM_ALG_BG]),true,style.FrameRounding);
    const float circleRadius=6.0f*dpiScale+1.0f;
    switch (algType) {
      case FM_ALGS_4OP:
        switch (alg) {
          case 0: { // 1 > 2 > 3 > 4
            ImVec2 pos1=ImLerp(rect.Min,rect.Max,ImVec2(0.2,0.5));
            ImVec2 pos2=ImLerp(rect.Min,rect.Max,ImVec2(0.4,0.5));
            ImVec2 pos3=ImLerp(rect.Min,rect.Max,ImVec2(0.6,0.5));
            ImVec2 pos4=ImLerp(rect.Min,rect.Max,ImVec2(0.8,0.5));
            dl->AddCircleFilled(pos1,4.0f*dpiScale+1.0f,colorM);
            dl->AddCircle(pos1,6.0f*dpiScale+1.0f,colorM);
            addAALine(dl,pos1,pos2,colorL);
            dl->AddCircleFilled(pos2,4.0f*dpiScale+1.0f,colorM);
            addAALine(dl,pos2,pos3,colorL);
            dl->AddCircleFilled(pos3,4.0f*dpiScale+1.0f,colorM);
            addAALine(dl,pos3,pos4,colorL);
            dl->AddCircleFilled(pos4,4.0f*dpiScale+1.0f,colorC);

            pos1.x-=ImGui::CalcTextSize("1").x*0.5;
            pos2.x-=ImGui::CalcTextSize("2").x*0.5;
            pos3.x-=ImGui::CalcTextSize("3").x*0.5;
            pos4.x-=ImGui::CalcTextSize("4").x*0.5;
            pos1.y-=ImGui::CalcTextSize("1").y+circleRadius;
            pos2.y-=ImGui::CalcTextSize("2").y+circleRadius;
            pos3.y-=ImGui::CalcTextSize("3").y+circleRadius;
            pos4.y-=ImGui::CalcTextSize("4").y+circleRadius;
            dl->AddText(pos1,colorM,"1");
            dl->AddText(pos2,colorM,"2");
            dl->AddText(pos3,colorM,"3");
            dl->AddText(pos4,colorC,"4");
            break;
          }
          case 1: { // (1+2) > 3 > 4
            ImVec2 pos1=ImLerp(rect.Min,rect.Max,ImVec2(0.25,0.3));
            ImVec2 pos2=ImLerp(rect.Min,rect.Max,ImVec2(0.25,0.7));
            ImVec2 pos3=ImLerp(rect.Min,rect.Max,ImVec2(0.5,0.5));
            ImVec2 pos4=ImLerp(rect.Min,rect.Max,ImVec2(0.75,0.5));
            dl->AddCircleFilled(pos1,4.0f*dpiScale+1.0f,colorM);
            dl->AddCircle(pos1,6.0f*dpiScale+1.0f,colorM);
            addAALine(dl,pos1,pos3,colorL);
            dl->AddCircleFilled(pos2,4.0f*dpiScale+1.0f,colorM);
            addAALine(dl,pos2,pos3,colorL);
            dl->AddCircleFilled(pos3,4.0f*dpiScale+1.0f,colorM);
            addAALine(dl,pos3,pos4,colorL);
            dl->AddCircleFilled(pos4,4.0f*dpiScale+1.0f,colorC);

            pos2.x-=ImGui::CalcTextSize("2").x+circleRadius+3.0*dpiScale;
            pos1.x=pos2.x;
            pos3.x-=ImGui::CalcTextSize("3").x*0.5;
            pos4.x-=ImGui::CalcTextSize("4").x*0.5;
            pos1.y-=ImGui::CalcTextSize("1").y*0.5;
            pos2.y-=ImGui::CalcTextSize("2").y*0.5;
            pos3.y-=ImGui::CalcTextSize("3").y+circleRadius;
            pos4.y-=ImGui::CalcTextSize("4").y+circleRadius;
            dl->AddText(pos1,colorM,"1");
            dl->AddText(pos2,colorM,"2");
            dl->AddText(pos3,colorM,"3");
            dl->AddText(pos4,colorC,"4");
            break;
          }
          case 2: { // 1+(2>3) > 4
            ImVec2 pos1=ImLerp(rect.Min,rect.Max,ImVec2(0.5,0.3));
            ImVec2 pos2=ImLerp(rect.Min,rect.Max,ImVec2(0.25,0.7));
            ImVec2 pos3=ImLerp(rect.Min,rect.Max,ImVec2(0.5,0.7));
            ImVec2 pos4=ImLerp(rect.Min,rect.Max,ImVec2(0.75,0.5));
            dl->AddCircleFilled(pos1,4.0f*dpiScale+1.0f,colorM);
            dl->AddCircle(pos1,6.0f*dpiScale+1.0f,colorM);
            addAALine(dl,pos1,pos4,colorL);
            dl->AddCircleFilled(pos2,4.0f*dpiScale+1.0f,colorM);
            addAALine(dl,pos2,pos3,colorL);
            dl->AddCircleFilled(pos3,4.0f*dpiScale+1.0f,colorM);
            addAALine(dl,pos3,pos4,colorL);
            dl->AddCircleFilled(pos4,4.0f*dpiScale+1.0f,colorC);

            pos1.x-=ImGui::CalcTextSize("2").x+circleRadius+3.0*dpiScale;
            pos2.x-=ImGui::CalcTextSize("2").x+circleRadius+3.0*dpiScale;
            pos3.x-=ImGui::CalcTextSize("3").x+circleRadius+3.0*dpiScale;
            pos4.x-=ImGui::CalcTextSize("4").x*0.5;
            pos1.y-=ImGui::CalcTextSize("1").y*0.5;
            pos2.y-=ImGui::CalcTextSize("2").y*0.5;
            pos3.y-=ImGui::CalcTextSize("3").y*0.5;
            pos4.y-=ImGui::CalcTextSize("4").y+circleRadius;
            dl->AddText(pos1,colorM,"1");
            dl->AddText(pos2,colorM,"2");
            dl->AddText(pos3,colorM,"3");
            dl->AddText(pos4,colorC,"4");
            break;
          }
          case 3: { // (1>2)+3 > 4
            ImVec2 pos1=ImLerp(rect.Min,rect.Max,ImVec2(0.25,0.3));
            ImVec2 pos2=ImLerp(rect.Min,rect.Max,ImVec2(0.5,0.3));
            ImVec2 pos3=ImLerp(rect.Min,rect.Max,ImVec2(0.5,0.7));
            ImVec2 pos4=ImLerp(rect.Min,rect.Max,ImVec2(0.75,0.5));
            dl->AddCircleFilled(pos1,4.0f*dpiScale+1.0f,colorM);
            dl->AddCircle(pos1,6.0f*dpiScale+1.0f,colorM);
            addAALine(dl,pos1,pos2,colorL);
            dl->AddCircleFilled(pos2,4.0f*dpiScale+1.0f,colorM);
            addAALine(dl,pos2,pos4,colorL);
            dl->AddCircleFilled(pos3,4.0f*dpiScale+1.0f,colorM);
            addAALine(dl,pos3,pos4,colorL);
            dl->AddCircleFilled(pos4,4.0f*dpiScale+1.0f,colorC);

            pos1.x-=ImGui::CalcTextSize("2").x+circleRadius+3.0*dpiScale;
            pos2.x-=ImGui::CalcTextSize("2").x+circleRadius+3.0*dpiScale;
            pos3.x-=ImGui::CalcTextSize("3").x+circleRadius+3.0*dpiScale;
            pos4.x-=ImGui::CalcTextSize("4").x*0.5;
            pos1.y-=ImGui::CalcTextSize("1").y*0.5;
            pos2.y-=ImGui::CalcTextSize("2").y*0.5;
            pos3.y-=ImGui::CalcTextSize("3").y*0.5;
            pos4.y-=ImGui::CalcTextSize("4").y+circleRadius;
            dl->AddText(pos1,colorM,"1");
            dl->AddText(pos2,colorM,"2");
            dl->AddText(pos3,colorM,"3");
            dl->AddText(pos4,colorC,"4");
            break;
          }
          case 4: { // (1>2) + (3>4)
            ImVec2 pos1=ImLerp(rect.Min,rect.Max,ImVec2(0.25,0.3));
            ImVec2 pos2=ImLerp(rect.Min,rect.Max,ImVec2(0.5,0.3));
            ImVec2 pos3=ImLerp(rect.Min,rect.Max,ImVec2(0.25,0.7));
            ImVec2 pos4=ImLerp(rect.Min,rect.Max,ImVec2(0.5,0.7));
            ImVec2 pos5=ImLerp(rect.Min,rect.Max,ImVec2(0.75,0.5));
            dl->AddCircleFilled(pos1,4.0f*dpiScale+1.0f,colorM);
            dl->AddCircle(pos1,6.0f*dpiScale+1.0f,colorM);
            addAALine(dl,pos1,pos2,colorL);
            dl->AddCircleFilled(pos2,4.0f*dpiScale+1.0f,colorC);
            dl->AddCircleFilled(pos3,4.0f*dpiScale+1.0f,colorM);
            addAALine(dl,pos3,pos4,colorL);
            dl->AddCircleFilled(pos4,4.0f*dpiScale+1.0f,colorC);
            addAALine(dl,pos2,pos5,colorL);
            addAALine(dl,pos4,pos5,colorL);

            pos1.x-=ImGui::CalcTextSize("2").x+circleRadius+3.0*dpiScale;
            pos2.x-=ImGui::CalcTextSize("2").x+circleRadius+3.0*dpiScale;
            pos3.x-=ImGui::CalcTextSize("3").x+circleRadius+3.0*dpiScale;
            pos4.x-=ImGui::CalcTextSize("4").x+circleRadius+3.0*dpiScale;
            pos1.y-=ImGui::CalcTextSize("1").y*0.5;
            pos2.y-=ImGui::CalcTextSize("2").y*0.5;
            pos3.y-=ImGui::CalcTextSize("3").y*0.5;
            pos4.y-=ImGui::CalcTextSize("4").y*0.5;
            dl->AddText(pos1,colorM,"1");
            dl->AddText(pos2,colorC,"2");
            dl->AddText(pos3,colorM,"3");
            dl->AddText(pos4,colorC,"4");
            break;
          }
          case 5: { // 1 > (2+3+4)
            ImVec2 pos1=ImLerp(rect.Min,rect.Max,ImVec2(0.25,0.5));
            ImVec2 pos2=ImLerp(rect.Min,rect.Max,ImVec2(0.5,0.25));
            ImVec2 pos3=ImLerp(rect.Min,rect.Max,ImVec2(0.5,0.5));
            ImVec2 pos4=ImLerp(rect.Min,rect.Max,ImVec2(0.5,0.75));
            ImVec2 pos5=ImLerp(rect.Min,rect.Max,ImVec2(0.75,0.5));
            dl->AddCircleFilled(pos1,4.0f*dpiScale+1.0f,colorM);
            dl->AddCircle(pos1,6.0f*dpiScale+1.0f,colorM);
            addAALine(dl,pos1,pos2,colorL);
            addAALine(dl,pos1,pos3,colorL);
            addAALine(dl,pos1,pos4,colorL);
            dl->AddCircleFilled(pos2,4.0f*dpiScale+1.0f,colorC);
            dl->AddCircleFilled(pos3,4.0f*dpiScale+1.0f,colorC);
            dl->AddCircleFilled(pos4,4.0f*dpiScale+1.0f,colorC);
            addAALine(dl,pos2,pos5,colorL);
            addAALine(dl,pos3,pos5,colorL);
            addAALine(dl,pos4,pos5,colorL);

            pos1.x-=ImGui::CalcTextSize("2").x+circleRadius+3.0*dpiScale;
            pos2.x-=ImGui::CalcTextSize("2").x+circleRadius+3.0*dpiScale;
            pos3.x-=ImGui::CalcTextSize("3").x+circleRadius+3.0*dpiScale;
            pos4.x-=ImGui::CalcTextSize("4").x+circleRadius+3.0*dpiScale;
            pos1.y-=ImGui::CalcTextSize("1").y*0.5;
            pos2.y-=ImGui::CalcTextSize("2").y*0.5;
            pos3.y-=ImGui::CalcTextSize("3").y*0.5;
            pos4.y-=ImGui::CalcTextSize("4").y*0.5;
            dl->AddText(pos1,colorM,"1");
            dl->AddText(pos2,colorC,"2");
            dl->AddText(pos3,colorC,"3");
            dl->AddText(pos4,colorC,"4");
            break;
          }
          case 6: { // (1>2) + 3 + 4
            ImVec2 pos1=ImLerp(rect.Min,rect.Max,ImVec2(0.25,0.25));
            ImVec2 pos2=ImLerp(rect.Min,rect.Max,ImVec2(0.5,0.25));
            ImVec2 pos3=ImLerp(rect.Min,rect.Max,ImVec2(0.5,0.5));
            ImVec2 pos4=ImLerp(rect.Min,rect.Max,ImVec2(0.5,0.75));
            ImVec2 pos5=ImLerp(rect.Min,rect.Max,ImVec2(0.75,0.5));
            dl->AddCircleFilled(pos1,4.0f*dpiScale+1.0f,colorM);
            dl->AddCircle(pos1,6.0f*dpiScale+1.0f,colorM);
            addAALine(dl,pos1,pos2,colorL);
            dl->AddCircleFilled(pos2,4.0f*dpiScale+1.0f,colorC);
            dl->AddCircleFilled(pos3,4.0f*dpiScale+1.0f,colorC);
            dl->AddCircleFilled(pos4,4.0f*dpiScale+1.0f,colorC);
            addAALine(dl,pos2,pos5,colorL);
            addAALine(dl,pos3,pos5,colorL);
            addAALine(dl,pos4,pos5,colorL);

            pos1.x-=ImGui::CalcTextSize("2").x+circleRadius+3.0*dpiScale;
            pos2.x-=ImGui::CalcTextSize("2").x+circleRadius+3.0*dpiScale;
            pos3.x-=ImGui::CalcTextSize("3").x+circleRadius+3.0*dpiScale;
            pos4.x-=ImGui::CalcTextSize("4").x+circleRadius+3.0*dpiScale;
            pos1.y-=ImGui::CalcTextSize("1").y*0.5;
            pos2.y-=ImGui::CalcTextSize("2").y*0.5;
            pos3.y-=ImGui::CalcTextSize("3").y*0.5;
            pos4.y-=ImGui::CalcTextSize("4").y*0.5;
            dl->AddText(pos1,colorM,"1");
            dl->AddText(pos2,colorC,"2");
            dl->AddText(pos3,colorC,"3");
            dl->AddText(pos4,colorC,"4");
            break;
          }
          case 7: { // 1 + 2 + 3 + 4
            ImVec2 pos1=ImLerp(rect.Min,rect.Max,ImVec2(0.25,0.2));
            ImVec2 pos2=ImLerp(rect.Min,rect.Max,ImVec2(0.35,0.4));
            ImVec2 pos3=ImLerp(rect.Min,rect.Max,ImVec2(0.45,0.6));
            ImVec2 pos4=ImLerp(rect.Min,rect.Max,ImVec2(0.55,0.8));
            ImVec2 pos5=ImLerp(rect.Min,rect.Max,ImVec2(0.75,0.5));
            dl->AddCircleFilled(pos1,4.0f*dpiScale+1.0f,colorC);
            dl->AddCircle(pos1,6.0f*dpiScale+1.0f,colorC);
            dl->AddCircleFilled(pos2,4.0f*dpiScale+1.0f,colorC);
            dl->AddCircleFilled(pos3,4.0f*dpiScale+1.0f,colorC);
            dl->AddCircleFilled(pos4,4.0f*dpiScale+1.0f,colorC);
            addAALine(dl,pos1,pos5,colorL);
            addAALine(dl,pos2,pos5,colorL);
            addAALine(dl,pos3,pos5,colorL);
            addAALine(dl,pos4,pos5,colorL);

            pos1.x-=ImGui::CalcTextSize("2").x+circleRadius+3.0*dpiScale;
            pos2.x-=ImGui::CalcTextSize("2").x+circleRadius+3.0*dpiScale;
            pos3.x-=ImGui::CalcTextSize("3").x+circleRadius+3.0*dpiScale;
            pos4.x-=ImGui::CalcTextSize("4").x+circleRadius+3.0*dpiScale;
            pos1.y-=ImGui::CalcTextSize("1").y*0.5;
            pos2.y-=ImGui::CalcTextSize("2").y*0.5;
            pos3.y-=ImGui::CalcTextSize("3").y*0.5;
            pos4.y-=ImGui::CalcTextSize("4").y*0.5;
            dl->AddText(pos1,colorC,"1");
            dl->AddText(pos2,colorC,"2");
            dl->AddText(pos3,colorC,"3");
            dl->AddText(pos4,colorC,"4");
            break;
          }
        }
        break;
      case FM_ALGS_2OP_OPL:
        switch (alg) {
          case 0: { // 1 > 2
            ImVec2 pos1=ImLerp(rect.Min,rect.Max,ImVec2(0.33,0.5));
            ImVec2 pos2=ImLerp(rect.Min,rect.Max,ImVec2(0.67,0.5));
            dl->AddCircleFilled(pos1,4.0f*dpiScale+1.0f,colorM);
            dl->AddCircle(pos1,6.0f*dpiScale+1.0f,colorM);
            addAALine(dl,pos1,pos2,colorL);
            dl->AddCircleFilled(pos2,4.0f*dpiScale+1.0f,colorC);

            pos1.x-=ImGui::CalcTextSize("2").x+circleRadius+3.0*dpiScale;
            pos2.x+=circleRadius+3.0*dpiScale;
            pos1.y-=ImGui::CalcTextSize("1").y*0.5;
            pos2.y-=ImGui::CalcTextSize("2").y*0.5;
            dl->AddText(pos1,colorM,"1");
            dl->AddText(pos2,colorC,"2");
            break;
          }
          case 1: { // 1 + 2
            ImVec2 pos1=ImLerp(rect.Min,rect.Max,ImVec2(0.33,0.5));
            ImVec2 pos2=ImLerp(rect.Min,rect.Max,ImVec2(0.67,0.5));
            dl->AddCircleFilled(pos1,4.0f*dpiScale+1.0f,colorC);
            dl->AddCircle(pos1,6.0f*dpiScale+1.0f,colorC);
            dl->AddCircleFilled(pos2,4.0f*dpiScale+1.0f,colorC);

            pos1.x-=ImGui::CalcTextSize("2").x+circleRadius+3.0*dpiScale;
            pos2.x+=circleRadius+3.0*dpiScale;
            pos1.y-=ImGui::CalcTextSize("1").y*0.5;
            pos2.y-=ImGui::CalcTextSize("2").y*0.5;
            dl->AddText(pos1,colorC,"1");
            dl->AddText(pos2,colorC,"2");
            break;
          }
        }
        break;
      case FM_ALGS_4OP_OPL:
        switch (alg) {
          case 0: { // 1 > 2 > 3 > 4
            ImVec2 pos1=ImLerp(rect.Min,rect.Max,ImVec2(0.2,0.5));
            ImVec2 pos2=ImLerp(rect.Min,rect.Max,ImVec2(0.4,0.5));
            ImVec2 pos3=ImLerp(rect.Min,rect.Max,ImVec2(0.6,0.5));
            ImVec2 pos4=ImLerp(rect.Min,rect.Max,ImVec2(0.8,0.5));
            dl->AddCircleFilled(pos1,4.0f*dpiScale+1.0f,colorM);
            dl->AddCircle(pos1,6.0f*dpiScale+1.0f,colorM);
            addAALine(dl,pos1,pos2,colorL);
            dl->AddCircleFilled(pos2,4.0f*dpiScale+1.0f,colorM);
            addAALine(dl,pos2,pos3,colorL);
            dl->AddCircleFilled(pos3,4.0f*dpiScale+1.0f,colorM);
            addAALine(dl,pos3,pos4,colorL);
            dl->AddCircleFilled(pos4,4.0f*dpiScale+1.0f,colorC);

            pos1.x-=ImGui::CalcTextSize("1").x*0.5;
            pos2.x-=ImGui::CalcTextSize("2").x*0.5;
            pos3.x-=ImGui::CalcTextSize("3").x*0.5;
            pos4.x-=ImGui::CalcTextSize("4").x*0.5;
            pos1.y-=ImGui::CalcTextSize("1").y+circleRadius;
            pos2.y-=ImGui::CalcTextSize("2").y+circleRadius;
            pos3.y-=ImGui::CalcTextSize("3").y+circleRadius;
            pos4.y-=ImGui::CalcTextSize("4").y+circleRadius;
            dl->AddText(pos1,colorM,"1");
            dl->AddText(pos2,colorM,"2");
            dl->AddText(pos3,colorM,"3");
            dl->AddText(pos4,colorC,"4");
            break;
          }
          case 1: { // 1 + (2 > 3 > 4)
            ImVec2 pos1=ImLerp(rect.Min,rect.Max,ImVec2(0.4,0.3));
            ImVec2 pos2=ImLerp(rect.Min,rect.Max,ImVec2(0.2,0.7));
            ImVec2 pos3=ImLerp(rect.Min,rect.Max,ImVec2(0.4,0.7));
            ImVec2 pos4=ImLerp(rect.Min,rect.Max,ImVec2(0.6,0.7));
            ImVec2 pos5=ImLerp(rect.Min,rect.Max,ImVec2(0.8,0.7));
            dl->AddCircleFilled(pos1,4.0f*dpiScale+1.0f,colorC);
            dl->AddCircle(pos1,6.0f*dpiScale+1.0f,colorC);
            addAALine(dl,pos1,pos5,colorL);
            dl->AddCircleFilled(pos2,4.0f*dpiScale+1.0f,colorM);
            addAALine(dl,pos2,pos3,colorL);
            dl->AddCircleFilled(pos3,4.0f*dpiScale+1.0f,colorM);
            addAALine(dl,pos3,pos4,colorL);
            dl->AddCircleFilled(pos4,4.0f*dpiScale+1.0f,colorC);

            addAALine(dl,pos4,pos5,colorL);

            pos1.x-=ImGui::CalcTextSize("2").x+circleRadius+3.0*dpiScale;
            pos2.x-=ImGui::CalcTextSize("2").x+circleRadius+3.0*dpiScale;
            pos3.x-=ImGui::CalcTextSize("3").x+circleRadius+3.0*dpiScale;
            pos4.x-=ImGui::CalcTextSize("4").x*0.5;
            pos1.y-=ImGui::CalcTextSize("1").y*0.5;
            pos2.y-=ImGui::CalcTextSize("2").y*0.5;
            pos3.y-=ImGui::CalcTextSize("3").y*0.5;
            pos4.y-=ImGui::CalcTextSize("4").y+circleRadius;
            dl->AddText(pos1,colorC,"1");
            dl->AddText(pos2,colorM,"2");
            dl->AddText(pos3,colorM,"3");
            dl->AddText(pos4,colorC,"4");
            break;
          }
          case 2: { // (1>2) + (3>4)
            ImVec2 pos1=ImLerp(rect.Min,rect.Max,ImVec2(0.25,0.3));
            ImVec2 pos2=ImLerp(rect.Min,rect.Max,ImVec2(0.5,0.3));
            ImVec2 pos3=ImLerp(rect.Min,rect.Max,ImVec2(0.25,0.7));
            ImVec2 pos4=ImLerp(rect.Min,rect.Max,ImVec2(0.5,0.7));
            ImVec2 pos5=ImLerp(rect.Min,rect.Max,ImVec2(0.75,0.5));
            dl->AddCircleFilled(pos1,4.0f*dpiScale+1.0f,colorM);
            dl->AddCircle(pos1,6.0f*dpiScale+1.0f,colorM);
            addAALine(dl,pos1,pos2,colorL);
            dl->AddCircleFilled(pos2,4.0f*dpiScale+1.0f,colorC);
            dl->AddCircleFilled(pos3,4.0f*dpiScale+1.0f,colorM);
            addAALine(dl,pos3,pos4,colorL);
            dl->AddCircleFilled(pos4,4.0f*dpiScale+1.0f,colorC);
            addAALine(dl,pos2,pos5,colorL);
            addAALine(dl,pos4,pos5,colorL);

            pos1.x-=ImGui::CalcTextSize("2").x+circleRadius+3.0*dpiScale;
            pos2.x-=ImGui::CalcTextSize("2").x+circleRadius+3.0*dpiScale;
            pos3.x-=ImGui::CalcTextSize("3").x+circleRadius+3.0*dpiScale;
            pos4.x-=ImGui::CalcTextSize("4").x+circleRadius+3.0*dpiScale;
            pos1.y-=ImGui::CalcTextSize("1").y*0.5;
            pos2.y-=ImGui::CalcTextSize("2").y*0.5;
            pos3.y-=ImGui::CalcTextSize("3").y*0.5;
            pos4.y-=ImGui::CalcTextSize("4").y*0.5;
            dl->AddText(pos1,colorM,"1");
            dl->AddText(pos2,colorC,"2");
            dl->AddText(pos3,colorM,"3");
            dl->AddText(pos4,colorC,"4");
            break;
          }
          case 3: { // 1 + (2 > 3) + 4
            ImVec2 pos1=ImLerp(rect.Min,rect.Max,ImVec2(0.5,0.25));
            ImVec2 pos2=ImLerp(rect.Min,rect.Max,ImVec2(0.25,0.5));
            ImVec2 pos3=ImLerp(rect.Min,rect.Max,ImVec2(0.5,0.5));
            ImVec2 pos4=ImLerp(rect.Min,rect.Max,ImVec2(0.5,0.75));
            ImVec2 pos5=ImLerp(rect.Min,rect.Max,ImVec2(0.75,0.5));
            dl->AddCircleFilled(pos1,4.0f*dpiScale+1.0f,colorC);
            dl->AddCircle(pos1,6.0f*dpiScale+1.0f,colorC);
            addAALine(dl,pos2,pos3,colorL);
            dl->AddCircleFilled(pos2,4.0f*dpiScale+1.0f,colorM);
            dl->AddCircleFilled(pos3,4.0f*dpiScale+1.0f,colorC);
            dl->AddCircleFilled(pos4,4.0f*dpiScale+1.0f,colorC);
            addAALine(dl,pos1,pos5,colorL);
            addAALine(dl,pos3,pos5,colorL);
            addAALine(dl,pos4,pos5,colorL);

            pos1.x-=ImGui::CalcTextSize("2").x+circleRadius+3.0*dpiScale;
            pos2.x-=ImGui::CalcTextSize("2").x+circleRadius+3.0*dpiScale;
            pos3.x-=ImGui::CalcTextSize("3").x+circleRadius+3.0*dpiScale;
            pos4.x-=ImGui::CalcTextSize("4").x+circleRadius+3.0*dpiScale;
            pos1.y-=ImGui::CalcTextSize("1").y*0.5;
            pos2.y-=ImGui::CalcTextSize("2").y*0.5;
            pos3.y-=ImGui::CalcTextSize("3").y*0.5;
            pos4.y-=ImGui::CalcTextSize("4").y*0.5;
            dl->AddText(pos1,colorC,"1");
            dl->AddText(pos2,colorM,"2");
            dl->AddText(pos3,colorC,"3");
            dl->AddText(pos4,colorC,"4");
            break;
          }
        }
        break;
      default:
        break;
    }
  }
}

void FurnaceGUI::drawFMEnv(unsigned char tl, unsigned char ar, unsigned char dr, unsigned char d2r, unsigned char rr, unsigned char sl, unsigned char sus, unsigned char egt, unsigned char algOrGlobalSus, float maxTl, float maxArDr, const ImVec2& size, unsigned short instType) {
  ImDrawList* dl=ImGui::GetWindowDrawList();
  ImGuiWindow* window=ImGui::GetCurrentWindow();

  ImVec2 minArea=window->DC.CursorPos;
  ImVec2 maxArea=ImVec2(
    minArea.x+size.x,
    minArea.y+size.y
  );
  ImRect rect=ImRect(minArea,maxArea);
  ImGuiStyle& style=ImGui::GetStyle();
  ImU32 color=ImGui::GetColorU32(uiColors[GUI_COLOR_FM_ENVELOPE]);
  ImU32 colorR=ImGui::GetColorU32(uiColors[GUI_COLOR_FM_ENVELOPE_RELEASE]); // Relsease triangle
  ImU32 colorS=ImGui::GetColorU32(uiColors[GUI_COLOR_FM_ENVELOPE_SUS_GUIDE]); // Sustain horiz/vert line color
  ImGui::ItemSize(size,style.FramePadding.y);
  if (ImGui::ItemAdd(rect,ImGui::GetID("fmEnv"))) {
    ImGui::RenderFrame(rect.Min,rect.Max,ImGui::GetColorU32(ImGuiCol_FrameBg),true,style.FrameRounding);

    //Adjust for OPLL global sustain setting
    if (instType==DIV_INS_OPLL && algOrGlobalSus==1.0){
      rr = 5.0;
    }
    //calculate x positions
    float arPos=float(maxArDr-ar)/maxArDr; //peak of AR, start of DR
    float drPos=arPos+((sl/15.0)*(float(maxArDr-dr)/maxArDr)); //end of DR, start of D2R
    float d2rPos=drPos+(((15.0-sl)/15.0)*(float(31.0-d2r)/31.0)); //End of D2R
    float rrPos=(float(15-rr)/15.0); //end of RR

    //shrink all the x positions horizontally
    arPos/=2.0;
    drPos/=2.0;
    d2rPos/=2.0;
    rrPos/=1.0;

    ImVec2 pos1=ImLerp(rect.Min,rect.Max,ImVec2(0.0,1.0)); //the bottom corner
    ImVec2 pos2=ImLerp(rect.Min,rect.Max,ImVec2(arPos,(tl/maxTl))); //peak of AR, start of DR
    ImVec2 pos3=ImLerp(rect.Min,rect.Max,ImVec2(drPos,(float)((tl/maxTl)+(sl/15.0)-((tl/maxTl)*(sl/15.0))))); //end of DR, start of D2R
    ImVec2 pos4=ImLerp(rect.Min,rect.Max,ImVec2(d2rPos,1.0)); //end of D2R
    ImVec2 posRStart=ImLerp(rect.Min,rect.Max,ImVec2(0.0,(tl/maxTl))); //release start
    ImVec2 posREnd=ImLerp(rect.Min,rect.Max,ImVec2(rrPos,1.0));//release end
    ImVec2 posSLineHEnd=ImLerp(rect.Min,rect.Max,ImVec2(1.0,(float)((tl/maxTl)+(sl/15.0)-((tl/maxTl)*(sl/15.0))))); //sustain horizontal line end
    ImVec2 posSLineVEnd=ImLerp(rect.Min,rect.Max,ImVec2(drPos,1.0)); //sustain vertical line end
    ImVec2 posDecayRate0Pt=ImLerp(rect.Min,rect.Max,ImVec2(1.0,(tl/maxTl))); //Height of the peak of AR, forever
    ImVec2 posDecay2Rate0Pt=ImLerp(rect.Min,rect.Max,ImVec2(1.0,(float)((tl/maxTl)+(sl/15.0)-((tl/maxTl)*(sl/15.0))))); //Height of the peak of SR, forever

    //dl->Flags=ImDrawListFlags_AntiAliasedLines|ImDrawListFlags_AntiAliasedLinesUseTex;
    if (ar==0.0) { //if AR = 0, the envelope never starts
      dl->AddTriangleFilled(posRStart,posREnd,pos1,colorS); //draw release as shaded triangle behind everything
      addAALine(dl,pos1,pos4,color); //draw line on ground
    } else if (dr==0.0 && sl!=0.0) { //if DR = 0 and SL is not 0, then the envelope stays at max volume forever
      dl->AddTriangleFilled(posRStart,posREnd,pos1,colorS); //draw release as shaded triangle behind everything
      //addAALine(dl,pos3,posSLineHEnd,colorS); //draw horiz line through sustain level
      //addAALine(dl,pos3,posSLineVEnd,colorS); //draw vert. line through sustain level
      addAALine(dl,pos1,pos2,color); //A
      addAALine(dl,pos2,posDecayRate0Pt,color); //Line from A to end of graph
    } else if (d2r==0.0 || (instType==DIV_INS_OPL && sus==1.0) || (instType==DIV_INS_OPLL && egt!=0.0)) { //envelope stays at the sustain level forever
      dl->AddTriangleFilled(posRStart,posREnd,pos1,colorS); //draw release as shaded triangle behind everything
      addAALine(dl,pos3,posSLineHEnd,colorR); //draw horiz line through sustain level
      addAALine(dl,pos3,posSLineVEnd,colorR); //draw vert. line through sustain level
      addAALine(dl,pos1,pos2,color); //A
      addAALine(dl,pos2,pos3,color); //D
      addAALine(dl,pos3,posDecay2Rate0Pt,color); //Line from D to end of graph
    } else { //draw graph normally
      dl->AddTriangleFilled(posRStart,posREnd,pos1,colorS); //draw release as shaded triangle behind everything
      addAALine(dl,pos3,posSLineHEnd,colorR); //draw horiz line through sustain level
      addAALine(dl,pos3,posSLineVEnd,colorR); //draw vert. line through sustain level
      addAALine(dl,pos1,pos2,color); //A
      addAALine(dl,pos2,pos3,color); //D
      addAALine(dl,pos3,pos4,color); //D2
    }
    //dl->Flags^=ImDrawListFlags_AntiAliasedLines|ImDrawListFlags_AntiAliasedLinesUseTex;
  }
}

void FurnaceGUI::drawGBEnv(unsigned char vol, unsigned char len, unsigned char sLen, bool dir, const ImVec2& size) {
  ImDrawList* dl=ImGui::GetWindowDrawList();
  ImGuiWindow* window=ImGui::GetCurrentWindow();

  ImVec2 minArea=window->DC.CursorPos;
  ImVec2 maxArea=ImVec2(
    minArea.x+size.x,
    minArea.y+size.y
  );
  ImRect rect=ImRect(minArea,maxArea);
  ImGuiStyle& style=ImGui::GetStyle();
  ImU32 color=ImGui::GetColorU32(uiColors[GUI_COLOR_FM_ENVELOPE]);
  //ImU32 colorS=ImGui::GetColorU32(uiColors[GUI_COLOR_FM_ENVELOPE_SUS_GUIDE]); // Sustain horiz/vert line color
  ImGui::ItemSize(size,style.FramePadding.y);
  if (ImGui::ItemAdd(rect,ImGui::GetID("gbEnv"))) {
    ImGui::RenderFrame(rect.Min,rect.Max,ImGui::GetColorU32(ImGuiCol_FrameBg),true,style.FrameRounding);
    
    float volY=1.0-((float)vol/15.0);
    float lenPos=(sLen>62)?1.0:((float)sLen/384.0);
    float envEndPoint=((float)len/7.0)*((float)(dir?(15-vol):vol)/15.0);

    ImVec2 pos1=ImLerp(rect.Min,rect.Max,ImVec2(0.0,volY));
    ImVec2 pos2;
    if (dir) {
      if (len>0) {
        if (lenPos<envEndPoint) {
          pos2=ImLerp(rect.Min,rect.Max,ImVec2(lenPos,volY*(1.0-(lenPos/envEndPoint))));
        } else {
          pos2=ImLerp(rect.Min,rect.Max,ImVec2(envEndPoint,0.0));
        }
      } else {
        pos2=ImLerp(rect.Min,rect.Max,ImVec2(lenPos,volY));
      }
    } else {
      if (len>0) {
        if (lenPos<envEndPoint) {
          pos2=ImLerp(rect.Min,rect.Max,ImVec2(lenPos,volY+(1.0-volY)*(lenPos/envEndPoint)));
        } else {
          pos2=ImLerp(rect.Min,rect.Max,ImVec2(envEndPoint,1.0));
        }
      } else {
        pos2=ImLerp(rect.Min,rect.Max,ImVec2(lenPos,volY));
      }
    }
    ImVec2 pos3=ImLerp(rect.Min,rect.Max,ImVec2(lenPos,(len>0 || sLen<63)?((dir && sLen>62)?0.0:1.0):volY));

    addAALine(dl,pos1,pos2,color);
    if (lenPos>=envEndPoint && sLen<63 && dir) {
      pos3=ImLerp(rect.Min,rect.Max,ImVec2(lenPos,0.0));
      addAALine(dl,pos2,pos3,color);
      ImVec2 pos4=ImLerp(rect.Min,rect.Max,ImVec2(lenPos,1.0));
      addAALine(dl,pos3,pos4,color);
    } else {
      addAALine(dl,pos2,pos3,color);
    }
  }
}

#define P(x) if (x) { \
  MARK_MODIFIED; \
  e->notifyInsChange(curIns); \
}

#define PARAMETER MARK_MODIFIED; e->notifyInsChange(curIns);

String genericGuide(float value) {
  return fmt::sprintf("%d",(int)value);
}

void FurnaceGUI::drawMacros(std::vector<FurnaceGUIMacroDesc>& macros) {
  float asFloat[256];
  int asInt[256];
  float loopIndicator[256];
  int index=0;

  float reservedSpace=(settings.oldMacroVSlider)?(20.0f*dpiScale+ImGui::GetStyle().ItemSpacing.x):ImGui::GetStyle().ScrollbarSize;

  if (ImGui::BeginTable("MacroSpace",2)) {
    ImGui::TableSetupColumn("c0",ImGuiTableColumnFlags_WidthFixed,0.0);
    ImGui::TableSetupColumn("c1",ImGuiTableColumnFlags_WidthStretch,0.0);
    ImGui::TableNextRow();
    ImGui::TableNextColumn();
    float lenAvail=ImGui::GetContentRegionAvail().x;
    //ImGui::Dummy(ImVec2(120.0f*dpiScale,dpiScale));
    ImGui::SetNextItemWidth(120.0f*dpiScale);
    if (ImGui::InputInt("##MacroPointSize",&macroPointSize,1,16)) {
      if (macroPointSize<1) macroPointSize=1;
      if (macroPointSize>256) macroPointSize=256;
    }
    ImGui::TableNextColumn();
    float availableWidth=ImGui::GetContentRegionAvail().x-reservedSpace;
    int totalFit=MIN(128,availableWidth/MAX(1,macroPointSize*dpiScale));
    if (macroDragScroll>128-totalFit) {
      macroDragScroll=128-totalFit;
    }
    ImGui::SetNextItemWidth(availableWidth);
    if (CWSliderInt("##MacroScroll",&macroDragScroll,0,128-totalFit,"")) {
      if (macroDragScroll<0) macroDragScroll=0;
      if (macroDragScroll>128-totalFit) macroDragScroll=128-totalFit;
    }

    // draw macros
    for (FurnaceGUIMacroDesc& i: macros) {
      ImGui::PushID(index);
      ImGui::TableNextRow();

      // description
      ImGui::TableNextColumn();
      ImGui::Text("%s",i.displayName);
      ImGui::SameLine();
      if (ImGui::SmallButton(i.macro->open?(ICON_FA_CHEVRON_UP "##IMacroOpen"):(ICON_FA_CHEVRON_DOWN "##IMacroOpen"))) {
        i.macro->open=!i.macro->open;
      }
      if (i.macro->open) {
        ImGui::SetNextItemWidth(lenAvail);
        if (ImGui::InputScalar("##IMacroLen",ImGuiDataType_U8,&i.macro->len,&_ONE,&_THREE)) { MARK_MODIFIED
          if (i.macro->len>128) i.macro->len=128;
        }
        if (i.macroMode && i.modeName[0]!=NULL) {
          for (int m=0; i.modeName[m]!=NULL; m++) {
            String modeName=fmt::sprintf("%s##IMacroMode%d",i.modeName[m],m);
            if (ImGui::RadioButton(modeName.c_str(),i.macro->mode==m)) {
              i.macro->mode=m;
            }
          }
        }
      }

      // macro area
      ImGui::TableNextColumn();
      for (int j=0; j<256; j++) {
        if (j+macroDragScroll>=i.macro->len) {
          asFloat[j]=0;
          asInt[j]=0;
        } else {
          asFloat[j]=i.macro->val[j+macroDragScroll];
          asInt[j]=i.macro->val[j+macroDragScroll]+i.bitOffset;
        }
        if (j+macroDragScroll>=i.macro->len || (j+macroDragScroll>i.macro->rel && i.macro->loop<i.macro->rel)) {
          loopIndicator[j]=0;
        } else {
          loopIndicator[j]=((i.macro->loop!=-1 && (j+macroDragScroll)>=i.macro->loop))|((i.macro->rel!=-1 && (j+macroDragScroll)==i.macro->rel)<<1);
        }
      }
      ImGui::PushStyleVar(ImGuiStyleVar_FramePadding,ImVec2(0.0f,0.0f));

      if (i.macro->vZoom<1) {
        if (i.macro->name=="arp") {
          i.macro->vZoom=24;
          i.macro->vScroll=120-12;
        } else if (i.macro->name=="pitch") {
          i.macro->vZoom=128;
          i.macro->vScroll=2048-64;
        } else {
          i.macro->vZoom=i.max-i.min;
          i.macro->vScroll=0;
        }
      }
      if (i.macro->vZoom>(i.max-i.min)) {
        i.macro->vZoom=i.max-i.min;
      }
           
      if (i.isBitfield) {
        PlotBitfield("##IMacro",asInt,totalFit,0,i.bitfieldBits,i.max,ImVec2(availableWidth,(i.macro->open)?(i.height*dpiScale):(32.0f*dpiScale)));
      } else {
        PlotCustom("##IMacro",asFloat,totalFit,macroDragScroll,NULL,i.min+i.macro->vScroll,i.min+i.macro->vScroll+i.macro->vZoom,ImVec2(availableWidth,(i.macro->open)?(i.height*dpiScale):(32.0f*dpiScale)),sizeof(float),i.color,i.macro->len-macroDragScroll,i.hoverFunc,i.blockMode,i.macro->open?genericGuide:NULL);
      }
      if (i.macro->open && (ImGui::IsItemClicked(ImGuiMouseButton_Left) || ImGui::IsItemClicked(ImGuiMouseButton_Right))) {
        macroDragStart=ImGui::GetItemRectMin();
        macroDragAreaSize=ImVec2(availableWidth,i.height*dpiScale);
        if (i.isBitfield) {
          macroDragMin=i.min;
          macroDragMax=i.max;
        } else {
          macroDragMin=i.min+i.macro->vScroll;
          macroDragMax=i.min+i.macro->vScroll+i.macro->vZoom;
        }
        macroDragBitOff=i.bitOffset;
        macroDragBitMode=i.isBitfield;
        macroDragInitialValueSet=false;
        macroDragInitialValue=false;
        macroDragLen=totalFit;
        macroDragActive=true;
        macroDragTarget=i.macro->val;
        macroDragChar=false;
        macroDragLineMode=(i.isBitfield)?false:ImGui::IsItemClicked(ImGuiMouseButton_Right);
        macroDragLineInitial=ImVec2(0,0);
        lastMacroDesc=i;
        processDrags(ImGui::GetMousePos().x,ImGui::GetMousePos().y);
      }
      if (i.macro->open) {
        if (ImGui::IsItemHovered()) {
          if (ctrlWheeling) {
            if (ImGui::IsKeyDown(ImGuiKey_LeftShift) || ImGui::IsKeyDown(ImGuiKey_RightShift)) {
              i.macro->vZoom+=wheelY*(1+(i.macro->vZoom>>4));
              if (i.macro->vZoom<1) i.macro->vZoom=1;
              if (i.macro->vZoom>(i.max-i.min)) i.macro->vZoom=i.max-i.min;
              if ((i.macro->vScroll+i.macro->vZoom)>(i.max-i.min)) {
                i.macro->vScroll=(i.max-i.min)-i.macro->vZoom;
              }
            } else {
              macroPointSize+=wheelY;
              if (macroPointSize<1) macroPointSize=1;
              if (macroPointSize>256) macroPointSize=256;
            }
          } else if ((ImGui::IsKeyDown(ImGuiKey_LeftShift) || ImGui::IsKeyDown(ImGuiKey_RightShift)) && wheelY!=0) {
            i.macro->vScroll+=wheelY*(1+(i.macro->vZoom>>4));
            if (i.macro->vScroll<0) i.macro->vScroll=0;
            if (i.macro->vScroll>((i.max-i.min)-i.macro->vZoom)) i.macro->vScroll=(i.max-i.min)-i.macro->vZoom;
          }
        }

        // slider
        if (!i.isBitfield) {
          if (settings.oldMacroVSlider) {
            ImGui::SameLine(0.0f);
            if (ImGui::VSliderInt("IMacroVScroll",ImVec2(20.0f*dpiScale,i.height*dpiScale),&i.macro->vScroll,0,(i.max-i.min)-i.macro->vZoom,"")) {
              if (i.macro->vScroll<0) i.macro->vScroll=0;
              if (i.macro->vScroll>((i.max-i.min)-i.macro->vZoom)) i.macro->vScroll=(i.max-i.min)-i.macro->vZoom;
            }
            if (ImGui::IsItemHovered() && ctrlWheeling) {
              i.macro->vScroll+=wheelY*(1+(i.macro->vZoom>>4));
              if (i.macro->vScroll<0) i.macro->vScroll=0;
              if (i.macro->vScroll>((i.max-i.min)-i.macro->vZoom)) i.macro->vScroll=(i.max-i.min)-i.macro->vZoom;
            }
          } else {
            ImS64 scrollV=(i.max-i.min-i.macro->vZoom)-i.macro->vScroll;
            ImS64 availV=i.macro->vZoom;
            ImS64 contentsV=(i.max-i.min);

            ImGui::SameLine(0.0f);
            ImGui::SetCursorPosX(ImGui::GetCursorPosX()-ImGui::GetStyle().ItemSpacing.x);
            ImRect scrollbarPos=ImRect(ImGui::GetCursorScreenPos(),ImGui::GetCursorScreenPos());
            scrollbarPos.Max.x+=ImGui::GetStyle().ScrollbarSize;
            scrollbarPos.Max.y+=i.height*dpiScale;
            ImGui::Dummy(ImVec2(ImGui::GetStyle().ScrollbarSize,i.height*dpiScale));
            if (ImGui::IsItemHovered() && ctrlWheeling) {
              i.macro->vScroll+=wheelY*(1+(i.macro->vZoom>>4));
              if (i.macro->vScroll<0) i.macro->vScroll=0;
              if (i.macro->vScroll>((i.max-i.min)-i.macro->vZoom)) i.macro->vScroll=(i.max-i.min)-i.macro->vZoom;
            }

            ImGuiID scrollbarID=ImGui::GetID("IMacroVScroll");
            ImGui::KeepAliveID(scrollbarID);
            if (ImGui::ScrollbarEx(scrollbarPos,scrollbarID,ImGuiAxis_Y,&scrollV,availV,contentsV,0)) {
              i.macro->vScroll=(i.max-i.min-i.macro->vZoom)-scrollV;
            }
          }
        }

        // loop area
        PlotCustom("##IMacroLoop",loopIndicator,totalFit,macroDragScroll,NULL,0,2,ImVec2(availableWidth,12.0f*dpiScale),sizeof(float),i.color,i.macro->len-macroDragScroll,&macroHoverLoop);
        if (ImGui::IsItemClicked(ImGuiMouseButton_Left)) {
          macroLoopDragStart=ImGui::GetItemRectMin();
          macroLoopDragAreaSize=ImVec2(availableWidth,12.0f*dpiScale);
          macroLoopDragLen=totalFit;
          if (ImGui::IsKeyDown(ImGuiKey_LeftShift) || ImGui::IsKeyDown(ImGuiKey_RightShift)) {
            macroLoopDragTarget=&i.macro->rel;
          } else {
            macroLoopDragTarget=&i.macro->loop;
          }
          macroLoopDragActive=true;
          processDrags(ImGui::GetMousePos().x,ImGui::GetMousePos().y);
        }
        if (ImGui::IsItemClicked(ImGuiMouseButton_Right)) {
          if (ImGui::IsKeyDown(ImGuiKey_LeftShift) || ImGui::IsKeyDown(ImGuiKey_RightShift)) {
            i.macro->rel=-1;
          } else {
            i.macro->loop=-1;
          }
        }
        ImGui::SetNextItemWidth(availableWidth);
        String& mmlStr=mmlString[index];
        if (ImGui::InputText("##IMacroMML",&mmlStr)) {
          decodeMMLStr(mmlStr,i.macro->val,i.macro->len,i.macro->loop,i.min,(i.isBitfield)?((1<<(i.isBitfield?i.max:0))-1):i.max,i.macro->rel);
        }
        if (!ImGui::IsItemActive()) {
          encodeMMLStr(mmlStr,i.macro->val,i.macro->len,i.macro->loop,i.macro->rel);
        }
      }
      ImGui::PopStyleVar();
      ImGui::PopID();
      index++;
    }

    ImGui::TableNextRow();
    ImGui::TableNextColumn();
    ImGui::TableNextColumn();
    ImGui::SetNextItemWidth(availableWidth);
    if (CWSliderInt("##MacroScroll",&macroDragScroll,0,128-totalFit,"")) {
      if (macroDragScroll<0) macroDragScroll=0;
      if (macroDragScroll>128-totalFit) macroDragScroll=128-totalFit;
    }
    ImGui::EndTable();
  }
}

#define DRUM_FREQ(name,db,df,prop) \
  ImGui::TableNextRow(); \
  ImGui::TableNextColumn(); \
  if (ins->type==DIV_INS_OPLL) { \
    block=(prop>>9)&7; \
    fNum=prop&511; \
  } else { \
    block=(prop>>10)&7; \
    fNum=prop&1023; \
  } \
  ImGui::Text(name); \
  ImGui::TableNextColumn(); \
  if (ImGui::InputInt(db,&block,1,1)) { \
    if (block<0) block=0; \
    if (block>7) block=7; \
    if (ins->type==DIV_INS_OPLL) { \
      prop=(block<<9)|fNum; \
    } else { \
      prop=(block<<10)|fNum; \
    } \
  } \
  ImGui::TableNextColumn(); \
  if (ImGui::InputInt(df,&fNum,1,1)) { \
    if (fNum<0) fNum=0; \
    if (ins->type==DIV_INS_OPLL) { \
      if (fNum>511) fNum=511; \
      prop=(block<<9)|fNum; \
    } else { \
      if (fNum>1023) fNum=1023; \
      prop=(block<<10)|fNum; \
    } \
  }


#define CENTER_TEXT(text) \
  ImGui::SetCursorPosX(ImGui::GetCursorPosX()+0.5*(ImGui::GetContentRegionAvail().x-ImGui::CalcTextSize(text).x));

#define CENTER_VSLIDER \
  ImGui::SetCursorPosX(ImGui::GetCursorPosX()+0.5f*ImGui::GetContentRegionAvail().x-10.0f*dpiScale);

void FurnaceGUI::drawInsEdit() {
  if (nextWindow==GUI_WINDOW_INS_EDIT) {
    insEditOpen=true;
    ImGui::SetNextWindowFocus();
    nextWindow=GUI_WINDOW_NOTHING;
  }
  if (!insEditOpen) return;
  ImGui::SetNextWindowSizeConstraints(ImVec2(440.0f*dpiScale,400.0f*dpiScale),ImVec2(scrW*dpiScale,scrH*dpiScale));
  if (ImGui::Begin("Instrument Editor",&insEditOpen,globalWinFlags|(settings.allowEditDocking?0:ImGuiWindowFlags_NoDocking))) {
    if (curIns<0 || curIns>=(int)e->song.ins.size()) {
      ImGui::Text("no instrument selected");
    } else {
      DivInstrument* ins=e->song.ins[curIns];
      if (settings.insEditColorize) {
        pushAccentColors(uiColors[GUI_COLOR_INSTR_STD+ins->type],uiColors[GUI_COLOR_INSTR_STD+ins->type],uiColors[GUI_COLOR_INSTR_STD+ins->type],ImVec4(0.0f,0.0f,0.0f,0.0f));
      }
      if (ImGui::BeginTable("InsProp",3)) {
        ImGui::TableSetupColumn("c0",ImGuiTableColumnFlags_WidthFixed);
        ImGui::TableSetupColumn("c1",ImGuiTableColumnFlags_WidthFixed);
        ImGui::TableSetupColumn("c2",ImGuiTableColumnFlags_WidthStretch);
        ImGui::TableNextRow();
        ImGui::TableNextColumn();
        String insIndex=fmt::sprintf("%.2X",curIns);
        ImGui::SetNextItemWidth(72.0f*dpiScale);
        if (ImGui::BeginCombo("##InsSelect",insIndex.c_str())) {
          String name;
          for (size_t i=0; i<e->song.ins.size(); i++) {
            name=fmt::sprintf("%.2X: %s##_INSS%d",i,e->song.ins[i]->name,i);
            if (ImGui::Selectable(name.c_str(),curIns==(int)i)) {
              curIns=i;
              ins=e->song.ins[curIns];
              wavePreviewInit=true;
            }
          }
          ImGui::EndCombo();
        }

        ImGui::TableNextColumn();
        ImGui::Text("Name");

        ImGui::TableNextColumn();
        ImGui::SetNextItemWidth(ImGui::GetContentRegionAvail().x);
        if (ImGui::InputText("##Name",&ins->name)) {
          MARK_MODIFIED;
        }

        ImGui::TableNextRow();
        ImGui::TableNextColumn();
        if (ImGui::Button(ICON_FA_FOLDER_OPEN "##IELoad")) {
          doAction(GUI_ACTION_INS_LIST_OPEN_REPLACE);
        }
        ImGui::SameLine();
        if (ImGui::Button(ICON_FA_FLOPPY_O "##IESave")) {
          doAction(GUI_ACTION_INS_LIST_SAVE);
        }

        ImGui::TableNextColumn();
        ImGui::Text("Type");

        ImGui::TableNextColumn();
        if (ins->type>=DIV_INS_MAX) ins->type=DIV_INS_FM;
        int insType=ins->type;
        ImGui::SetNextItemWidth(ImGui::GetContentRegionAvail().x);
        /*
        if (ImGui::Combo("##Type",&insType,insTypes,DIV_INS_MAX,DIV_INS_MAX)) {
          ins->type=(DivInstrumentType)insType;
        }
        */
        if (ImGui::BeginCombo("##Type",insTypes[insType])) {
          std::vector<DivInstrumentType> insTypeList;
          if (settings.displayAllInsTypes) {
            for (int i=0; insTypes[i]; i++) {
              insTypeList.push_back((DivInstrumentType)i);
            }
          } else {
            insTypeList=e->getPossibleInsTypes();
          }
          for (DivInstrumentType i: insTypeList) {
            if (ImGui::Selectable(insTypes[i],insType==i)) {
              ins->type=i;

              // reset macro zoom
              ins->std.volMacro.vZoom=-1;
              ins->std.dutyMacro.vZoom=-1;
              ins->std.waveMacro.vZoom=-1;
              ins->std.ex1Macro.vZoom=-1;
              ins->std.ex2Macro.vZoom=-1;
              ins->std.ex3Macro.vZoom=-1;
              ins->std.ex4Macro.vZoom=-1;
              ins->std.ex5Macro.vZoom=-1;
              ins->std.ex6Macro.vZoom=-1;
              ins->std.ex7Macro.vZoom=-1;
              ins->std.ex8Macro.vZoom=-1;
              ins->std.panLMacro.vZoom=-1;
              ins->std.panRMacro.vZoom=-1;
              ins->std.phaseResetMacro.vZoom=-1;
              ins->std.algMacro.vZoom=-1;
              ins->std.fbMacro.vZoom=-1;
              ins->std.fmsMacro.vZoom=-1;
              ins->std.amsMacro.vZoom=-1;
              for (int j=0; j<4; j++) {
                ins->std.opMacros[j].amMacro.vZoom=-1;
                ins->std.opMacros[j].arMacro.vZoom=-1;
                ins->std.opMacros[j].drMacro.vZoom=-1;
                ins->std.opMacros[j].multMacro.vZoom=-1;
                ins->std.opMacros[j].rrMacro.vZoom=-1;
                ins->std.opMacros[j].slMacro.vZoom=-1;
                ins->std.opMacros[j].tlMacro.vZoom=-1;
                ins->std.opMacros[j].dt2Macro.vZoom=-1;
                ins->std.opMacros[j].rsMacro.vZoom=-1;
                ins->std.opMacros[j].dtMacro.vZoom=-1;
                ins->std.opMacros[j].d2rMacro.vZoom=-1;
                ins->std.opMacros[j].ssgMacro.vZoom=-1;
                ins->std.opMacros[j].damMacro.vZoom=-1;
                ins->std.opMacros[j].dvbMacro.vZoom=-1;
                ins->std.opMacros[j].egtMacro.vZoom=-1;
                ins->std.opMacros[j].kslMacro.vZoom=-1;
                ins->std.opMacros[j].susMacro.vZoom=-1;
                ins->std.opMacros[j].vibMacro.vZoom=-1;
                ins->std.opMacros[j].wsMacro.vZoom=-1;
                ins->std.opMacros[j].ksrMacro.vZoom=-1;
              }
            }
          }
          ImGui::EndCombo();
        }

        ImGui::EndTable();
      }
      

      if (ImGui::BeginTabBar("insEditTab")) {
        std::vector<FurnaceGUIMacroDesc> macroList;
        if (ins->type==DIV_INS_FM || ins->type==DIV_INS_OPL || ins->type==DIV_INS_OPLL || ins->type==DIV_INS_OPZ) {
          char label[32];
          int opCount=4;
          if (ins->type==DIV_INS_OPLL) opCount=2;
          if (ins->type==DIV_INS_OPL) opCount=(ins->fm.ops==4)?4:2;

          if (ImGui::BeginTabItem("FM")) {
            if (ImGui::BeginTable("fmDetails",3,ImGuiTableFlags_SizingStretchSame)) {
              ImGui::TableSetupColumn("c0",ImGuiTableColumnFlags_WidthStretch,0.0);
              ImGui::TableSetupColumn("c1",ImGuiTableColumnFlags_WidthStretch,0.0);
              ImGui::TableSetupColumn("c2",ImGuiTableColumnFlags_WidthStretch,0.0);
              ImGui::TableNextRow();
              switch (ins->type) {
                case DIV_INS_FM:
                  ImGui::TableNextColumn();
                  P(CWSliderScalar(FM_NAME(FM_FB),ImGuiDataType_U8,&ins->fm.fb,&_ZERO,&_SEVEN)); rightClickable
                  P(CWSliderScalar(FM_NAME(FM_FMS),ImGuiDataType_U8,&ins->fm.fms,&_ZERO,&_SEVEN)); rightClickable
                  ImGui::TableNextColumn();
                  P(CWSliderScalar(FM_NAME(FM_ALG),ImGuiDataType_U8,&ins->fm.alg,&_ZERO,&_SEVEN)); rightClickable
                  P(CWSliderScalar(FM_NAME(FM_AMS),ImGuiDataType_U8,&ins->fm.ams,&_ZERO,&_THREE)); rightClickable
                  ImGui::TableNextColumn();
                  drawAlgorithm(ins->fm.alg,FM_ALGS_4OP,ImVec2(ImGui::GetContentRegionAvail().x,48.0*dpiScale));
                  break;
                case DIV_INS_OPZ:
                  ImGui::TableNextColumn();
                  P(CWSliderScalar(FM_NAME(FM_FB),ImGuiDataType_U8,&ins->fm.fb,&_ZERO,&_SEVEN)); rightClickable
                  P(CWSliderScalar(FM_NAME(FM_FMS),ImGuiDataType_U8,&ins->fm.fms,&_ZERO,&_SEVEN)); rightClickable
                  P(CWSliderScalar(FM_NAME(FM_FMS2),ImGuiDataType_U8,&ins->fm.fms2,&_ZERO,&_SEVEN)); rightClickable
                  ImGui::TableNextColumn();
                  P(CWSliderScalar(FM_NAME(FM_ALG),ImGuiDataType_U8,&ins->fm.alg,&_ZERO,&_SEVEN)); rightClickable
                  P(CWSliderScalar(FM_NAME(FM_AMS),ImGuiDataType_U8,&ins->fm.ams,&_ZERO,&_THREE)); rightClickable
                  P(CWSliderScalar(FM_NAME(FM_AMS2),ImGuiDataType_U8,&ins->fm.ams2,&_ZERO,&_THREE)); rightClickable
                  ImGui::TableNextColumn();
                  drawAlgorithm(ins->fm.alg,FM_ALGS_4OP,ImVec2(ImGui::GetContentRegionAvail().x,48.0*dpiScale));
                  if (ImGui::Button("Request from TX81Z")) {
                    doAction(GUI_ACTION_TX81Z_REQUEST);
                  }
                  ImGui::SameLine();
                  if (ImGui::Button("Send to TX81Z")) {
                    showError("Coming soon!");
                  }
                  break;
                case DIV_INS_OPL: {
                  bool fourOp=(ins->fm.ops==4);
                  bool drums=ins->fm.opllPreset==16;
                  int algMax=fourOp?3:1;
                  ImGui::TableNextColumn();
                  ins->fm.alg&=algMax;
                  P(CWSliderScalar(FM_NAME(FM_FB),ImGuiDataType_U8,&ins->fm.fb,&_ZERO,&_SEVEN)); rightClickable
                  ImGui::BeginDisabled(ins->fm.opllPreset==16);
                  if (ImGui::Checkbox("4-op",&fourOp)) { PARAMETER
                    ins->fm.ops=fourOp?4:2;
                  }
                  ImGui::EndDisabled();
                  ImGui::TableNextColumn();
                  P(CWSliderScalar(FM_NAME(FM_ALG),ImGuiDataType_U8,&ins->fm.alg,&_ZERO,&algMax)); rightClickable
                  if (ImGui::Checkbox("Drums",&drums)) { PARAMETER
                    ins->fm.opllPreset=drums?16:0;
                  }
                  ImGui::TableNextColumn();
                  drawAlgorithm(ins->fm.alg&algMax,fourOp?FM_ALGS_4OP_OPL:FM_ALGS_2OP_OPL,ImVec2(ImGui::GetContentRegionAvail().x,48.0*dpiScale));
                  break;
                }
                case DIV_INS_OPLL: {
                  bool dc=ins->fm.fms;
                  bool dm=ins->fm.ams;
                  bool sus=ins->fm.alg;
                  ImGui::TableNextColumn();
                  ImGui::BeginDisabled(ins->fm.opllPreset!=0);
                  P(CWSliderScalar(FM_NAME(FM_FB),ImGuiDataType_U8,&ins->fm.fb,&_ZERO,&_SEVEN)); rightClickable
                  if (ImGui::Checkbox(FM_NAME(FM_DC),&dc)) { PARAMETER
                    ins->fm.fms=dc;
                  }
                  ImGui::EndDisabled();
                  ImGui::TableNextColumn();
                  if (ImGui::Checkbox(FM_NAME(FM_SUS),&sus)) { PARAMETER
                    ins->fm.alg=sus;
                  }
                  ImGui::BeginDisabled(ins->fm.opllPreset!=0);
                  if (ImGui::Checkbox(FM_NAME(FM_DM),&dm)) { PARAMETER
                    ins->fm.ams=dm;
                  }
                  ImGui::EndDisabled();
                  ImGui::TableNextColumn();
                  drawAlgorithm(0,FM_ALGS_2OP_OPL,ImVec2(ImGui::GetContentRegionAvail().x,24.0*dpiScale));
                  ImGui::SetNextItemWidth(ImGui::GetContentRegionAvail().x);
                  if (ImGui::BeginCombo("##LLPreset",opllInsNames[ins->fm.opllPreset])) {
                    for (int i=0; i<17; i++) {
                      if (ImGui::Selectable(opllInsNames[i])) {
                        ins->fm.opllPreset=i;
                      }
                    }
                    ImGui::EndCombo();
                  }
                  break;
                }
                default:
                  break;
              }
              ImGui::EndTable();
            }

            if ((ins->type==DIV_INS_OPLL || ins->type==DIV_INS_OPL) && ins->fm.opllPreset==16) {
              ins->fm.ops=2;
              P(ImGui::Checkbox("Fixed frequency mode",&ins->fm.fixedDrums));
              if (ImGui::IsItemHovered()) {
                ImGui::SetTooltip("when enabled, drums will be set to the specified frequencies, ignoring the note.");
              }
              if (ins->fm.fixedDrums) {
                int block=0;
                int fNum=0;
                if (ImGui::BeginTable("fixedDrumSettings",3)) {
                  ImGui::TableNextRow(ImGuiTableRowFlags_Headers);
                  ImGui::TableNextColumn();
                  ImGui::Text("Drum");
                  ImGui::TableNextColumn();
                  ImGui::Text("Block");
                  ImGui::TableNextColumn();
                  ImGui::Text("FreqNum");

                  DRUM_FREQ("Kick","##DBlock0","##DFreq0",ins->fm.kickFreq);
                  DRUM_FREQ("Snare/Hi-hat","##DBlock1","##DFreq1",ins->fm.snareHatFreq);
                  DRUM_FREQ("Tom/Top","##DBlock2","##DFreq2",ins->fm.tomTopFreq);
                  ImGui::EndTable();
                }
              }
            }

            bool willDisplayOps=true;
            if (ins->type==DIV_INS_OPLL && ins->fm.opllPreset!=0) willDisplayOps=false;
            if (!willDisplayOps && ins->type==DIV_INS_OPLL) {
              ins->fm.op[1].tl&=15;
              P(CWSliderScalar("Volume##TL",ImGuiDataType_U8,&ins->fm.op[1].tl,&_FIFTEEN,&_ZERO)); rightClickable
            }
            if (willDisplayOps) {
              if (settings.fmLayout==0) {
                int numCols=16;
                if (ins->type==DIV_INS_OPL) numCols=13;
                if (ins->type==DIV_INS_OPLL) numCols=12;
                if (ins->type==DIV_INS_OPZ) numCols=19;
                if (ImGui::BeginTable("FMOperators",numCols,ImGuiTableFlags_SizingStretchProp|ImGuiTableFlags_BordersH|ImGuiTableFlags_BordersOuterV)) {
                  // configure columns
                  ImGui::TableSetupColumn("c0",ImGuiTableColumnFlags_WidthFixed); // op name
                  ImGui::TableSetupColumn("c1",ImGuiTableColumnFlags_WidthStretch,0.05f); // ar
                  ImGui::TableSetupColumn("c2",ImGuiTableColumnFlags_WidthStretch,0.05f); // dr
                  ImGui::TableSetupColumn("c3",ImGuiTableColumnFlags_WidthStretch,0.05f); // sl
                  if (ins->type==DIV_INS_FM || ins->type==DIV_INS_OPZ) {
                    ImGui::TableSetupColumn("c4",ImGuiTableColumnFlags_WidthStretch,0.05f); // d2r
                  }
                  ImGui::TableSetupColumn("c5",ImGuiTableColumnFlags_WidthStretch,0.05f); // rr
                  ImGui::TableSetupColumn("c6",ImGuiTableColumnFlags_WidthFixed); // -separator-
                  ImGui::TableSetupColumn("c7",ImGuiTableColumnFlags_WidthStretch,0.05f); // tl
                  ImGui::TableSetupColumn("c8",ImGuiTableColumnFlags_WidthStretch,0.05f); // rs/ksl
                  if (ins->type==DIV_INS_OPZ) {
                    ImGui::TableSetupColumn("c8z0",ImGuiTableColumnFlags_WidthStretch,0.05f); // egs
                    ImGui::TableSetupColumn("c8z1",ImGuiTableColumnFlags_WidthStretch,0.05f); // rev
                  }
                  ImGui::TableSetupColumn("c9",ImGuiTableColumnFlags_WidthStretch,0.05f); // mult

                  if (ins->type==DIV_INS_OPZ) {
                    ImGui::TableSetupColumn("c9z",ImGuiTableColumnFlags_WidthStretch,0.05f); // fine
                  }

                  if (ins->type==DIV_INS_FM || ins->type==DIV_INS_OPZ) {
                    ImGui::TableSetupColumn("c10",ImGuiTableColumnFlags_WidthStretch,0.05f); // dt
                    ImGui::TableSetupColumn("c11",ImGuiTableColumnFlags_WidthStretch,0.05f); // dt2
                  }
                  ImGui::TableSetupColumn("c15",ImGuiTableColumnFlags_WidthFixed); // am

                  ImGui::TableSetupColumn("c12",ImGuiTableColumnFlags_WidthFixed); // -separator-
                  if (ins->type!=DIV_INS_OPLL) {
                    ImGui::TableSetupColumn("c13",ImGuiTableColumnFlags_WidthStretch,0.2f); // ssg/waveform
                  }
                  ImGui::TableSetupColumn("c14",ImGuiTableColumnFlags_WidthStretch,0.3f); // env

                  // header
                  ImGui::TableNextRow(ImGuiTableRowFlags_Headers);
                  ImGui::TableNextColumn();

                  ImGui::TableNextColumn();
                  CENTER_TEXT(FM_SHORT_NAME(FM_AR));
                  ImGui::TextUnformatted(FM_SHORT_NAME(FM_AR));
                  ImGui::TableNextColumn();
                  CENTER_TEXT(FM_SHORT_NAME(FM_DR));
                  ImGui::TextUnformatted(FM_SHORT_NAME(FM_DR));
                  if (settings.susPosition==0) {
                    ImGui::TableNextColumn();
                    CENTER_TEXT(FM_SHORT_NAME(FM_SL));
                    ImGui::TextUnformatted(FM_SHORT_NAME(FM_SL));
                  }
                  if (ins->type==DIV_INS_FM || ins->type==DIV_INS_OPZ) {
                    ImGui::TableNextColumn();
                    CENTER_TEXT(FM_SHORT_NAME(FM_D2R));
                    ImGui::TextUnformatted(FM_SHORT_NAME(FM_D2R));
                  }
                  ImGui::TableNextColumn();
                  CENTER_TEXT(FM_SHORT_NAME(FM_RR));
                  ImGui::TextUnformatted(FM_SHORT_NAME(FM_RR));
                  if (settings.susPosition==1) {
                    ImGui::TableNextColumn();
                    CENTER_TEXT(FM_SHORT_NAME(FM_SL));
                    ImGui::TextUnformatted(FM_SHORT_NAME(FM_SL));
                  }
                  ImGui::TableNextColumn();
                  ImGui::TableNextColumn();
                  CENTER_TEXT(FM_SHORT_NAME(FM_TL));
                  ImGui::TextUnformatted(FM_SHORT_NAME(FM_TL));
                  ImGui::TableNextColumn();
                  if (ins->type==DIV_INS_FM || ins->type==DIV_INS_OPZ) {
                    CENTER_TEXT(FM_SHORT_NAME(FM_RS));
                    ImGui::TextUnformatted(FM_SHORT_NAME(FM_RS));
                  } else {
                    CENTER_TEXT(FM_SHORT_NAME(FM_KSL));
                    ImGui::TextUnformatted(FM_SHORT_NAME(FM_KSL));
                  }
                  if (ins->type==DIV_INS_OPZ) {
                    ImGui::TableNextColumn();
                    CENTER_TEXT(FM_SHORT_NAME(FM_EGSHIFT));
                    ImGui::TextUnformatted(FM_SHORT_NAME(FM_EGSHIFT));
                    ImGui::TableNextColumn();
                    CENTER_TEXT(FM_SHORT_NAME(FM_REV));
                    ImGui::TextUnformatted(FM_SHORT_NAME(FM_REV));
                  }
                  ImGui::TableNextColumn();
                  CENTER_TEXT(FM_SHORT_NAME(FM_MULT));
                  ImGui::TextUnformatted(FM_SHORT_NAME(FM_MULT));
                  if (ins->type==DIV_INS_OPZ) {
                    ImGui::TableNextColumn();
                    CENTER_TEXT(FM_SHORT_NAME(FM_FINE));
                    ImGui::TextUnformatted(FM_SHORT_NAME(FM_FINE));
                  }
                  ImGui::TableNextColumn();
                  if (ins->type==DIV_INS_FM || ins->type==DIV_INS_OPZ) {
                    CENTER_TEXT(FM_SHORT_NAME(FM_DT));
                    ImGui::TextUnformatted(FM_SHORT_NAME(FM_DT));
                    ImGui::TableNextColumn();
                    CENTER_TEXT(FM_SHORT_NAME(FM_DT2));
                    ImGui::TextUnformatted(FM_SHORT_NAME(FM_DT2));
                    ImGui::TableNextColumn();
                  }
                  if (ins->type==DIV_INS_FM) {
                    CENTER_TEXT(FM_SHORT_NAME(FM_AM));
                    ImGui::TextUnformatted(FM_SHORT_NAME(FM_AM));
                  } else {
                    CENTER_TEXT("Other");
                    ImGui::TextUnformatted("Other");
                  }
                  ImGui::TableNextColumn();
                  if (ins->type==DIV_INS_OPL || ins->type==DIV_INS_OPZ) {
                    ImGui::TableNextColumn();
                    CENTER_TEXT(FM_NAME(FM_WS));
                    ImGui::TextUnformatted(FM_NAME(FM_WS));
                  } else if (ins->type!=DIV_INS_OPLL) {
                    ImGui::TableNextColumn();
                    CENTER_TEXT(FM_NAME(FM_SSG));
                    ImGui::TextUnformatted(FM_NAME(FM_SSG));
                  }
                  ImGui::TableNextColumn();
                  CENTER_TEXT("Envelope");
                  ImGui::TextUnformatted("Envelope");

                  float sliderHeight=32.0f*dpiScale;

                  for (int i=0; i<opCount; i++) {
                    DivInstrumentFM::Operator& op=ins->fm.op[(opCount==4)?opOrder[i]:i];
                    ImGui::TableNextRow();
                    ImGui::TableNextColumn();

                    // push colors
                    if (settings.separateFMColors) {
                      bool mod=true;
                      if (opCount==4) {
                        if (ins->type==DIV_INS_OPL) {
                          if (opIsOutputOPL[ins->fm.alg&3][i]) mod=false;
                        } else {
                          if (opIsOutput[ins->fm.alg&7][i]) mod=false;
                        }
                      } else {
                        if (i==1 || (ins->type==DIV_INS_OPL && (ins->fm.alg&1))) mod=false;
                      }
                      if (mod) {
                        pushAccentColors(
                          uiColors[GUI_COLOR_FM_PRIMARY_MOD],
                          uiColors[GUI_COLOR_FM_SECONDARY_MOD],
                          uiColors[GUI_COLOR_FM_BORDER_MOD],
                          uiColors[GUI_COLOR_FM_BORDER_SHADOW_MOD]
                        );
                      } else {
                        pushAccentColors(
                          uiColors[GUI_COLOR_FM_PRIMARY_CAR],
                          uiColors[GUI_COLOR_FM_SECONDARY_CAR],
                          uiColors[GUI_COLOR_FM_BORDER_CAR],
                          uiColors[GUI_COLOR_FM_BORDER_SHADOW_CAR]
                        );
                      }
                    }

                    if (i==0) sliderHeight=(ImGui::GetContentRegionAvail().y/opCount)-ImGui::GetStyle().ItemSpacing.y;

                    ImGui::PushID(fmt::sprintf("op%d",i).c_str());
                    if (ins->type==DIV_INS_OPL && ins->fm.opllPreset==16) {
                      if (i==1) {
                        ImGui::Text("Kick");
                      } else {
                        ImGui::Text("Env");
                      }
                    } else {
                      ImGui::Text("OP%d",i+1);
                    }

                    int maxTl=127;
                    if (ins->type==DIV_INS_OPLL) {
                      if (i==1) {
                        maxTl=15;
                      } else {
                        maxTl=63;
                      }
                    }
                    if (ins->type==DIV_INS_OPL) {
                      maxTl=63;
                    }
                    int maxArDr=(ins->type==DIV_INS_FM || ins->type==DIV_INS_OPZ)?31:15;
                    bool ssgOn=op.ssgEnv&8;
                    bool ksrOn=op.ksr;
                    bool vibOn=op.vib;
                    bool susOn=op.sus;
                    unsigned char ssgEnv=op.ssgEnv&7;

                    ImGui::TableNextColumn();
                    op.ar&=maxArDr;
                    CENTER_VSLIDER;
                    P(CWVSliderScalar("##AR",ImVec2(20.0f*dpiScale,sliderHeight),ImGuiDataType_U8,&op.ar,&_ZERO,&maxArDr));

                    ImGui::TableNextColumn();
                    op.dr&=maxArDr;
                    CENTER_VSLIDER;
                    P(CWVSliderScalar("##DR",ImVec2(20.0f*dpiScale,sliderHeight),ImGuiDataType_U8,&op.dr,&_ZERO,&maxArDr));

                    if (settings.susPosition==0) {
                      ImGui::TableNextColumn();
                      op.sl&=15;
                      CENTER_VSLIDER;
                      P(CWVSliderScalar("##SL",ImVec2(20.0f*dpiScale,sliderHeight),ImGuiDataType_U8,&op.sl,&_FIFTEEN,&_ZERO));
                    }

                    if (ins->type==DIV_INS_FM || ins->type==DIV_INS_OPZ) {
                      ImGui::TableNextColumn();
                      op.d2r&=31;
                      CENTER_VSLIDER;
                      P(CWVSliderScalar("##D2R",ImVec2(20.0f*dpiScale,sliderHeight),ImGuiDataType_U8,&op.d2r,&_ZERO,&_THIRTY_ONE));
                    }

                    ImGui::TableNextColumn();
                    op.rr&=15;
                    CENTER_VSLIDER;
                    P(CWVSliderScalar("##RR",ImVec2(20.0f*dpiScale,sliderHeight),ImGuiDataType_U8,&op.rr,&_ZERO,&_FIFTEEN));

                    if (settings.susPosition==1) {
                      ImGui::TableNextColumn();
                      op.sl&=15;
                      CENTER_VSLIDER;
                      P(CWVSliderScalar("##SL",ImVec2(20.0f*dpiScale,sliderHeight),ImGuiDataType_U8,&op.sl,&_FIFTEEN,&_ZERO));
                    }

                    ImGui::TableNextColumn();
                    ImGui::Dummy(ImVec2(4.0f*dpiScale,2.0f*dpiScale));

                    ImGui::TableNextColumn();
                    op.tl&=maxTl;
                    CENTER_VSLIDER;
                    P(CWVSliderScalar("##TL",ImVec2(20.0f*dpiScale,sliderHeight),ImGuiDataType_U8,&op.tl,&maxTl,&_ZERO));

                    ImGui::TableNextColumn();
                    CENTER_VSLIDER;
                    if (ins->type==DIV_INS_FM || ins->type==DIV_INS_OPZ) {
                      P(CWVSliderScalar("##RS",ImVec2(20.0f*dpiScale,sliderHeight),ImGuiDataType_U8,&op.rs,&_ZERO,&_THREE));
                    } else {
                      P(CWVSliderScalar("##KSL",ImVec2(20.0f*dpiScale,sliderHeight),ImGuiDataType_U8,&op.ksl,&_ZERO,&_THREE));
                    }

                    if (ins->type==DIV_INS_OPZ) {
                      ImGui::TableNextColumn();
                      CENTER_VSLIDER;
                      P(CWVSliderScalar("##EGS",ImVec2(20.0f*dpiScale,sliderHeight),ImGuiDataType_U8,&op.ksl,&_ZERO,&_THREE));

                      ImGui::TableNextColumn();
                      CENTER_VSLIDER;
                      P(CWVSliderScalar("##REV",ImVec2(20.0f*dpiScale,sliderHeight),ImGuiDataType_U8,&op.dam,&_ZERO,&_SEVEN));
                    }

                    ImGui::TableNextColumn();
                    CENTER_VSLIDER;
                    P(CWVSliderScalar("##MULT",ImVec2(20.0f*dpiScale,sliderHeight),ImGuiDataType_U8,&op.mult,&_ZERO,&_FIFTEEN));

                    if (ins->type==DIV_INS_OPZ) {
                      ImGui::TableNextColumn();
                      CENTER_VSLIDER;
                      P(CWVSliderScalar("##FINE",ImVec2(20.0f*dpiScale,sliderHeight),ImGuiDataType_U8,&op.dvb,&_ZERO,&_FIFTEEN));
                    }

                    if (ins->type==DIV_INS_FM || ins->type==DIV_INS_OPZ) {
                      int detune=(op.dt&7)-3;
                      ImGui::TableNextColumn();
                      CENTER_VSLIDER;
                      if (CWVSliderInt("##DT",ImVec2(20.0f*dpiScale,sliderHeight),&detune,-3,4)) { PARAMETER
                        op.dt=detune+3;
                      }

                      ImGui::TableNextColumn();
                      CENTER_VSLIDER;
                      P(CWVSliderScalar("##DT2",ImVec2(20.0f*dpiScale,sliderHeight),ImGuiDataType_U8,&op.dt2,&_ZERO,&_THREE)); rightClickable
                      if (ImGui::IsItemHovered() && ins->type==DIV_INS_FM) {
                        ImGui::SetTooltip("Only on YM2151 (OPM)");
                      }

                      ImGui::TableNextColumn();
                      bool amOn=op.am;
                      if (ins->type==DIV_INS_OPZ) {
                        bool egtOn=op.egt;
                        if (egtOn) {
                          ImGui::SetCursorPosY(ImGui::GetCursorPosY()+0.5*(sliderHeight-ImGui::GetFrameHeight()*4.0-ImGui::GetStyle().ItemSpacing.y*3.0));
                        } else {
                          ImGui::SetCursorPosY(ImGui::GetCursorPosY()+0.5*(sliderHeight-ImGui::GetFrameHeight()*2.0-ImGui::GetStyle().ItemSpacing.y*1.0));
                        }
                        if (ImGui::Checkbox("AM",&amOn)) { PARAMETER
                          op.am=amOn;
                        }
                        if (ImGui::Checkbox("Fixed",&egtOn)) { PARAMETER
                          op.egt=egtOn;
                        }
                        if (egtOn) {
                          int block=op.dt;
                          int freqNum=(op.mult<<4)|(op.dvb&15);
                          if (ImGui::InputInt("Block",&block,1,1)) {
                            if (block<0) block=0;
                            if (block>7) block=7;
                            op.dt=block;
                          }
                          if (ImGui::InputInt("FreqNum",&freqNum,1,16)) {
                            if (freqNum<0) freqNum=0;
                            if (freqNum>255) freqNum=255;
                            op.mult=freqNum>>4;
                            op.dvb=freqNum&15;
                          }
                        }
                      } else {
                        ImGui::SetCursorPosY(ImGui::GetCursorPosY()+0.5*(sliderHeight-ImGui::GetFrameHeight()));
                        if (ImGui::Checkbox("##AM",&amOn)) { PARAMETER
                          op.am=amOn;
                        }
                      }

                      if (ins->type!=DIV_INS_OPL && ins->type!=DIV_INS_OPZ) {
                        ImGui::TableNextColumn();
                        ImGui::Dummy(ImVec2(4.0f*dpiScale,2.0f*dpiScale));
                        ImGui::TableNextColumn();
                        ImGui::BeginDisabled(!ssgOn);
                        drawSSGEnv(op.ssgEnv&7,ImVec2(ImGui::GetContentRegionAvail().x,sliderHeight-ImGui::GetFrameHeightWithSpacing()));
                        ImGui::EndDisabled();
                        if (ImGui::Checkbox("##SSGOn",&ssgOn)) { PARAMETER
                          op.ssgEnv=(op.ssgEnv&7)|(ssgOn<<3);
                        }
                        if (ins->type==DIV_INS_FM) {
                          if (ImGui::IsItemHovered()) {
                            ImGui::SetTooltip("Only for OPN family chips");
                          }
                        }

                        ImGui::SameLine();
                        ImGui::SetNextItemWidth(ImGui::GetContentRegionAvail().x);
                        if (CWSliderScalar("##SSG",ImGuiDataType_U8,&ssgEnv,&_ZERO,&_SEVEN,ssgEnvTypes[ssgEnv])) { PARAMETER
                          op.ssgEnv=(op.ssgEnv&8)|(ssgEnv&7);
                        }
                      }
                    } else {
                      ImGui::TableNextColumn();
                      bool amOn=op.am;
                      ImGui::SetCursorPosY(ImGui::GetCursorPosY()+0.5*(sliderHeight-ImGui::GetFrameHeight()*4.0-ImGui::GetStyle().ItemSpacing.y*3.0));
                      if (ImGui::Checkbox(FM_NAME(FM_AM),&amOn)) { PARAMETER
                        op.am=amOn;
                      }
                      if (ImGui::Checkbox(FM_NAME(FM_VIB),&vibOn)) { PARAMETER
                        op.vib=vibOn;
                      }
                      if (ImGui::Checkbox(FM_NAME(FM_KSR),&ksrOn)) { PARAMETER
                        op.ksr=ksrOn;
                      }
                      if (ins->type==DIV_INS_OPL) {
                        if (ImGui::Checkbox(FM_NAME(FM_SUS),&susOn)) { PARAMETER
                          op.sus=susOn;
                        }
                      } else if (ins->type==DIV_INS_OPLL) {
                        if (ImGui::Checkbox(FM_NAME(FM_EGS),&ssgOn)) { PARAMETER
                          op.ssgEnv=(op.ssgEnv&7)|(ssgOn<<3);
                        }
                      }
                    }

                    if (ins->type==DIV_INS_OPL || ins->type==DIV_INS_OPZ) {
                      ImGui::TableNextColumn();
                      ImGui::Dummy(ImVec2(4.0f*dpiScale,2.0f*dpiScale));
                      ImGui::TableNextColumn();

                      drawWaveform(op.ws&7,ins->type==DIV_INS_OPZ,ImVec2(ImGui::GetContentRegionAvail().x,sliderHeight-ImGui::GetFrameHeightWithSpacing()));
                      ImGui::SetNextItemWidth(ImGui::GetContentRegionAvail().x);
                      P(CWSliderScalar("##WS",ImGuiDataType_U8,&op.ws,&_ZERO,&_SEVEN,(ins->type==DIV_INS_OPZ)?opzWaveforms[op.ws&7]:(settings.oplStandardWaveNames?oplWaveformsStandard[op.ws&7]:oplWaveforms[op.ws&7]))); rightClickable
                      if (ins->type==DIV_INS_OPL && ImGui::IsItemHovered()) {
                        ImGui::SetTooltip("OPL2/3 only (last 4 waveforms are OPL3 only)");
                      }
                    } else if (ins->type==DIV_INS_OPLL) {
                      ImGui::TableNextColumn();
                      ImGui::Dummy(ImVec2(4.0f*dpiScale,2.0f*dpiScale));
                    }

                    ImGui::TableNextColumn();
                    drawFMEnv(op.tl&maxTl,op.ar&maxArDr,op.dr&maxArDr,(ins->type==DIV_INS_OPL || ins->type==DIV_INS_OPLL)?((op.rr&15)*2):op.d2r&31,op.rr&15,op.sl&15,op.sus,op.ssgEnv&8,ins->fm.alg,maxTl,maxArDr,ImVec2(ImGui::GetContentRegionAvail().x,sliderHeight),ins->type);

                    if (settings.separateFMColors) {
                      popAccentColors();
                    }

                    ImGui::PopID();
                  }

                  ImGui::EndTable();
                }
              } else {
                int columns=2;
                switch (settings.fmLayout) {
                  case 1: // 2x2
                    columns=2;
                    break;
                  case 2: // 1x4
                    columns=1;
                    break;
                  case 3: // 4x1
                    columns=opCount;
                    break;
                }
                if (ImGui::BeginTable("FMOperators",columns,ImGuiTableFlags_SizingStretchSame)) {
                  for (int i=0; i<opCount; i++) {
                    DivInstrumentFM::Operator& op=ins->fm.op[(opCount==4)?opOrder[i]:i];
                    if ((settings.fmLayout!=3 && ((i+1)&1)) || i==0 || settings.fmLayout==2) ImGui::TableNextRow();
                    ImGui::TableNextColumn();
                    ImGui::Separator();
                    ImGui::PushID(fmt::sprintf("op%d",i).c_str());

                    // push colors
                    if (settings.separateFMColors) {
                      bool mod=true;
                      if (opCount==4) {
                        if (ins->type==DIV_INS_OPL) {
                          if (opIsOutputOPL[ins->fm.alg&3][i]) mod=false;
                        } else {
                          if (opIsOutput[ins->fm.alg&7][i]) mod=false;
                        }
                      } else {
                        if (i==1 || (ins->type==DIV_INS_OPL && (ins->fm.alg&1))) mod=false;
                      }
                      if (mod) {
                        pushAccentColors(
                          uiColors[GUI_COLOR_FM_PRIMARY_MOD],
                          uiColors[GUI_COLOR_FM_SECONDARY_MOD],
                          uiColors[GUI_COLOR_FM_BORDER_MOD],
                          uiColors[GUI_COLOR_FM_BORDER_SHADOW_MOD]
                        );
                      } else {
                        pushAccentColors(
                          uiColors[GUI_COLOR_FM_PRIMARY_CAR],
                          uiColors[GUI_COLOR_FM_SECONDARY_CAR],
                          uiColors[GUI_COLOR_FM_BORDER_CAR],
                          uiColors[GUI_COLOR_FM_BORDER_SHADOW_CAR]
                        );
                      }
                    }

                    ImGui::Dummy(ImVec2(dpiScale,dpiScale));
                    if (ins->type==DIV_INS_OPL && ins->fm.opllPreset==16) {
                      if (i==1) {
                        ImGui::Text("Envelope 2 (kick only)");
                      } else {
                        ImGui::Text("Envelope");
                      }
                    } else {
                      ImGui::Text("OP%d",i+1);
                    }

                    ImGui::SameLine();

                    bool amOn=op.am;
                    if (ImGui::Checkbox(FM_NAME(FM_AM),&amOn)) { PARAMETER
                      op.am=amOn;
                    }

                    int maxTl=127;
                    if (ins->type==DIV_INS_OPLL) {
                      if (i==1) {
                        maxTl=15;
                      } else {
                        maxTl=63;
                      }
                    }
                    if (ins->type==DIV_INS_OPL) {
                      maxTl=63;
                    }
                    int maxArDr=(ins->type==DIV_INS_FM || ins->type==DIV_INS_OPZ)?31:15;

                    bool ssgOn=op.ssgEnv&8;
                    bool ksrOn=op.ksr;
                    bool vibOn=op.vib;
                    bool susOn=op.sus; // don't you make fun of this one
                    unsigned char ssgEnv=op.ssgEnv&7;
                    if (ins->type!=DIV_INS_OPL && ins->type!=DIV_INS_OPZ) {
                      ImGui::SameLine();
                      if (ImGui::Checkbox((ins->type==DIV_INS_OPLL)?FM_NAME(FM_EGS):"SSG On",&ssgOn)) { PARAMETER
                        op.ssgEnv=(op.ssgEnv&7)|(ssgOn<<3);
                      }
                      if (ins->type==DIV_INS_FM) {
                        if (ImGui::IsItemHovered()) {
                          ImGui::SetTooltip("Only for OPN family chips");
                        }
                      }
                    }

                    if (ins->type==DIV_INS_OPL) {
                      ImGui::SameLine();
                      if (ImGui::Checkbox(FM_NAME(FM_SUS),&susOn)) { PARAMETER
                        op.sus=susOn;
                      }
                    }

                    //52.0 controls vert scaling; default 96
                    drawFMEnv(op.tl&maxTl,op.ar&maxArDr,op.dr&maxArDr,(ins->type==DIV_INS_OPL || ins->type==DIV_INS_OPLL)?((op.rr&15)*2):op.d2r&31,op.rr&15,op.sl&15,op.sus,op.ssgEnv&8,ins->fm.alg,maxTl,maxArDr,ImVec2(ImGui::GetContentRegionAvail().x,52.0*dpiScale),ins->type);
                    //P(CWSliderScalar(FM_NAME(FM_AR),ImGuiDataType_U8,&op.ar,&_ZERO,&_THIRTY_ONE)); rightClickable
                    if (ImGui::BeginTable("opParams",2,ImGuiTableFlags_SizingStretchProp)) {
                      ImGui::TableSetupColumn("c0",ImGuiTableColumnFlags_WidthStretch,0.0); \
                      ImGui::TableSetupColumn("c1",ImGuiTableColumnFlags_WidthFixed,0.0); \

                      ImGui::TableNextRow();
                      ImGui::TableNextColumn();
                      ImGui::SetNextItemWidth(ImGui::GetContentRegionAvail().x);
                      op.ar&=maxArDr;
                      P(CWSliderScalar("##AR",ImGuiDataType_U8,&op.ar,&maxArDr,&_ZERO)); rightClickable
                      ImGui::TableNextColumn();
                      ImGui::Text("%s",FM_NAME(FM_AR));

                      ImGui::TableNextRow();
                      ImGui::TableNextColumn();
                      ImGui::SetNextItemWidth(ImGui::GetContentRegionAvail().x);
                      op.dr&=maxArDr;
                      P(CWSliderScalar("##DR",ImGuiDataType_U8,&op.dr,&maxArDr,&_ZERO)); rightClickable
                      ImGui::TableNextColumn();
                      ImGui::Text("%s",FM_NAME(FM_DR));

                      if (settings.susPosition==0) {
                        ImGui::TableNextRow();
                        ImGui::TableNextColumn();
                        ImGui::SetNextItemWidth(ImGui::GetContentRegionAvail().x);
                        P(CWSliderScalar("##SL",ImGuiDataType_U8,&op.sl,&_FIFTEEN,&_ZERO)); rightClickable
                        ImGui::TableNextColumn();
                        ImGui::Text("%s",FM_NAME(FM_SL));
                      }

                      if (ins->type==DIV_INS_FM || ins->type==DIV_INS_OPZ) {
                        ImGui::TableNextRow();
                        ImGui::TableNextColumn();
                        ImGui::SetNextItemWidth(ImGui::GetContentRegionAvail().x);
                        P(CWSliderScalar("##D2R",ImGuiDataType_U8,&op.d2r,&_THIRTY_ONE,&_ZERO)); rightClickable
                        ImGui::TableNextColumn();
                        ImGui::Text("%s",FM_NAME(FM_D2R));
                      }

                      ImGui::TableNextRow();
                      ImGui::TableNextColumn();
                      ImGui::SetNextItemWidth(ImGui::GetContentRegionAvail().x);
                      P(CWSliderScalar("##RR",ImGuiDataType_U8,&op.rr,&_FIFTEEN,&_ZERO)); rightClickable
                      ImGui::TableNextColumn();
                      ImGui::Text("%s",FM_NAME(FM_RR));

                      if (settings.susPosition==1) {
                        ImGui::TableNextRow();
                        ImGui::TableNextColumn();
                        ImGui::SetNextItemWidth(ImGui::GetContentRegionAvail().x);
                        P(CWSliderScalar("##SL",ImGuiDataType_U8,&op.sl,&_FIFTEEN,&_ZERO)); rightClickable
                        ImGui::TableNextColumn();
                        ImGui::Text("%s",FM_NAME(FM_SL));
                      }

                      ImGui::TableNextRow();
                      ImGui::TableNextColumn();
                      ImGui::SetNextItemWidth(ImGui::GetContentRegionAvail().x);
                      op.tl&=maxTl;
                      P(CWSliderScalar("##TL",ImGuiDataType_U8,&op.tl,&maxTl,&_ZERO)); rightClickable
                      ImGui::TableNextColumn();
                      ImGui::Text("%s",FM_NAME(FM_TL));

                      ImGui::TableNextRow();
                      ImGui::TableNextColumn();
                      ImGui::Separator();
                      ImGui::TableNextColumn();
                      ImGui::Separator();
                      
                      ImGui::TableNextRow();
                      ImGui::TableNextColumn();
                      ImGui::SetNextItemWidth(ImGui::GetContentRegionAvail().x);
                      if (ins->type==DIV_INS_FM || ins->type==DIV_INS_OPZ) {
                        P(CWSliderScalar("##RS",ImGuiDataType_U8,&op.rs,&_ZERO,&_THREE)); rightClickable
                        ImGui::TableNextColumn();
                        ImGui::Text("%s",FM_NAME(FM_RS));
                      } else {
                        P(CWSliderScalar("##KSL",ImGuiDataType_U8,&op.ksl,&_ZERO,&_THREE)); rightClickable
                        ImGui::TableNextColumn();
                        ImGui::Text("%s",FM_NAME(FM_KSL));
                      }

                      ImGui::TableNextRow();
                      ImGui::TableNextColumn();
                      ImGui::SetNextItemWidth(ImGui::GetContentRegionAvail().x);
                      P(CWSliderScalar(FM_NAME(FM_MULT),ImGuiDataType_U8,&op.mult,&_ZERO,&_FIFTEEN)); rightClickable
                      ImGui::TableNextColumn();
                      ImGui::Text("%s",FM_NAME(FM_MULT));
                      
                      if (ins->type==DIV_INS_FM || ins->type==DIV_INS_OPZ) {
                        int detune=(op.dt&7)-3;
                        ImGui::TableNextRow();
                        ImGui::TableNextColumn();
                        ImGui::SetNextItemWidth(ImGui::GetContentRegionAvail().x);
                        if (CWSliderInt("##DT",&detune,-3,4)) { PARAMETER
                          op.dt=detune+3;
                        } rightClickable
                        ImGui::TableNextColumn();
                        ImGui::Text("%s",FM_NAME(FM_DT));

                        ImGui::TableNextRow();
                        ImGui::TableNextColumn();
                        ImGui::SetNextItemWidth(ImGui::GetContentRegionAvail().x);
                        P(CWSliderScalar("##DT2",ImGuiDataType_U8,&op.dt2,&_ZERO,&_THREE)); rightClickable
                        if (ImGui::IsItemHovered() && ins->type==DIV_INS_FM) {
                          ImGui::SetTooltip("Only on YM2151 (OPM)");
                        }
                        ImGui::TableNextColumn();
                        ImGui::Text("%s",FM_NAME(FM_DT2));

                        if (ins->type==DIV_INS_FM) { // OPN only
                          ImGui::TableNextRow();
                          ImGui::TableNextColumn();
                          ImGui::SetNextItemWidth(ImGui::GetContentRegionAvail().x);
                          if (CWSliderScalar("##SSG",ImGuiDataType_U8,&ssgEnv,&_ZERO,&_SEVEN,ssgEnvTypes[ssgEnv])) { PARAMETER
                            op.ssgEnv=(op.ssgEnv&8)|(ssgEnv&7);
                          } rightClickable
                          ImGui::TableNextColumn();
                          ImGui::Text("%s",FM_NAME(FM_SSG));
                        }
                      }

                      if (ins->type==DIV_INS_OPL || ins->type==DIV_INS_OPZ) {
                        ImGui::TableNextRow();
                        ImGui::TableNextColumn();
                        ImGui::SetNextItemWidth(ImGui::GetContentRegionAvail().x);
                        P(CWSliderScalar("##WS",ImGuiDataType_U8,&op.ws,&_ZERO,&_SEVEN,(ins->type==DIV_INS_OPZ)?opzWaveforms[op.ws&7]:(settings.oplStandardWaveNames?oplWaveformsStandard[op.ws&7]:oplWaveforms[op.ws&7]))); rightClickable
                        if (ins->type==DIV_INS_OPL && ImGui::IsItemHovered()) {
                          ImGui::SetTooltip("OPL2/3 only (last 4 waveforms are OPL3 only)");
                        }
                        ImGui::TableNextColumn();
                        ImGui::Text("%s",FM_NAME(FM_WS));
                      }
                      
                      ImGui::EndTable();
                    }

                    if (ins->type==DIV_INS_OPLL || ins->type==DIV_INS_OPL) {
                      if (ImGui::Checkbox(FM_NAME(FM_VIB),&vibOn)) { PARAMETER
                        op.vib=vibOn;
                      }
                      ImGui::SameLine();
                      if (ImGui::Checkbox(FM_NAME(FM_KSR),&ksrOn)) { PARAMETER
                        op.ksr=ksrOn;
                      }
                    }

                    if (settings.separateFMColors) {
                      popAccentColors();
                    }

                    ImGui::PopID();
                  }
                  ImGui::EndTable();
                }
              }
            }
            ImGui::EndTabItem();
          }
          if (ImGui::BeginTabItem("FM Macros")) {
            if (ins->type==DIV_INS_OPLL) {
              macroList.push_back(FurnaceGUIMacroDesc(FM_NAME(FM_SUS),&ins->std.algMacro,0,1,32,uiColors[GUI_COLOR_MACRO_OTHER],false,false,NULL,NULL,true));
              macroList.push_back(FurnaceGUIMacroDesc(FM_NAME(FM_FB),&ins->std.fbMacro,0,7,96,uiColors[GUI_COLOR_MACRO_OTHER]));
              macroList.push_back(FurnaceGUIMacroDesc(FM_NAME(FM_DC),&ins->std.fmsMacro,0,1,32,uiColors[GUI_COLOR_MACRO_OTHER],false,false,NULL,NULL,true));
              macroList.push_back(FurnaceGUIMacroDesc(FM_NAME(FM_DM),&ins->std.amsMacro,0,1,32,uiColors[GUI_COLOR_MACRO_OTHER],false,false,NULL,NULL,true));
            } else {
              macroList.push_back(FurnaceGUIMacroDesc(FM_NAME(FM_ALG),&ins->std.algMacro,0,7,96,uiColors[GUI_COLOR_MACRO_OTHER]));
              macroList.push_back(FurnaceGUIMacroDesc(FM_NAME(FM_FB),&ins->std.fbMacro,0,7,96,uiColors[GUI_COLOR_MACRO_OTHER]));
              if (ins->type!=DIV_INS_OPL) {
                if (ins->type==DIV_INS_OPZ) {
                  // TODO: FMS2/AMS2 macros
                  macroList.push_back(FurnaceGUIMacroDesc(FM_NAME(FM_FMS),&ins->std.fmsMacro,0,7,96,uiColors[GUI_COLOR_MACRO_OTHER]));
                  macroList.push_back(FurnaceGUIMacroDesc(FM_NAME(FM_AMS),&ins->std.amsMacro,0,3,48,uiColors[GUI_COLOR_MACRO_OTHER]));
                } else {
                  macroList.push_back(FurnaceGUIMacroDesc(FM_NAME(FM_FMS),&ins->std.fmsMacro,0,7,96,uiColors[GUI_COLOR_MACRO_OTHER]));
                  macroList.push_back(FurnaceGUIMacroDesc(FM_NAME(FM_AMS),&ins->std.amsMacro,0,3,48,uiColors[GUI_COLOR_MACRO_OTHER]));
                }
              }
            }
            
            if (ins->type==DIV_INS_FM || ins->type==DIV_INS_OPZ) {
              macroList.push_back(FurnaceGUIMacroDesc("AM Depth",&ins->std.ex1Macro,0,127,128,uiColors[GUI_COLOR_MACRO_OTHER]));
              macroList.push_back(FurnaceGUIMacroDesc("PM Depth",&ins->std.ex2Macro,0,127,128,uiColors[GUI_COLOR_MACRO_OTHER]));
              macroList.push_back(FurnaceGUIMacroDesc("LFO Speed",&ins->std.ex3Macro,0,255,128,uiColors[GUI_COLOR_MACRO_OTHER]));
              macroList.push_back(FurnaceGUIMacroDesc("LFO Shape",&ins->std.waveMacro,0,3,48,uiColors[GUI_COLOR_MACRO_OTHER],false,false,NULL,macroLFOWaves));
              macroList.push_back(FurnaceGUIMacroDesc("OpMask",&ins->std.ex4Macro,0,4,128,uiColors[GUI_COLOR_MACRO_OTHER],false,false,NULL,NULL,true,fmOperatorBits));
            }
            drawMacros(macroList);
            ImGui::EndTabItem();
          }
          for (int i=0; i<opCount; i++) {
            snprintf(label,31,"OP%d Macros",i+1);
            if (ImGui::BeginTabItem(label)) {
              ImGui::PushID(i);
              int ordi=(opCount==4)?orderedOps[i]:i;
              int maxTl=127;
              if (ins->type==DIV_INS_OPLL) {
                if (i==1) {
                  maxTl=15;
                } else {
                  maxTl=63;
                }
              }
              if (ins->type==DIV_INS_OPL) {
                maxTl=63;
              }
              int maxArDr=(ins->type==DIV_INS_FM || ins->type==DIV_INS_OPZ)?31:15;

              if (ins->type==DIV_INS_OPL) {
                macroList.push_back(FurnaceGUIMacroDesc(FM_NAME(FM_TL),&ins->std.opMacros[ordi].tlMacro,0,maxTl,128,uiColors[GUI_COLOR_MACRO_OTHER]));
                macroList.push_back(FurnaceGUIMacroDesc(FM_NAME(FM_AR),&ins->std.opMacros[ordi].arMacro,0,maxArDr,64,uiColors[GUI_COLOR_MACRO_OTHER]));
                macroList.push_back(FurnaceGUIMacroDesc(FM_NAME(FM_DR),&ins->std.opMacros[ordi].drMacro,0,maxArDr,64,uiColors[GUI_COLOR_MACRO_OTHER]));
                macroList.push_back(FurnaceGUIMacroDesc(FM_NAME(FM_SL),&ins->std.opMacros[ordi].slMacro,0,15,64,uiColors[GUI_COLOR_MACRO_OTHER]));
                macroList.push_back(FurnaceGUIMacroDesc(FM_NAME(FM_RR),&ins->std.opMacros[ordi].rrMacro,0,15,64,uiColors[GUI_COLOR_MACRO_OTHER]));
                macroList.push_back(FurnaceGUIMacroDesc(FM_NAME(FM_KSL),&ins->std.opMacros[ordi].kslMacro,0,3,32,uiColors[GUI_COLOR_MACRO_OTHER]));
                macroList.push_back(FurnaceGUIMacroDesc(FM_NAME(FM_MULT),&ins->std.opMacros[ordi].multMacro,0,15,64,uiColors[GUI_COLOR_MACRO_OTHER]));
                macroList.push_back(FurnaceGUIMacroDesc(FM_NAME(FM_WS),&ins->std.opMacros[ordi].wsMacro,0,7,64,uiColors[GUI_COLOR_MACRO_OTHER]));

                macroList.push_back(FurnaceGUIMacroDesc(FM_NAME(FM_AM),&ins->std.opMacros[ordi].amMacro,0,1,32,uiColors[GUI_COLOR_MACRO_OTHER],false,false,NULL,NULL,true));
                macroList.push_back(FurnaceGUIMacroDesc(FM_NAME(FM_VIB),&ins->std.opMacros[ordi].vibMacro,0,1,32,uiColors[GUI_COLOR_MACRO_OTHER],false,false,NULL,NULL,true));
                macroList.push_back(FurnaceGUIMacroDesc(FM_NAME(FM_KSR),&ins->std.opMacros[ordi].ksrMacro,0,1,32,uiColors[GUI_COLOR_MACRO_OTHER],false,false,NULL,NULL,true));
                macroList.push_back(FurnaceGUIMacroDesc(FM_NAME(FM_SUS),&ins->std.opMacros[ordi].susMacro,0,1,32,uiColors[GUI_COLOR_MACRO_OTHER],false,false,NULL,NULL,true));
              } else if (ins->type==DIV_INS_OPLL) {
                macroList.push_back(FurnaceGUIMacroDesc(FM_NAME(FM_TL),&ins->std.opMacros[ordi].tlMacro,0,maxTl,128,uiColors[GUI_COLOR_MACRO_OTHER]));
                macroList.push_back(FurnaceGUIMacroDesc(FM_NAME(FM_AR),&ins->std.opMacros[ordi].arMacro,0,maxArDr,64,uiColors[GUI_COLOR_MACRO_OTHER]));
                macroList.push_back(FurnaceGUIMacroDesc(FM_NAME(FM_DR),&ins->std.opMacros[ordi].drMacro,0,maxArDr,64,uiColors[GUI_COLOR_MACRO_OTHER]));
                macroList.push_back(FurnaceGUIMacroDesc(FM_NAME(FM_SL),&ins->std.opMacros[ordi].slMacro,0,15,64,uiColors[GUI_COLOR_MACRO_OTHER]));
                macroList.push_back(FurnaceGUIMacroDesc(FM_NAME(FM_RR),&ins->std.opMacros[ordi].rrMacro,0,15,64,uiColors[GUI_COLOR_MACRO_OTHER]));
                macroList.push_back(FurnaceGUIMacroDesc(FM_NAME(FM_KSL),&ins->std.opMacros[ordi].kslMacro,0,3,32,uiColors[GUI_COLOR_MACRO_OTHER]));
                macroList.push_back(FurnaceGUIMacroDesc(FM_NAME(FM_MULT),&ins->std.opMacros[ordi].multMacro,0,15,64,uiColors[GUI_COLOR_MACRO_OTHER]));

                macroList.push_back(FurnaceGUIMacroDesc(FM_NAME(FM_AM),&ins->std.opMacros[ordi].amMacro,0,1,32,uiColors[GUI_COLOR_MACRO_OTHER],false,false,NULL,NULL,true));
                macroList.push_back(FurnaceGUIMacroDesc(FM_NAME(FM_VIB),&ins->std.opMacros[ordi].vibMacro,0,1,32,uiColors[GUI_COLOR_MACRO_OTHER],false,false,NULL,NULL,true));
                macroList.push_back(FurnaceGUIMacroDesc(FM_NAME(FM_KSR),&ins->std.opMacros[ordi].ksrMacro,0,1,32,uiColors[GUI_COLOR_MACRO_OTHER],false,false,NULL,NULL,true));
                macroList.push_back(FurnaceGUIMacroDesc(FM_NAME(FM_EGS),&ins->std.opMacros[ordi].egtMacro,0,1,32,uiColors[GUI_COLOR_MACRO_OTHER],false,false,NULL,NULL,true));
              } else {
                macroList.push_back(FurnaceGUIMacroDesc(FM_NAME(FM_TL),&ins->std.opMacros[ordi].tlMacro,0,maxTl,128,uiColors[GUI_COLOR_MACRO_OTHER]));
                macroList.push_back(FurnaceGUIMacroDesc(FM_NAME(FM_AR),&ins->std.opMacros[ordi].arMacro,0,maxArDr,64,uiColors[GUI_COLOR_MACRO_OTHER]));
                macroList.push_back(FurnaceGUIMacroDesc(FM_NAME(FM_DR),&ins->std.opMacros[ordi].drMacro,0,maxArDr,64,uiColors[GUI_COLOR_MACRO_OTHER]));
                macroList.push_back(FurnaceGUIMacroDesc(FM_NAME(FM_D2R),&ins->std.opMacros[ordi].d2rMacro,0,31,64,uiColors[GUI_COLOR_MACRO_OTHER]));
                macroList.push_back(FurnaceGUIMacroDesc(FM_NAME(FM_RR),&ins->std.opMacros[ordi].rrMacro,0,15,64,uiColors[GUI_COLOR_MACRO_OTHER]));
                macroList.push_back(FurnaceGUIMacroDesc(FM_NAME(FM_SL),&ins->std.opMacros[ordi].slMacro,0,15,64,uiColors[GUI_COLOR_MACRO_OTHER]));
                macroList.push_back(FurnaceGUIMacroDesc(FM_NAME(FM_RS),&ins->std.opMacros[ordi].rsMacro,0,3,32,uiColors[GUI_COLOR_MACRO_OTHER]));
                macroList.push_back(FurnaceGUIMacroDesc(FM_NAME(FM_MULT),&ins->std.opMacros[ordi].multMacro,0,15,64,uiColors[GUI_COLOR_MACRO_OTHER]));
                macroList.push_back(FurnaceGUIMacroDesc(FM_NAME(FM_DT),&ins->std.opMacros[ordi].dtMacro,0,7,64,uiColors[GUI_COLOR_MACRO_OTHER]));
                macroList.push_back(FurnaceGUIMacroDesc(FM_NAME(FM_DT2),&ins->std.opMacros[ordi].dt2Macro,0,3,32,uiColors[GUI_COLOR_MACRO_OTHER]));
                macroList.push_back(FurnaceGUIMacroDesc(FM_NAME(FM_AM),&ins->std.opMacros[ordi].amMacro,0,1,32,uiColors[GUI_COLOR_MACRO_OTHER],false,false,NULL,NULL,true));

                if (ins->type==DIV_INS_FM) {
                  macroList.push_back(FurnaceGUIMacroDesc(FM_NAME(FM_SSG),&ins->std.opMacros[ordi].ssgMacro,0,4,64,uiColors[GUI_COLOR_MACRO_OTHER],false,false,NULL,NULL,true,ssgEnvBits));
                }
              }
              drawMacros(macroList);
              ImGui::PopID();
              ImGui::EndTabItem();
            }
          }
        }
        if (ins->type==DIV_INS_GB) if (ImGui::BeginTabItem("Game Boy")) {
          P(CWSliderScalar("Volume",ImGuiDataType_U8,&ins->gb.envVol,&_ZERO,&_FIFTEEN)); rightClickable
          P(CWSliderScalar("Envelope Length",ImGuiDataType_U8,&ins->gb.envLen,&_ZERO,&_SEVEN)); rightClickable
          P(CWSliderScalar("Sound Length",ImGuiDataType_U8,&ins->gb.soundLen,&_ZERO,&_SIXTY_FOUR,ins->gb.soundLen>63?"Infinity":"%d")); rightClickable
          ImGui::Text("Envelope Direction:");

          bool goesUp=ins->gb.envDir;
          ImGui::SameLine();
          if (ImGui::RadioButton("Up",goesUp)) { PARAMETER
            goesUp=true;
            ins->gb.envDir=goesUp;
          }
          ImGui::SameLine();
          if (ImGui::RadioButton("Down",!goesUp)) { PARAMETER
            goesUp=false;
            ins->gb.envDir=goesUp;
          }

          drawGBEnv(ins->gb.envVol,ins->gb.envLen,ins->gb.soundLen,ins->gb.envDir,ImVec2(ImGui::GetContentRegionAvail().x,100.0f*dpiScale));
          ImGui::EndTabItem();
        }
        if (ins->type==DIV_INS_C64) if (ImGui::BeginTabItem("C64")) {
          ImGui::Text("Waveform");
          ImGui::SameLine();
          ImGui::PushStyleColor(ImGuiCol_Button,TOGGLE_COLOR(ins->c64.triOn));
          if (ImGui::Button("tri")) { PARAMETER
            ins->c64.triOn=!ins->c64.triOn;
          }
          ImGui::PopStyleColor();
          ImGui::SameLine();
          ImGui::PushStyleColor(ImGuiCol_Button,TOGGLE_COLOR(ins->c64.sawOn));
          if (ImGui::Button("saw")) { PARAMETER
            ins->c64.sawOn=!ins->c64.sawOn;
          }
          ImGui::PopStyleColor();
          ImGui::SameLine();
          ImGui::PushStyleColor(ImGuiCol_Button,TOGGLE_COLOR(ins->c64.pulseOn));
          if (ImGui::Button("pulse")) { PARAMETER
            ins->c64.pulseOn=!ins->c64.pulseOn;
          }
          ImGui::PopStyleColor();
          ImGui::SameLine();
          ImGui::PushStyleColor(ImGuiCol_Button,TOGGLE_COLOR(ins->c64.noiseOn));
          if (ImGui::Button("noise")) { PARAMETER
            ins->c64.noiseOn=!ins->c64.noiseOn;
          }
          ImGui::PopStyleColor();

          ImVec2 sliderSize=ImVec2(20.0f*dpiScale,128.0*dpiScale);

          if (ImGui::BeginTable("C64EnvParams",5,ImGuiTableFlags_NoHostExtendX)) {
            ImGui::TableSetupColumn("c0",ImGuiTableColumnFlags_WidthFixed,sliderSize.x);
            ImGui::TableSetupColumn("c1",ImGuiTableColumnFlags_WidthFixed,sliderSize.x);
            ImGui::TableSetupColumn("c2",ImGuiTableColumnFlags_WidthFixed,sliderSize.x);
            ImGui::TableSetupColumn("c3",ImGuiTableColumnFlags_WidthFixed,sliderSize.x);
            ImGui::TableSetupColumn("c4",ImGuiTableColumnFlags_WidthStretch);

            ImGui::TableNextRow();
            ImGui::TableNextColumn();
            CENTER_TEXT("A");
            ImGui::TextUnformatted("A");
            ImGui::TableNextColumn();
            CENTER_TEXT("D");
            ImGui::TextUnformatted("D");
            ImGui::TableNextColumn();
            CENTER_TEXT("S");
            ImGui::TextUnformatted("S");
            ImGui::TableNextColumn();
            CENTER_TEXT("R");
            ImGui::TextUnformatted("R");
            ImGui::TableNextColumn();
            CENTER_TEXT("Envelope");
            ImGui::TextUnformatted("Envelope");

            ImGui::TableNextRow();
            ImGui::TableNextColumn();
            P(CWVSliderScalar("##Attack",sliderSize,ImGuiDataType_U8,&ins->c64.a,&_ZERO,&_FIFTEEN));
            ImGui::TableNextColumn();
            P(CWVSliderScalar("##Decay",sliderSize,ImGuiDataType_U8,&ins->c64.d,&_ZERO,&_FIFTEEN));
            ImGui::TableNextColumn();
            P(CWVSliderScalar("##Sustain",sliderSize,ImGuiDataType_U8,&ins->c64.s,&_ZERO,&_FIFTEEN));
            ImGui::TableNextColumn();
            P(CWVSliderScalar("##Release",sliderSize,ImGuiDataType_U8,&ins->c64.r,&_ZERO,&_FIFTEEN));
            ImGui::TableNextColumn();
            drawFMEnv(0,16-ins->c64.a,16-ins->c64.d,15-ins->c64.r,15-ins->c64.r,15-ins->c64.s,0,0,0,15,16,ImVec2(ImGui::GetContentRegionAvail().x,sliderSize.y),ins->type);

            ImGui::EndTable();
          }

          P(CWSliderScalar("Duty",ImGuiDataType_U16,&ins->c64.duty,&_ZERO,&_FOUR_THOUSAND_NINETY_FIVE)); rightClickable

          bool ringMod=ins->c64.ringMod;
          if (ImGui::Checkbox("Ring Modulation",&ringMod)) { PARAMETER
            ins->c64.ringMod=ringMod;
          }
          bool oscSync=ins->c64.oscSync;
          if (ImGui::Checkbox("Oscillator Sync",&oscSync)) { PARAMETER
            ins->c64.oscSync=oscSync;
          }

          P(ImGui::Checkbox("Enable filter",&ins->c64.toFilter));
          P(ImGui::Checkbox("Initialize filter",&ins->c64.initFilter));
          
          P(CWSliderScalar("Cutoff",ImGuiDataType_U16,&ins->c64.cut,&_ZERO,&_TWO_THOUSAND_FORTY_SEVEN)); rightClickable
          P(CWSliderScalar("Resonance",ImGuiDataType_U8,&ins->c64.res,&_ZERO,&_FIFTEEN)); rightClickable

          ImGui::Text("Filter Mode");
          ImGui::SameLine();
          ImGui::PushStyleColor(ImGuiCol_Button,TOGGLE_COLOR(ins->c64.lp));
          if (ImGui::Button("low")) { PARAMETER
            ins->c64.lp=!ins->c64.lp;
          }
          ImGui::PopStyleColor();
          ImGui::SameLine();
          ImGui::PushStyleColor(ImGuiCol_Button,TOGGLE_COLOR(ins->c64.bp));
          if (ImGui::Button("band")) { PARAMETER
            ins->c64.bp=!ins->c64.bp;
          }
          ImGui::PopStyleColor();
          ImGui::SameLine();
          ImGui::PushStyleColor(ImGuiCol_Button,TOGGLE_COLOR(ins->c64.hp));
          if (ImGui::Button("high")) { PARAMETER
            ins->c64.hp=!ins->c64.hp;
          }
          ImGui::PopStyleColor();
          ImGui::SameLine();
          ImGui::PushStyleColor(ImGuiCol_Button,TOGGLE_COLOR(ins->c64.ch3off));
          if (ImGui::Button("ch3off")) { PARAMETER
            ins->c64.ch3off=!ins->c64.ch3off;
          }
          ImGui::PopStyleColor();

          P(ImGui::Checkbox("Volume Macro is Cutoff Macro",&ins->c64.volIsCutoff));
          P(ImGui::Checkbox("Absolute Cutoff Macro",&ins->c64.filterIsAbs));
          P(ImGui::Checkbox("Absolute Duty Macro",&ins->c64.dutyIsAbs));
          P(ImGui::Checkbox("Don't test/gate before new note",&ins->c64.noTest));
          ImGui::EndTabItem();
        }
        if (ins->type==DIV_INS_AMIGA || ins->type==DIV_INS_ES5506) if (ImGui::BeginTabItem("Sample")) {
          String sName;
          if (ins->amiga.initSample<0 || ins->amiga.initSample>=e->song.sampleLen) {
            sName="none selected";
          } else {
            sName=e->song.sample[ins->amiga.initSample]->name;
          }
          if (ImGui::BeginCombo("Initial Sample",sName.c_str())) {
            String id;
            for (int i=0; i<e->song.sampleLen; i++) {
              id=fmt::sprintf("%d: %s",i,e->song.sample[i]->name);
              if (ImGui::Selectable(id.c_str(),ins->amiga.initSample==i)) { PARAMETER
                ins->amiga.initSample=i;
              }
            }
            ImGui::EndCombo();
          }
          ImGui::BeginDisabled(ins->amiga.useWave);
          P(ImGui::Checkbox("Reversed playback",&ins->amiga.reversed));
          ImGui::EndDisabled();
          // Wavetable
          ImGui::BeginDisabled(ins->amiga.useNoteMap||ins->amiga.transWave.enable);
          P(ImGui::Checkbox("Use wavetable (Amiga only)",&ins->amiga.useWave));
          if (ins->amiga.useWave) {
            int len=ins->amiga.waveLen+1;
            if (ImGui::InputInt("Width",&len,2,16)) {
              if (len<2) len=2;
              if (len>256) len=256;
              ins->amiga.waveLen=(len&(~1))-1;
              PARAMETER
            }
          }
          ImGui::EndDisabled();
          // Note map
          ImGui::BeginDisabled(ins->amiga.useWave||ins->amiga.transWave.enable);
          P(ImGui::Checkbox("Use sample map (does not work yet!)",&ins->amiga.useNoteMap));
          if (ins->amiga.useNoteMap) {
            if (ImGui::BeginTable("NoteMap",4,ImGuiTableFlags_ScrollY|ImGuiTableFlags_Borders|ImGuiTableFlags_SizingStretchSame)) {
              ImGui::TableSetupColumn("c0",ImGuiTableColumnFlags_WidthFixed);
              ImGui::TableSetupColumn("c1",ImGuiTableColumnFlags_WidthStretch);
              ImGui::TableSetupColumn("c2",ImGuiTableColumnFlags_WidthStretch);
              ImGui::TableSetupColumn("c3",ImGuiTableColumnFlags_WidthStretch);

              ImGui::TableSetupScrollFreeze(0,1);

              ImGui::TableNextRow(ImGuiTableRowFlags_Headers);
              ImGui::TableNextColumn();
              ImGui::TableNextColumn();
              ImGui::Text("Sample");
              ImGui::TableNextColumn();
              ImGui::Text("Frequency");
              ImGui::TableNextColumn();
              ImGui::Text("Reversed");
              for (int i=0; i<120; i++) {
                ImGui::TableNextRow();
                ImGui::PushID(fmt::sprintf("NM_%d",i).c_str());
                ImGui::TableNextColumn();
                ImGui::Text("%s",noteNames[60+i]);
                ImGui::TableNextColumn();
                if (ins->amiga.noteMap[i].ind<0 || ins->amiga.noteMap[i].ind>=e->song.sampleLen) {
                  sName="-- empty --";
                  ins->amiga.noteMap[i].ind=-1;
                } else {
                  sName=e->song.sample[ins->amiga.noteMap[i].ind]->name;
                }
                ImGui::SetNextItemWidth(ImGui::GetContentRegionAvail().x);
                if (ImGui::BeginCombo(fmt::sprintf("##SampleMap_Index_%d",i).c_str(),sName.c_str())) {
                  String id;
                  if (ImGui::Selectable("-- empty --",ins->amiga.noteMap[i].ind==-1)) { PARAMETER
                    ins->amiga.noteMap[i].ind=-1;
                  }
                  for (int j=0; j<e->song.sampleLen; j++) {
                    id=fmt::sprintf("%d: %s",j,e->song.sample[j]->name);
                    if (ImGui::Selectable(id.c_str(),ins->amiga.noteMap[i].ind==j)) { PARAMETER
                      ins->amiga.noteMap[i].ind=j;
                      if (ins->amiga.noteMap[i].freq<=0) ins->amiga.noteMap[i].freq=(int)((double)e->song.sample[j]->centerRate*pow(2.0,((double)i-48.0)/12.0));
                    }
                  }
                  ImGui::EndCombo();
                }
                ImGui::TableNextColumn();
                ImGui::SetNextItemWidth(ImGui::GetContentRegionAvail().x);
                if (ImGui::InputInt(fmt::sprintf("##SampleMap_Freq_%d",i).c_str(),&ins->amiga.noteMap[i].freq,50,500)) { PARAMETER
                  if (ins->amiga.noteMap[i].freq<0) ins->amiga.noteMap[i].freq=0;
                  if (ins->amiga.noteMap[i].freq>262144) ins->amiga.noteMap[i].freq=262144;
                }
                ImGui::TableNextColumn();
                if (ImGui::RadioButton(fmt::sprintf("Disable##SampleMap_Reversed_Disable_%d",i).c_str(),ins->amiga.noteMap[i].reversed==0)) { MARK_MODIFIED
                  ins->amiga.noteMap[i].reversed=0;
                }
                if (ImGui::RadioButton(fmt::sprintf("Enable##SampleMap_Reversed_Enable_%d",i).c_str(),ins->amiga.noteMap[i].reversed==1)) { MARK_MODIFIED
                  ins->amiga.noteMap[i].reversed=1;
                }
                if (ImGui::RadioButton(fmt::sprintf("Use instrument setting##SampleMap_Reversed_Default_%d",i).c_str(),ins->amiga.noteMap[i].reversed==2)) { MARK_MODIFIED
                  ins->amiga.noteMap[i].reversed=2;
                }
                ImGui::PopID();
              }
              ImGui::EndTable();
            }
          }
          ImGui::EndDisabled();
          // Transwave
          ImGui::BeginDisabled(ins->amiga.useNoteMap||ins->amiga.useWave||ins->amiga.useNoteMap);
          P(ImGui::Checkbox("Use Transwave##UseTransWave",&ins->amiga.transWave.enable));
          if (ins->amiga.transWave.enable) {
            int size=ins->amiga.transWaveMap.size();
            if (ImGui::InputInt("Transwave Map Size##TransWaveSize",&size,1,16)) { PARAMETER
              if (size<=ins->amiga.transWave.ind) size=ins->amiga.transWave.ind+1;
              if (size<1) size=1;
              if (size>256) size=256;
              if (ins->amiga.transWaveMap.size()!=(size_t)(size)) {
                ins->amiga.transWaveMap.resize(size,DivInstrumentAmiga::TransWaveMap());
                if (ins->amiga.transWaveMap.capacity()>(size_t)(size)) {
                  ins->amiga.transWaveMap.shrink_to_fit();
                }
              }
            }
            if (ImGui::InputInt("Initial Transwave Index##TransWaveInit",&ins->amiga.transWave.ind,1,16)) { PARAMETER
              if (ins->amiga.transWave.ind<1) ins->amiga.transWave.ind=0;
              if (ins->amiga.transWave.ind>=(int)(ins->amiga.transWaveMap.size())) ins->amiga.transWave.ind=ins->amiga.transWaveMap.size()-1;
            }
            P(ImGui::Checkbox("Use Transwave Slice##UseTransWaveSlice",&ins->amiga.transWave.sliceEnable));
            DivInstrumentAmiga::TransWaveMap ind=ins->amiga.transWaveMap[ins->amiga.transWave.ind];
            if (ins->amiga.transWave.sliceEnable && (ind.ind>=0 && ind.ind<e->song.sampleLen)) {
              DivSample* s=e->song.sample[ind.ind];
              double sliceInit=(double)(ins->amiga.transWave.slice)/4095.0;
              double slicePos=ins->amiga.transWave.slicePos(sliceInit);
              double sliceStart=ins->amiga.transWave.sliceStart;
              double sliceEnd=ins->amiga.transWave.sliceEnd;
              P(CWSliderScalar("Initial Transwave Slice##TransWaveSliceInit",ImGuiDataType_U16,&ins->amiga.transWave.slice,&_ZERO,&_FOUR_THOUSAND_NINETY_FIVE,fmt::sprintf("%d: %.6f - %.6f",ins->amiga.transWave.slice,sliceStart,sliceEnd).c_str())); rightClickable
            }
            if (ImGui::BeginTable("TransWaveMap",6,ImGuiTableFlags_ScrollY|ImGuiTableFlags_Borders|ImGuiTableFlags_SizingStretchSame)) {
              ImGui::TableSetupColumn("c0",ImGuiTableColumnFlags_WidthFixed); // Number
              ImGui::TableSetupColumn("c1",ImGuiTableColumnFlags_WidthStretch); // Sample index
              ImGui::TableSetupColumn("c2",ImGuiTableColumnFlags_WidthStretch); // Loop start
              ImGui::TableSetupColumn("c3",ImGuiTableColumnFlags_WidthStretch); // Loop end
              ImGui::TableSetupColumn("c4",ImGuiTableColumnFlags_WidthStretch); // Loop mode
              ImGui::TableSetupColumn("c5",ImGuiTableColumnFlags_WidthStretch); // Reversed

              ImGui::TableSetupScrollFreeze(0,1);

              ImGui::TableNextRow(ImGuiTableRowFlags_Headers);
              ImGui::TableNextColumn();
              ImGui::TableNextColumn();
              ImGui::Text("Sample");
              ImGui::TableNextColumn();
              ImGui::Text("Loop Start");
              ImGui::TableNextColumn();
              ImGui::Text("Loop End");
              ImGui::TableNextColumn();
              ImGui::Text("Loop Mode");
              ImGui::TableNextColumn();
              ImGui::Text("Reversed");
              for (size_t i=0; i<ins->amiga.transWaveMap.size(); i++) {
                DivInstrumentAmiga::TransWaveMap& transWaveMap=ins->amiga.transWaveMap[i];
                ImGui::TableNextRow();
                ImGui::PushID(fmt::sprintf("TransWaveMap_%d",i).c_str());
                ImGui::TableNextColumn();
                ImGui::Text("%d",i);
                ImGui::TableNextColumn();
                if (transWaveMap.ind<0 || transWaveMap.ind>=e->song.sampleLen) {
                  sName="-- empty --";
                  transWaveMap.ind=-1;
                } else {
                  sName=e->song.sample[transWaveMap.ind]->name;
                }
                ImGui::SetNextItemWidth(ImGui::GetContentRegionAvail().x);
                if (ImGui::BeginCombo(fmt::sprintf("##TransWaveMap_Index_%d",i).c_str(),sName.c_str())) {
                  String id;
                  if (ImGui::Selectable("-- empty --",transWaveMap.ind==-1)) { PARAMETER
                    transWaveMap.ind=-1;
                  }
                  for (int j=0; j<e->song.sampleLen; j++) {
                    DivSample* s=e->song.sample[j];
                    id=fmt::sprintf("%d: %s",j,s->name);
                    if (ImGui::Selectable(id.c_str(),transWaveMap.ind==j)) { PARAMETER
                      transWaveMap.ind=j;
                      if (transWaveMap.loopStart<0 || transWaveMap.loopStart>(int)(s->samples)) {
                        transWaveMap.loopStart=s->loopStart;
                      }
                      if (transWaveMap.loopEnd<0 || transWaveMap.loopEnd>(int)(s->samples)) {
                        transWaveMap.loopEnd=s->loopEnd;
                      }
                      transWaveMap.updateSize(s->samples,transWaveMap.loopStart,transWaveMap.loopEnd);
                    }
                  }
                  ImGui::EndCombo();
                }
                ImGui::BeginDisabled(transWaveMap.ind<0 || transWaveMap.ind>=e->song.sampleLen);
                ImGui::TableNextColumn();
                ImGui::SetNextItemWidth(ImGui::GetContentRegionAvail().x);
                if (ImGui::InputInt(fmt::sprintf("##TransWaveMap_LoopStart_%d",i).c_str(),&transWaveMap.loopStart,256,4096)) { PARAMETER
                  if (transWaveMap.ind>=0 && transWaveMap.ind<e->song.sampleLen) {
                    DivSample* s=e->song.sample[transWaveMap.ind];
                    if (transWaveMap.loopStart<0) transWaveMap.loopStart=0;
                    if (transWaveMap.loopStart>transWaveMap.loopEnd) transWaveMap.loopStart=transWaveMap.loopEnd;
                    transWaveMap.updateSize(s->samples,transWaveMap.loopStart,transWaveMap.loopEnd);
                  }
                }
                ImGui::TableNextColumn();
                ImGui::SetNextItemWidth(ImGui::GetContentRegionAvail().x);
                if (ImGui::InputInt(fmt::sprintf("##TransWaveMap_LoopEnd_%d",i).c_str(),&transWaveMap.loopEnd,256,4096)) { PARAMETER
                  if (transWaveMap.ind>=0 && transWaveMap.ind<e->song.sampleLen) {
                    DivSample* s=e->song.sample[transWaveMap.ind];
                    if (transWaveMap.loopEnd<transWaveMap.loopStart) transWaveMap.loopEnd=transWaveMap.loopStart;
                    if (transWaveMap.loopEnd>(int)(s->samples)) transWaveMap.loopEnd=s->samples;
                    transWaveMap.updateSize(s->samples,transWaveMap.loopStart,transWaveMap.loopEnd);
                  }
                }
                ImGui::TableNextColumn();
                if (ImGui::RadioButton(fmt::sprintf("Forward##TransWaveMap_LoopMode_Forward_%d",i).c_str(),transWaveMap.loopMode==DIV_SAMPLE_LOOPMODE_FORWARD)) { MARK_MODIFIED
                  transWaveMap.loopMode=DIV_SAMPLE_LOOPMODE_FORWARD;
                }
                if (ImGui::RadioButton(fmt::sprintf("Backward##TransWaveMap_LoopMode_Backward_%d",i).c_str(),transWaveMap.loopMode==DIV_SAMPLE_LOOPMODE_BACKWARD)) { MARK_MODIFIED
                  transWaveMap.loopMode=DIV_SAMPLE_LOOPMODE_BACKWARD;
                }
                if (ImGui::RadioButton(fmt::sprintf("Pingpong##TransWaveMap_LoopMode_Pingpong_%d",i).c_str(),transWaveMap.loopMode==DIV_SAMPLE_LOOPMODE_PINGPONG)) { MARK_MODIFIED
                  transWaveMap.loopMode=DIV_SAMPLE_LOOPMODE_PINGPONG;
                }
                if (ImGui::RadioButton(fmt::sprintf("Use sample setting##TransWaveMap_LoopMode_Default_%d",i).c_str(),transWaveMap.loopMode==DIV_SAMPLE_LOOPMODE_ONESHOT)) { MARK_MODIFIED
                  transWaveMap.loopMode=DIV_SAMPLE_LOOPMODE_ONESHOT;
                }
                ImGui::TableNextColumn();
                if (ImGui::RadioButton(fmt::sprintf("Disable##TransWaveMap_Reversed_Disable_%d",i).c_str(),transWaveMap.reversed==0)) { MARK_MODIFIED
                  transWaveMap.reversed=0;
                }
                if (ImGui::RadioButton(fmt::sprintf("Enable##TransWaveMap_Reversed_Enable_%d",i).c_str(),transWaveMap.reversed==1)) { MARK_MODIFIED
                  transWaveMap.reversed=1;
                }
                if (ImGui::RadioButton(fmt::sprintf("Use instrument setting##TransWaveMap_Reversed_Default_%d",i).c_str(),transWaveMap.reversed==2)) { MARK_MODIFIED
                  transWaveMap.reversed=2;
                }
                ImGui::EndDisabled();
                ImGui::PopID();
              }
              ImGui::EndTable();
            }
            if (ImGui::BeginTabItem("Transwave Macros")) {
              macroList.push_back(FurnaceGUIMacroDesc("Transwave control",&ins->std.fbMacro,0,1,32,uiColors[GUI_COLOR_MACRO_OTHER],false,false,NULL,NULL,true,transwaveControlModes));
              macroList.push_back(FurnaceGUIMacroDesc("Transwave slice",&ins->std.fmsMacro,0,4095,160,uiColors[GUI_COLOR_MACRO_OTHER]));
              ImGui::EndTabItem();
            }
          }
          ImGui::EndDisabled();
          ImGui::EndTabItem();
        }
        if (ins->type==DIV_INS_N163) if (ImGui::BeginTabItem("Namco 163")) {
          if (ImGui::InputInt("Waveform##WAVE",&ins->n163.wave,1,10)) { PARAMETER
            if (ins->n163.wave<0) ins->n163.wave=0;
            if (ins->n163.wave>=e->song.waveLen) ins->n163.wave=e->song.waveLen-1;
          }
          if (ImGui::InputInt("Offset##WAVEPOS",&ins->n163.wavePos,1,16)) { PARAMETER
            if (ins->n163.wavePos<0) ins->n163.wavePos=0;
            if (ins->n163.wavePos>255) ins->n163.wavePos=255;
          }
          if (ImGui::InputInt("Length##WAVELEN",&ins->n163.waveLen,4,16)) { PARAMETER
            if (ins->n163.waveLen<0) ins->n163.waveLen=0;
            if (ins->n163.waveLen>252) ins->n163.waveLen=252;
            ins->n163.waveLen&=0xfc;
          }

          bool preLoad=ins->n163.waveMode&0x1;
          if (ImGui::Checkbox("Load waveform before playback",&preLoad)) { PARAMETER
            ins->n163.waveMode=(ins->n163.waveMode&~0x1)|(preLoad?0x1:0);
          }
          bool waveMode=ins->n163.waveMode&0x2;
          if (ImGui::Checkbox("Update waveforms into RAM when every waveform changes",&waveMode)) { PARAMETER
            ins->n163.waveMode=(ins->n163.waveMode&~0x2)|(waveMode?0x2:0);
          }

          ImGui::EndTabItem();
        }
        if (ins->type==DIV_INS_FDS) if (ImGui::BeginTabItem("FDS")) {
          float modTable[32];
          ImGui::Checkbox("Compatibility mode",&ins->fds.initModTableWithFirstWave);
          if (ImGui::IsItemHovered()) {
            ImGui::SetTooltip("only use for compatibility with .dmf modules!\n- initializes modulation table with first wavetable\n- does not alter modulation parameters on instrument change");
          }
          if (ImGui::InputInt("Modulation depth",&ins->fds.modDepth,1,32)) {
            if (ins->fds.modDepth<0) ins->fds.modDepth=0;
            if (ins->fds.modDepth>63) ins->fds.modDepth=63;
          }
          if (ImGui::InputInt("Modulation speed",&ins->fds.modSpeed,1,4)) {
            if (ins->fds.modSpeed<0) ins->fds.modSpeed=0;
            if (ins->fds.modSpeed>4095) ins->fds.modSpeed=4095;
          }
          ImGui::Text("Modulation table");
          for (int i=0; i<32; i++) {
            modTable[i]=ins->fds.modTable[i];
          }
          ImVec2 modTableSize=ImVec2(ImGui::GetContentRegionAvail().x,96.0f*dpiScale);
          PlotCustom("ModTable",modTable,32,0,NULL,-4,3,modTableSize,sizeof(float),ImVec4(1.0f,1.0f,1.0f,1.0f),0,NULL,true);
          if (ImGui::IsItemClicked(ImGuiMouseButton_Left)) {
            macroDragStart=ImGui::GetItemRectMin();
            macroDragAreaSize=modTableSize;
            macroDragMin=-4;
            macroDragMax=3;
            macroDragBitOff=0;
            macroDragBitMode=false;
            macroDragInitialValueSet=false;
            macroDragInitialValue=false;
            macroDragLen=32;
            macroDragActive=true;
            macroDragCTarget=(unsigned char*)ins->fds.modTable;
            macroDragChar=true;
            macroDragLineMode=false;
            macroDragLineInitial=ImVec2(0,0);
            processDrags(ImGui::GetMousePos().x,ImGui::GetMousePos().y);
          }
          ImGui::EndTabItem();
        }
        if (ins->type==DIV_INS_ES5506) if (ImGui::BeginTabItem("ES5506")) {
          if (ImGui::BeginTable("ESParams",2,ImGuiTableFlags_SizingStretchSame)) {
            ImGui::TableSetupColumn("c0",ImGuiTableColumnFlags_WidthStretch,0.0);
            ImGui::TableSetupColumn("c1",ImGuiTableColumnFlags_WidthStretch,0.0);
            // volume
            ImGui::TableNextRow();
            ImGui::TableNextColumn();
            P(CWSliderScalar("Left volume",ImGuiDataType_S32,&ins->es5506.lVol,&_ZERO,&_SIXTY_FIVE_THOUSAND_FIVE_HUNDRED_THIRTY_FIVE)); rightClickable
            ImGui::TableNextColumn();
            P(CWSliderScalar("Right volume",ImGuiDataType_S32,&ins->es5506.rVol,&_ZERO,&_SIXTY_FIVE_THOUSAND_FIVE_HUNDRED_THIRTY_FIVE)); rightClickable
            // filter
            ImGui::TableNextRow();
            ImGui::TableNextColumn();
            P(CWSliderScalar("Filter 4,3 Mode",ImGuiDataType_U8,&ins->es5506.filter.mode,&_ZERO,&_THREE,es5506FilterModes[ins->es5506.filter.mode&3])); rightClickable
            ImGui::TableNextRow();
            ImGui::TableNextColumn();
            P(CWSliderScalar("Filter K1",ImGuiDataType_U16,&ins->es5506.filter.k1,&_ZERO,&_SIXTY_FIVE_THOUSAND_FIVE_HUNDRED_THIRTY_FIVE)); rightClickable
            ImGui::TableNextColumn();
            P(CWSliderScalar("Filter K2",ImGuiDataType_U16,&ins->es5506.filter.k2,&_ZERO,&_SIXTY_FIVE_THOUSAND_FIVE_HUNDRED_THIRTY_FIVE)); rightClickable
            // envelope
            ImGui::TableNextRow();
            ImGui::TableNextColumn();
            P(CWSliderScalar("Envelope count",ImGuiDataType_U16,&ins->es5506.envelope.ecount,&_ZERO,&_FIVE_HUNDRED_ELEVEN)); rightClickable
            ImGui::TableNextRow();
            ImGui::TableNextColumn();
            P(CWSliderScalar("Left Volume Ramp",ImGuiDataType_S8,&ins->es5506.envelope.lVRamp,&_MINUS_ONE_HUNDRED_TWENTY_EIGHT,&_ONE_HUNDRED_TWENTY_SEVEN)); rightClickable
            ImGui::TableNextColumn();
            P(CWSliderScalar("Right Volume Ramp",ImGuiDataType_S8,&ins->es5506.envelope.rVRamp,&_MINUS_ONE_HUNDRED_TWENTY_EIGHT,&_ONE_HUNDRED_TWENTY_SEVEN)); rightClickable
            ImGui::TableNextRow();
            ImGui::TableNextColumn();
            P(CWSliderScalar("Filter K1 Ramp",ImGuiDataType_S8,&ins->es5506.envelope.k1Ramp,&_MINUS_ONE_HUNDRED_TWENTY_EIGHT,&_ONE_HUNDRED_TWENTY_SEVEN)); rightClickable
            ImGui::TableNextColumn();
            P(CWSliderScalar("Filter K2 Ramp",ImGuiDataType_S8,&ins->es5506.envelope.k2Ramp,&_MINUS_ONE_HUNDRED_TWENTY_EIGHT,&_ONE_HUNDRED_TWENTY_SEVEN)); rightClickable
            ImGui::TableNextRow();
            ImGui::TableNextColumn();
            ImGui::Checkbox("K1 Ramp Slowdown",&ins->es5506.envelope.k1Slow);
            ImGui::TableNextColumn();
            ImGui::Checkbox("K2 Ramp Slowdown",&ins->es5506.envelope.k2Slow);
            ImGui::EndTable();
          }
          ImGui::EndTabItem();
        }
        if (ins->type==DIV_INS_MULTIPCM) {
          if (ImGui::BeginTabItem("MultiPCM")) {
            String sName;
            if (ins->amiga.initSample<0 || ins->amiga.initSample>=e->song.sampleLen) {
              sName="none selected";
            } else {
              sName=e->song.sample[ins->amiga.initSample]->name;
            }
            if (ImGui::BeginCombo("Initial Sample",sName.c_str())) {
              String id;
              for (int i=0; i<e->song.sampleLen; i++) {
                id=fmt::sprintf("%d: %s",i,e->song.sample[i]->name);
                if (ImGui::Selectable(id.c_str(),ins->amiga.initSample==i)) {
                  ins->amiga.initSample=i;
                  PARAMETER
                }
              }
              ImGui::EndCombo();
            }
            ImVec2 sliderSize=ImVec2(20.0f*dpiScale,128.0*dpiScale);
            if (ImGui::BeginTable("MultiPCMADSRParams",7,ImGuiTableFlags_NoHostExtendX)) {
              ImGui::TableSetupColumn("c0",ImGuiTableColumnFlags_WidthFixed,sliderSize.x);
              ImGui::TableSetupColumn("c1",ImGuiTableColumnFlags_WidthFixed,sliderSize.x);
              ImGui::TableSetupColumn("c2",ImGuiTableColumnFlags_WidthFixed,sliderSize.x);
              ImGui::TableSetupColumn("c3",ImGuiTableColumnFlags_WidthFixed,sliderSize.x);
              ImGui::TableSetupColumn("c4",ImGuiTableColumnFlags_WidthFixed,sliderSize.x);
              ImGui::TableSetupColumn("c5",ImGuiTableColumnFlags_WidthFixed,sliderSize.x);
              ImGui::TableSetupColumn("c6",ImGuiTableColumnFlags_WidthStretch);

              ImGui::TableNextRow();
              ImGui::TableNextColumn();
              CENTER_TEXT("AR");
              ImGui::TextUnformatted("AR");
              if (ImGui::IsItemHovered()) {
                  ImGui::SetTooltip("Attack Rate");
              }
              ImGui::TableNextColumn();
              CENTER_TEXT("D1R");
              ImGui::TextUnformatted("D1R");
              if (ImGui::IsItemHovered()) {
                  ImGui::SetTooltip("Decay 1 Rate");
              }
              ImGui::TableNextColumn();
              CENTER_TEXT("DL");
              ImGui::TextUnformatted("DL");
              if (ImGui::IsItemHovered()) {
                  ImGui::SetTooltip("Decay Level");
              }
              ImGui::TableNextColumn();
              CENTER_TEXT("D2R");
              ImGui::TextUnformatted("D2R");
              if (ImGui::IsItemHovered()) {
                  ImGui::SetTooltip("Decay 2 Rate");
              }
              ImGui::TableNextColumn();
              CENTER_TEXT("RR");
              ImGui::TextUnformatted("RR");
              if (ImGui::IsItemHovered()) {
                  ImGui::SetTooltip("Release Rate");
              }
              ImGui::TableNextColumn();
              CENTER_TEXT("RC");
              ImGui::TextUnformatted("RC");
              if (ImGui::IsItemHovered()) {
                  ImGui::SetTooltip("Rate Correction");
              }
              ImGui::TableNextColumn();
              CENTER_TEXT("Envelope");
              ImGui::TextUnformatted("Envelope");

              ImGui::TableNextRow();
              ImGui::TableNextColumn();
              P(CWVSliderScalar("##Attack Rate",sliderSize,ImGuiDataType_U8,&ins->multipcm.ar,&_ZERO,&_FIFTEEN));
              ImGui::TableNextColumn();
              P(CWVSliderScalar("##Decay 1 Rate",sliderSize,ImGuiDataType_U8,&ins->multipcm.d1r,&_ZERO,&_FIFTEEN));
              ImGui::TableNextColumn();
              P(CWVSliderScalar("##Decay Level",sliderSize,ImGuiDataType_U8,&ins->multipcm.dl,&_ZERO,&_FIFTEEN));
              ImGui::TableNextColumn();
              P(CWVSliderScalar("##Decay 2 Rate",sliderSize,ImGuiDataType_U8,&ins->multipcm.d2r,&_ZERO,&_FIFTEEN));
              ImGui::TableNextColumn();
              P(CWVSliderScalar("##Release Rate",sliderSize,ImGuiDataType_U8,&ins->multipcm.rr,&_ZERO,&_FIFTEEN));
              ImGui::TableNextColumn();
              P(CWVSliderScalar("##Rate Correction",sliderSize,ImGuiDataType_U8,&ins->multipcm.rc,&_ZERO,&_FIFTEEN));
              ImGui::TableNextColumn();
              drawFMEnv(0,ins->multipcm.ar,ins->multipcm.d1r,ins->multipcm.d2r,ins->multipcm.rr,ins->multipcm.dl,0,0,0,127,15,ImVec2(ImGui::GetContentRegionAvail().x,sliderSize.y),ins->type);
              ImGui::EndTable();
            }
            if (ImGui::BeginTable("MultiPCMLFOParams",3,ImGuiTableFlags_SizingStretchSame)) {
              ImGui::TableSetupColumn("c0",ImGuiTableColumnFlags_WidthStretch,0.0);
              ImGui::TableSetupColumn("c1",ImGuiTableColumnFlags_WidthStretch,0.0);
              ImGui::TableSetupColumn("c2",ImGuiTableColumnFlags_WidthStretch,0.0);
              ImGui::TableNextColumn();
              P(CWSliderScalar("LFO Rate",ImGuiDataType_U8,&ins->multipcm.lfo,&_ZERO,&_SEVEN)); rightClickable
              ImGui::TableNextColumn();
              P(CWSliderScalar("PM Depth",ImGuiDataType_U8,&ins->multipcm.vib,&_ZERO,&_SEVEN)); rightClickable
              ImGui::TableNextColumn();
              P(CWSliderScalar("AM Depth",ImGuiDataType_U8,&ins->multipcm.am,&_ZERO,&_SEVEN)); rightClickable
              ImGui::EndTable();
            }
            ImGui::EndTabItem();
          }
        }
        if (ins->type==DIV_INS_GB ||
            (ins->type==DIV_INS_AMIGA && ins->amiga.useWave) ||
            ins->type==DIV_INS_X1_010 ||
            ins->type==DIV_INS_N163 ||
            ins->type==DIV_INS_FDS ||
            ins->type==DIV_INS_SWAN ||
            ins->type==DIV_INS_PCE ||
            ins->type==DIV_INS_SCC ||
            ins->type==DIV_INS_NAMCO) {
          if (ImGui::BeginTabItem("Wavetable")) {
            if (ImGui::Checkbox("Enable synthesizer",&ins->ws.enabled)) {
              wavePreviewInit=true;
            }
            ImGui::SameLine();
            ImGui::SetNextItemWidth(ImGui::GetContentRegionAvail().x);
            if (ins->ws.effect&0x80) {
              if ((ins->ws.effect&0x7f)>=DIV_WS_DUAL_MAX) {
                ins->ws.effect=0;
                wavePreviewInit=true;
              }
            } else {
              if ((ins->ws.effect&0x7f)>=DIV_WS_SINGLE_MAX) {
                ins->ws.effect=0;
                wavePreviewInit=true;
              }
            }
            if (ImGui::BeginCombo("##WSEffect",(ins->ws.effect&0x80)?dualWSEffects[ins->ws.effect&0x7f]:singleWSEffects[ins->ws.effect&0x7f])) {
              ImGui::Text("Single-waveform");
              ImGui::Indent();
              for (int i=0; i<DIV_WS_SINGLE_MAX; i++) {
                if (ImGui::Selectable(singleWSEffects[i])) {
                  ins->ws.effect=i;
                  wavePreviewInit=true;
                }
              }
              ImGui::Unindent();
              ImGui::Text("Dual-waveform");
              ImGui::Indent();
              for (int i=129; i<DIV_WS_DUAL_MAX; i++) {
                if (ImGui::Selectable(dualWSEffects[i-128])) {
                  ins->ws.effect=i;
                  wavePreviewInit=true;
                }
              }
              ImGui::Unindent();
              ImGui::EndCombo();
            }
            if (ImGui::BeginTable("WSPreview",3)) {
              DivWavetable* wave1=e->getWave(ins->ws.wave1);
              DivWavetable* wave2=e->getWave(ins->ws.wave2);
              if (wavePreviewInit) {
                wavePreview.init(ins,wavePreviewLen,wavePreviewHeight,true);
                wavePreviewInit=false;
              }
              float wavePreview1[256];
              float wavePreview2[256];
              float wavePreview3[256];
              for (int i=0; i<wave1->len; i++) {
                if (wave1->data[i]>wave1->max) {
                  wavePreview1[i]=wave1->max;
                } else {
                  wavePreview1[i]=wave1->data[i];
                }
              }
              for (int i=0; i<wave2->len; i++) {
                if (wave2->data[i]>wave2->max) {
                  wavePreview2[i]=wave2->max;
                } else {
                  wavePreview2[i]=wave2->data[i];
                }
              }
              if (ins->ws.enabled) wavePreview.tick(true);
              for (int i=0; i<wavePreviewLen; i++) {
                if (wave2->data[i]>wavePreviewHeight) {
                  wavePreview3[i]=wavePreviewHeight;
                } else {
                  wavePreview3[i]=wavePreview.output[i];
                }
              }

              ImGui::TableNextRow();
              ImGui::TableNextColumn();
              ImVec2 size1=ImVec2(ImGui::GetContentRegionAvail().x,64.0f*dpiScale);
              PlotNoLerp("##WaveformP1",wavePreview1,wave1->len+1,0,"Wave 1",0,wave1->max,size1);
              ImGui::TableNextColumn();
              ImVec2 size2=ImVec2(ImGui::GetContentRegionAvail().x,64.0f*dpiScale);
              PlotNoLerp("##WaveformP2",wavePreview2,wave2->len+1,0,"Wave 2",0,wave2->max,size2);
              ImGui::TableNextColumn();
              ImVec2 size3=ImVec2(ImGui::GetContentRegionAvail().x,64.0f*dpiScale);
              PlotNoLerp("##WaveformP3",wavePreview3,wavePreviewLen,0,"Result",0,wavePreviewHeight,size3);

              ImGui::TableNextRow();
              ImGui::TableNextColumn();
              ImGui::Text("Wave 1");
              ImGui::SameLine();
              ImGui::SetNextItemWidth(ImGui::GetContentRegionAvail().x);
              if (ImGui::InputInt("##SelWave1",&ins->ws.wave1,1,4)) {
                if (ins->ws.wave1<0) ins->ws.wave1=0;
                if (ins->ws.wave1>=(int)e->song.wave.size()) ins->ws.wave1=e->song.wave.size()-1;
                wavePreviewInit=true;
              }
              ImGui::TableNextColumn();
              ImGui::Text("Wave 2");
              ImGui::SameLine();
              ImGui::SetNextItemWidth(ImGui::GetContentRegionAvail().x);
              if (ImGui::InputInt("##SelWave2",&ins->ws.wave2,1,4)) {
                if (ins->ws.wave2<0) ins->ws.wave2=0;
                if (ins->ws.wave2>=(int)e->song.wave.size()) ins->ws.wave2=e->song.wave.size()-1;
                wavePreviewInit=true;
              }
              ImGui::TableNextColumn();
              if (ImGui::Button(ICON_FA_REPEAT "##WSRestart")) {
                wavePreviewInit=true;
              }
              ImGui::SameLine();
              ImGui::Text("Preview Width");
              ImGui::SameLine();
              ImGui::SetNextItemWidth(ImGui::GetContentRegionAvail().x);
              if (ImGui::InputInt("##SelWave3",&wavePreviewLen,1,4)) {
                if (wavePreviewLen<1) wavePreviewLen=1;
                if (wavePreviewLen>256) wavePreviewLen=256;
                wavePreviewInit=true;
              }
              ImGui::EndTable();
            }

            if (ImGui::InputScalar("Update Rate",ImGuiDataType_U8,&ins->ws.rateDivider,&_ONE,&_SEVEN)) {
              wavePreviewInit=true;
            }
            int speed=ins->ws.speed+1;
            if (ImGui::InputInt("Speed",&speed,1,16)) {
              if (speed<1) speed=1;
              if (speed>256) speed=256;
              ins->ws.speed=speed-1;
              wavePreviewInit=true;
            }

            if (ImGui::InputScalar("Amount",ImGuiDataType_U8,&ins->ws.param1,&_ONE,&_SEVEN)) {
              wavePreviewInit=true;
            }

            if (ins->ws.effect==DIV_WS_PHASE_MOD) {
              if (ImGui::InputScalar("Power",ImGuiDataType_U8,&ins->ws.param2,&_ONE,&_SEVEN)) {
                wavePreviewInit=true;
              }
            }

            if (ImGui::Checkbox("Global",&ins->ws.global)) {
              wavePreviewInit=true;
            }

            ImGui::EndTabItem();
          }
        }
        if (ImGui::BeginTabItem("Macros")) {
          const char* volumeLabel="Volume";

          int volMax=15;
          int volMin=0;
          if (ins->type==DIV_INS_C64) {
            if (ins->c64.volIsCutoff) {
              volumeLabel="Cutoff";
              if (ins->c64.filterIsAbs) {
                volMax=2047;
              } else {
                volMin=-64;
                volMax=64;
              }
            }
          }
          if ((ins->type==DIV_INS_PCE || ins->type==DIV_INS_AY8930)) {
            volMax=31;
          }
          if (ins->type==DIV_INS_OPL || ins->type==DIV_INS_VERA || ins->type==DIV_INS_VRC6_SAW) {
            volMax=63;
          }
          if (ins->type==DIV_INS_AMIGA) {
            volMax=64;
          }
          if (ins->type==DIV_INS_FM || ins->type==DIV_INS_MIKEY || ins->type==DIV_INS_MULTIPCM || ins->type==DIV_INS_SU) {
            volMax=127;
          }
          if (ins->type==DIV_INS_GB) {
            volMax=0;
          }
          if (ins->type==DIV_INS_PET || ins->type==DIV_INS_BEEPER) {
            volMax=1;
          }
          if (ins->type==DIV_INS_FDS) {
            volMax=32;
          }
          if (ins->type==DIV_INS_ES5506) {
            volMax=65535;
          }

          const char* dutyLabel="Duty/Noise";
          int dutyMin=0;
          int dutyMax=3;
          if (ins->type==DIV_INS_C64) {
            dutyLabel="Duty";
            if (ins->c64.dutyIsAbs) {
              dutyMax=4095;
            } else {
              dutyMin=-96;
              dutyMax=96;
            }
          }
          if (ins->type==DIV_INS_FM) {
            dutyMax=32;
          }
          if ((ins->type==DIV_INS_AY || ins->type==DIV_INS_AY8930)) {
            dutyMax=31;
          }
          if (ins->type==DIV_INS_AY || ins->type==DIV_INS_AY8930 || ins->type==DIV_INS_FM) {
            dutyLabel="Noise Freq";
          }
          if (ins->type==DIV_INS_MIKEY) {
            dutyLabel="Duty/Int";
            dutyMax=10;
          }
          if (ins->type==DIV_INS_BEEPER) {
            dutyLabel="Pulse Width";
            dutyMax=255;
          }
          if (ins->type==DIV_INS_AY8930) {
            dutyMax=255;
          }
          if (ins->type==DIV_INS_TIA || ins->type==DIV_INS_AMIGA || ins->type==DIV_INS_SCC || ins->type==DIV_INS_PET || ins->type==DIV_INS_VIC) {
            dutyMax=0;
          }
          if (ins->type==DIV_INS_PCE || ins->type==DIV_INS_NAMCO) {
            dutyLabel="Noise";
            dutyMax=1;
          }
          if (ins->type==DIV_INS_SWAN) {
            dutyLabel="Noise";
            dutyMax=8;
          }
          if (ins->type==DIV_INS_OPLL || ins->type==DIV_INS_OPL || ins->type==DIV_INS_VRC6_SAW || ins->type==DIV_INS_FDS || ins->type==DIV_INS_MULTIPCM) {
            dutyMax=0;
          }
          if (ins->type==DIV_INS_VERA) {
            dutyLabel="Duty";
            dutyMax=63;
          }
          if (ins->type==DIV_INS_N163) {
            dutyLabel="Waveform pos.";
            dutyMax=255;
          }
          if (ins->type==DIV_INS_VRC6) {
            dutyLabel="Duty";
            dutyMax=7;
          }
          if (ins->type==DIV_INS_ES5506) {
            dutyLabel="Filter Mode";
            dutyMax=3;
          }
          if (ins->type==DIV_INS_SU) {
            dutyMax=127;
          }

          const char* waveLabel="Waveform";
          int waveMax=(ins->type==DIV_INS_AY || ins->type==DIV_INS_AY8930 || ins->type==DIV_INS_VERA)?3:63;
          bool bitMode=false;
          if (ins->type==DIV_INS_C64 || ins->type==DIV_INS_AY || ins->type==DIV_INS_AY8930 || ins->type==DIV_INS_SAA1099) {
            bitMode=true;
          }
          if (ins->type==DIV_INS_STD || ins->type==DIV_INS_VRC6 || ins->type==DIV_INS_VRC6_SAW) waveMax=0;
          if (ins->type==DIV_INS_TIA || ins->type==DIV_INS_VIC || ins->type==DIV_INS_OPLL) waveMax=15;
          if (ins->type==DIV_INS_C64) waveMax=4;
          if (ins->type==DIV_INS_SAA1099) waveMax=2;
          if (ins->type==DIV_INS_FM || ins->type==DIV_INS_OPL || ins->type==DIV_INS_OPZ) waveMax=0;
          if (ins->type==DIV_INS_MIKEY) waveMax=0;
          if ((ins->type==DIV_INS_AMIGA && !ins->amiga.useWave) || ins->type==DIV_INS_ES5506) {
            if (ins->amiga.transWave.enable) {
              waveLabel="Transwave index";
              waveMax=MAX(0,(int)(ins->amiga.transWaveMap.size())-1);
            } else if (!ins->amiga.useWave) {
              waveLabel="Sample index";
              waveMax=ins->amiga.useNoteMap?120:MAX(0,(int)(e->song.sampleLen)-1);
            } else {
              waveMax=MAX(0,(int)(e->song.waveLen)-1);
            }
          } else if (ins->type==DIV_INS_GB ||
            (ins->type==DIV_INS_AMIGA && ins->amiga.useWave) ||
            ins->type==DIV_INS_X1_010 ||
            ins->type==DIV_INS_N163 ||
            ins->type==DIV_INS_FDS ||
            ins->type==DIV_INS_SWAN ||
            ins->type==DIV_INS_PCE ||
            ins->type==DIV_INS_SCC) {
            waveMax=MAX(0,(int)(e->song.waveLen)-1);
          }
          if (ins->type==DIV_INS_MULTIPCM) waveMax=0;
          if (ins->type==DIV_INS_SU) waveMax=7;
          if (ins->type==DIV_INS_PET) {
            waveMax=8;
            bitMode=true;
          }

          if (ins->type==DIV_INS_OPLL) {
            waveLabel="Patch";
          }

          const char** waveNames=NULL;
          if (ins->type==DIV_INS_AY || ins->type==DIV_INS_AY8930 || ins->type==DIV_INS_SAA1099) waveNames=ayShapeBits;
          if (ins->type==DIV_INS_C64) waveNames=c64ShapeBits;

          int ex1Max=(ins->type==DIV_INS_AY8930)?8:0;
          int ex2Max=(ins->type==DIV_INS_AY || ins->type==DIV_INS_AY8930)?4:0;
          bool ex2Bit=true;

          if (ins->type==DIV_INS_C64) {
            ex1Max=4;
            ex2Max=15;
          }
          if (ins->type==DIV_INS_X1_010) {
            dutyMax=0;
            ex1Max=7;
            ex2Max=63;
            ex2Bit=false;
          }
          if (ins->type==DIV_INS_N163) {
            ex1Max=252;
            ex2Max=2;
          }
          if (ins->type==DIV_INS_FDS) {
            ex1Max=63;
            ex2Max=4095;
          }
          if (ins->type==DIV_INS_SU) {
            ex1Max=16383;
            ex2Max=255;
          }
          if (ins->type==DIV_INS_SAA1099) ex1Max=8;
          if (ins->type==DIV_INS_ES5506) {
            ex1Max=65535;
            ex2Max=65535;
          }

          int panMin=0;
          int panMax=0;
          bool panSingle=false;
          bool panSingleNoBit=false;
          if (ins->type==DIV_INS_FM || ins->type==DIV_INS_OPL || ins->type==DIV_INS_GB || ins->type==DIV_INS_OPZ || ins->type==DIV_INS_VERA) {
            panMax=1;
            panSingle=true;
          }
          if (ins->type==DIV_INS_AMIGA) {
            panMax=127;
          }
          if (ins->type==DIV_INS_X1_010 || ins->type==DIV_INS_PCE || ins->type==DIV_INS_MIKEY || ins->type==DIV_INS_SAA1099 || ins->type==DIV_INS_NAMCO) {
            panMax=15;
          }
          if (ins->type==DIV_INS_ES5506) {
            panMax=65535;
          }
          if (ins->type==DIV_INS_AMIGA && ins->std.panLMacro.mode) {
            panMin=-16;
            panMax=16;
          }
          if (ins->type==DIV_INS_MULTIPCM) {
            panMin=-7;
            panMax=7;
            panSingleNoBit=true;
          }
          if (ins->type==DIV_INS_SU) {
            panMin=-127;
            panMax=127;
            panSingleNoBit=true;
          }

          if (volMax>0) {
            macroList.push_back(FurnaceGUIMacroDesc(volumeLabel,&ins->std.volMacro,volMin,volMax,160,uiColors[GUI_COLOR_MACRO_VOLUME]));
          }
          macroList.push_back(FurnaceGUIMacroDesc("Arpeggio",&ins->std.arpMacro,-120,120,160,uiColors[GUI_COLOR_MACRO_PITCH],true,true,macroAbsoluteMode,ins->std.arpMacro.mode?(&macroHoverNote):NULL));
          if (dutyMax>0) {
            if (ins->type==DIV_INS_MIKEY) {
              macroList.push_back(FurnaceGUIMacroDesc(dutyLabel,&ins->std.dutyMacro,0,dutyMax,160,uiColors[GUI_COLOR_MACRO_OTHER],false,false,NULL,NULL,true,mikeyFeedbackBits));
            } else if (ins->type==DIV_INS_ES5506) {
              macroList.push_back(FurnaceGUIMacroDesc(dutyLabel,&ins->std.dutyMacro,dutyMin,dutyMax,160,uiColors[GUI_COLOR_MACRO_OTHER],false,false,NULL,&macroHoverES5506FilterMode));
            } else {
              macroList.push_back(FurnaceGUIMacroDesc(dutyLabel,&ins->std.dutyMacro,dutyMin,dutyMax,160,uiColors[GUI_COLOR_MACRO_OTHER]));
            }
          }
          if (waveMax>0) {
            macroList.push_back(FurnaceGUIMacroDesc(waveLabel,&ins->std.waveMacro,0,waveMax,(bitMode && ins->type!=DIV_INS_PET)?64:160,uiColors[GUI_COLOR_MACRO_WAVE],false,false,NULL,NULL,bitMode,waveNames,((ins->type==DIV_INS_AY || ins->type==DIV_INS_AY8930)?1:0)));
          }
          if (panMax>0) {
            if (panSingle) {
              macroList.push_back(FurnaceGUIMacroDesc("Panning",&ins->std.panLMacro,0,2,32,uiColors[GUI_COLOR_MACRO_OTHER],false,false,NULL,NULL,true,panBits));
            } else {
              if (panSingleNoBit || (ins->type==DIV_INS_AMIGA && ins->std.panLMacro.mode)) {
                macroList.push_back(FurnaceGUIMacroDesc("Panning",&ins->std.panLMacro,panMin,panMax,CLAMP_VAL(31+panMax-panMin,32,160),uiColors[GUI_COLOR_MACRO_OTHER],false,(ins->type==DIV_INS_AMIGA)?macroQSoundMode:NULL));
              } else {
                macroList.push_back(FurnaceGUIMacroDesc("Panning (left)",&ins->std.panLMacro,panMin,panMax,CLAMP_VAL(31+panMax-panMin,32,160),uiColors[GUI_COLOR_MACRO_OTHER],false,(ins->type==DIV_INS_AMIGA)?macroQSoundMode:NULL));
              }
              if (!panSingleNoBit) {
                if (ins->type==DIV_INS_AMIGA && ins->std.panLMacro.mode) {
                  macroList.push_back(FurnaceGUIMacroDesc("Surround",&ins->std.panRMacro,0,1,32,uiColors[GUI_COLOR_MACRO_OTHER],false,false,NULL,NULL,true));
                } else {
                  macroList.push_back(FurnaceGUIMacroDesc("Panning (right)",&ins->std.panRMacro,panMin,panMax,CLAMP_VAL(31+panMax-panMin,32,160),uiColors[GUI_COLOR_MACRO_OTHER]));
                }
              }
            }
          }
          macroList.push_back(FurnaceGUIMacroDesc("Pitch",&ins->std.pitchMacro,-2048,2047,160,uiColors[GUI_COLOR_MACRO_PITCH],true,true,macroRelativeMode));
          if (ins->type==DIV_INS_FM ||
              ins->type==DIV_INS_STD ||
              ins->type==DIV_INS_OPL ||
              ins->type==DIV_INS_OPZ ||
              ins->type==DIV_INS_PCE ||
              ins->type==DIV_INS_GB ||
              ins->type==DIV_INS_AMIGA ||
              ins->type==DIV_INS_OPLL ||
              ins->type==DIV_INS_AY ||
              ins->type==DIV_INS_AY8930 ||
              ins->type==DIV_INS_SWAN ||
              ins->type==DIV_INS_ES5506 ||
              ins->type==DIV_INS_MULTIPCM ||
<<<<<<< HEAD
              ins->type==DIV_INS_SU) {
            macroList.push_back(FurnaceGUIMacroDesc("Phase Reset",&ins->std.phaseResetMacro,0,1,32,uiColors[GUI_COLOR_MACRO_OTHER],false,false,NULL,NULL,true));
=======
              ins->type==DIV_INS_SU ||
              ins->type==DIV_INS_MIKEY) {
            macroList.push_back(FurnaceGUIMacroDesc("Phase Reset",&ins->std.phaseResetMacro,0,1,32,uiColors[GUI_COLOR_MACRO_OTHER],false,NULL,NULL,true));
>>>>>>> 0577aa35
          }
          if (ex1Max>0) {
            if (ins->type==DIV_INS_C64) {
              macroList.push_back(FurnaceGUIMacroDesc("Filter Mode",&ins->std.ex1Macro,0,ex1Max,64,uiColors[GUI_COLOR_MACRO_OTHER],false,false,NULL,NULL,true,filtModeBits));
            } else if (ins->type==DIV_INS_SAA1099) {
              macroList.push_back(FurnaceGUIMacroDesc("Envelope",&ins->std.ex1Macro,0,ex1Max,160,uiColors[GUI_COLOR_MACRO_OTHER],false,false,NULL,NULL,true,saaEnvBits));
            } else if (ins->type==DIV_INS_X1_010) {
              macroList.push_back(FurnaceGUIMacroDesc("Envelope Mode",&ins->std.ex1Macro,0,ex1Max,160,uiColors[GUI_COLOR_MACRO_OTHER],false,false,NULL,NULL,true,x1_010EnvBits));
            } else if (ins->type==DIV_INS_N163) {
              macroList.push_back(FurnaceGUIMacroDesc("Wave Length",&ins->std.ex1Macro,0,ex1Max,160,uiColors[GUI_COLOR_MACRO_OTHER]));
            } else if (ins->type==DIV_INS_FDS) {
              macroList.push_back(FurnaceGUIMacroDesc("Mod Depth",&ins->std.ex1Macro,0,ex1Max,160,uiColors[GUI_COLOR_MACRO_OTHER]));
            } else if (ins->type==DIV_INS_ES5506) {
              macroList.push_back(FurnaceGUIMacroDesc("Filter K1",&ins->std.ex1Macro,((ins->std.ex1Macro.mode!=1)?(-ex1Max):0),ex1Max,160,uiColors[GUI_COLOR_MACRO_OTHER],false,true,macroFilterMode));
            } else if (ins->type==DIV_INS_SU) {
              macroList.push_back(FurnaceGUIMacroDesc("Cutoff",&ins->std.ex1Macro,0,ex1Max,160,uiColors[GUI_COLOR_MACRO_OTHER]));
            } else {
              macroList.push_back(FurnaceGUIMacroDesc("Duty",&ins->std.ex1Macro,0,ex1Max,160,uiColors[GUI_COLOR_MACRO_OTHER]));
            }
          }
          if (ex2Max>0) {
            if (ins->type==DIV_INS_C64) {
              macroList.push_back(FurnaceGUIMacroDesc("Resonance",&ins->std.ex2Macro,0,ex2Max,64,uiColors[GUI_COLOR_MACRO_OTHER]));
            } else if (ins->type==DIV_INS_N163) {
              macroList.push_back(FurnaceGUIMacroDesc("Wave Update",&ins->std.ex2Macro,0,ex2Max,64,uiColors[GUI_COLOR_MACRO_OTHER],false,false,NULL,NULL,true,n163UpdateBits));
            } else if (ins->type==DIV_INS_FDS) {
              macroList.push_back(FurnaceGUIMacroDesc("Mod Speed",&ins->std.ex2Macro,0,ex2Max,160,uiColors[GUI_COLOR_MACRO_OTHER]));
            } else if (ins->type==DIV_INS_ES5506) {
              macroList.push_back(FurnaceGUIMacroDesc("Filter K2",&ins->std.ex2Macro,((ins->std.ex2Macro.mode!=1)?(-ex2Max):0),ex2Max,160,uiColors[GUI_COLOR_MACRO_OTHER],false,true,macroFilterMode));
            } else if (ins->type==DIV_INS_SU) {
              macroList.push_back(FurnaceGUIMacroDesc("Resonance",&ins->std.ex2Macro,0,ex2Max,160,uiColors[GUI_COLOR_MACRO_OTHER]));
            } else {
              macroList.push_back(FurnaceGUIMacroDesc("Envelope",&ins->std.ex2Macro,0,ex2Max,ex2Bit?64:160,uiColors[GUI_COLOR_MACRO_OTHER],false,false,NULL,NULL,ex2Bit,ayEnvBits));
            }
          }
          if (ins->type==DIV_INS_C64) {
            macroList.push_back(FurnaceGUIMacroDesc("Special",&ins->std.ex3Macro,0,2,32,uiColors[GUI_COLOR_MACRO_OTHER],false,false,NULL,NULL,true,c64SpecialBits));
            macroList.push_back(FurnaceGUIMacroDesc("Test/Gate",&ins->std.ex4Macro,0,1,32,uiColors[GUI_COLOR_MACRO_OTHER],false,false,NULL,NULL,true));
          }
          if (ins->type==DIV_INS_AY || ins->type==DIV_INS_AY8930 || ins->type==DIV_INS_X1_010) {
            macroList.push_back(FurnaceGUIMacroDesc("AutoEnv Num",&ins->std.ex3Macro,0,15,160,uiColors[GUI_COLOR_MACRO_OTHER]));
            macroList.push_back(FurnaceGUIMacroDesc("AutoEnv Den",&ins->std.algMacro,0,15,160,uiColors[GUI_COLOR_MACRO_OTHER]));
          }
          if (ins->type==DIV_INS_AY8930) {
            // oh my i am running out of macros
            macroList.push_back(FurnaceGUIMacroDesc("Noise AND Mask",&ins->std.fbMacro,0,8,96,uiColors[GUI_COLOR_MACRO_OTHER],false,false,NULL,NULL,true));
            macroList.push_back(FurnaceGUIMacroDesc("Noise OR Mask",&ins->std.fmsMacro,0,8,96,uiColors[GUI_COLOR_MACRO_OTHER],false,false,NULL,NULL,true));
          }
          if (ins->type==DIV_INS_N163) {
            macroList.push_back(FurnaceGUIMacroDesc("WaveLoad Wave",&ins->std.ex3Macro,0,255,160,uiColors[GUI_COLOR_MACRO_OTHER]));
            macroList.push_back(FurnaceGUIMacroDesc("WaveLoad Pos",&ins->std.algMacro,0,255,160,uiColors[GUI_COLOR_MACRO_OTHER]));
            macroList.push_back(FurnaceGUIMacroDesc("WaveLoad Len",&ins->std.fbMacro,0,252,160,uiColors[GUI_COLOR_MACRO_OTHER]));
            macroList.push_back(FurnaceGUIMacroDesc("WaveLoad Trigger",&ins->std.fmsMacro,0,2,160,uiColors[GUI_COLOR_MACRO_OTHER],false,false,NULL,NULL,true,n163UpdateBits));
          }
          if (ins->type==DIV_INS_FDS) {
            macroList.push_back(FurnaceGUIMacroDesc("Mod Position",&ins->std.ex3Macro,0,127,160,uiColors[GUI_COLOR_MACRO_OTHER]));
          }
          if (ins->type==DIV_INS_ES5506) {
            macroList.push_back(FurnaceGUIMacroDesc("Envelope counter",&ins->std.ex3Macro,0,511,160,uiColors[GUI_COLOR_MACRO_OTHER]));
            macroList.push_back(FurnaceGUIMacroDesc("Envelope left volume ramp",&ins->std.ex4Macro,-128,127,160,uiColors[GUI_COLOR_MACRO_OTHER]));
            macroList.push_back(FurnaceGUIMacroDesc("Envelope right volume ramp",&ins->std.ex5Macro,-128,127,160,uiColors[GUI_COLOR_MACRO_OTHER]));
            macroList.push_back(FurnaceGUIMacroDesc("Envelope K1 ramp",&ins->std.ex6Macro,-128,127,160,uiColors[GUI_COLOR_MACRO_OTHER]));
            macroList.push_back(FurnaceGUIMacroDesc("Envelope K2 ramp",&ins->std.ex7Macro,-128,127,160,uiColors[GUI_COLOR_MACRO_OTHER]));
            macroList.push_back(FurnaceGUIMacroDesc("Envelope mode",&ins->std.ex8Macro,0,2,64,uiColors[GUI_COLOR_MACRO_OTHER],false,false,NULL,NULL,true,es5506EnvelopeModes));
            macroList.push_back(FurnaceGUIMacroDesc("Control",&ins->std.algMacro,0,1,32,uiColors[GUI_COLOR_MACRO_OTHER],false,false,NULL,NULL,true,es5506ControlModes));
          }
          if (ins->type==DIV_INS_SU) {
            macroList.push_back(FurnaceGUIMacroDesc("Control",&ins->std.ex3Macro,0,4,64,uiColors[GUI_COLOR_MACRO_OTHER],false,false,NULL,NULL,true,suControlBits));
          }

          drawMacros(macroList);
          ImGui::EndTabItem();
        }
        ImGui::EndTabBar();
      }
      if (settings.insEditColorize) {
        popAccentColors();
      }
    }
    if (displayMacroMenu) {
      displayMacroMenu=false;
      if (lastMacroDesc.macro!=NULL) {
        ImGui::OpenPopup("macroMenu");
      }
    }
    if (ImGui::BeginPopup("macroMenu",ImGuiWindowFlags_NoMove|ImGuiWindowFlags_AlwaysAutoResize|ImGuiWindowFlags_NoTitleBar|ImGuiWindowFlags_NoSavedSettings)) {
      if (ImGui::MenuItem("copy")) {
        String mmlStr;
        encodeMMLStr(mmlStr,lastMacroDesc.macro->val,lastMacroDesc.macro->len,lastMacroDesc.macro->loop,lastMacroDesc.macro->rel);
        SDL_SetClipboardText(mmlStr.c_str());
      }
      if (ImGui::MenuItem("paste")) {
        String mmlStr;
        char* clipText=SDL_GetClipboardText();
        if (clipText!=NULL) {
          if (clipText[0]) {
            mmlStr=clipText;
          }
          SDL_free(clipText);
        }
        if (!mmlStr.empty()) {
          decodeMMLStr(mmlStr,lastMacroDesc.macro->val,lastMacroDesc.macro->len,lastMacroDesc.macro->loop,lastMacroDesc.min,(lastMacroDesc.isBitfield)?((1<<(lastMacroDesc.isBitfield?lastMacroDesc.max:0))-1):lastMacroDesc.max,lastMacroDesc.macro->rel);
        }
      }
      ImGui::Separator();
      if (ImGui::MenuItem("clear")) {
        lastMacroDesc.macro->len=0;
        lastMacroDesc.macro->loop=-1;
        lastMacroDesc.macro->rel=-1;
        for (int i=0; i<256; i++) {
          lastMacroDesc.macro->val[i]=0;
        }
      }
      if (ImGui::MenuItem("clear contents")) {
        for (int i=0; i<256; i++) {
          lastMacroDesc.macro->val[i]=0;
        }
      }
      ImGui::Separator();
      if (ImGui::BeginMenu("offset...")) {
        ImGui::InputInt("X",&macroOffX,1,10);
        ImGui::InputInt("Y",&macroOffY,1,10);
        if (ImGui::Button("offset")) {
          int oldData[256];
          memset(oldData,0,256*sizeof(int));
          memcpy(oldData,lastMacroDesc.macro->val,lastMacroDesc.macro->len*sizeof(int));

          for (int i=0; i<lastMacroDesc.macro->len; i++) {
            int val=0;
            if ((i-macroOffX)>=0 && (i-macroOffX)<lastMacroDesc.macro->len) {
              val=oldData[i-macroOffX]+macroOffY;
              if (val<lastMacroDesc.min) val=lastMacroDesc.min;
              if (val>lastMacroDesc.max) val=lastMacroDesc.max;
            }
            lastMacroDesc.macro->val[i]=val;
          }

          if (lastMacroDesc.macro->loop>=0 && lastMacroDesc.macro->loop<lastMacroDesc.macro->len) {
            lastMacroDesc.macro->loop+=macroOffX;
          } else {
            lastMacroDesc.macro->loop=-1;
          }
          if ((lastMacroDesc.macro->rel+macroOffX)>=0 && (lastMacroDesc.macro->rel+macroOffX)<lastMacroDesc.macro->len) {
            lastMacroDesc.macro->rel+=macroOffX;
          } else {
            lastMacroDesc.macro->rel=-1;
          }

          ImGui::CloseCurrentPopup();
        }
        ImGui::EndMenu();
      }
      if (ImGui::BeginMenu("scale...")) {
        if (ImGui::InputFloat("X",&macroScaleX,1.0f,10.0f,"%.2f%%")) {
          if (macroScaleX<0.1) macroScaleX=0.1;
          if (macroScaleX>12800.0) macroScaleX=12800.0;
        }
        ImGui::InputFloat("Y",&macroScaleY,1.0f,10.0f,"%.2f%%");
        if (ImGui::Button("scale")) {
          int oldData[256];
          memset(oldData,0,256*sizeof(int));
          memcpy(oldData,lastMacroDesc.macro->val,lastMacroDesc.macro->len*sizeof(int));

          lastMacroDesc.macro->len=MIN(128,((double)lastMacroDesc.macro->len*(macroScaleX/100.0)));

          for (int i=0; i<lastMacroDesc.macro->len; i++) {
            int val=0;
            double posX=round((double)i*(100.0/macroScaleX)-0.01);
            if (posX>=0 && posX<lastMacroDesc.macro->len) {
              val=round((double)oldData[(int)posX]*(macroScaleY/100.0));
              if (val<lastMacroDesc.min) val=lastMacroDesc.min;
              if (val>lastMacroDesc.max) val=lastMacroDesc.max;
            }
            lastMacroDesc.macro->val[i]=val;
          }

          ImGui::CloseCurrentPopup();
        }
        ImGui::EndMenu();
      }
      
      ImGui::EndPopup();
    }
  }
  if (ImGui::IsWindowFocused(ImGuiFocusedFlags_ChildWindows)) curWindow=GUI_WINDOW_INS_EDIT;
  ImGui::End();
}<|MERGE_RESOLUTION|>--- conflicted
+++ resolved
@@ -2691,12 +2691,12 @@
             P(ImGui::Checkbox("Use Transwave Slice##UseTransWaveSlice",&ins->amiga.transWave.sliceEnable));
             DivInstrumentAmiga::TransWaveMap ind=ins->amiga.transWaveMap[ins->amiga.transWave.ind];
             if (ins->amiga.transWave.sliceEnable && (ind.ind>=0 && ind.ind<e->song.sampleLen)) {
-              DivSample* s=e->song.sample[ind.ind];
               double sliceInit=(double)(ins->amiga.transWave.slice)/4095.0;
               double slicePos=ins->amiga.transWave.slicePos(sliceInit);
               double sliceStart=ins->amiga.transWave.sliceStart;
               double sliceEnd=ins->amiga.transWave.sliceEnd;
               P(CWSliderScalar("Initial Transwave Slice##TransWaveSliceInit",ImGuiDataType_U16,&ins->amiga.transWave.slice,&_ZERO,&_FOUR_THOUSAND_NINETY_FIVE,fmt::sprintf("%d: %.6f - %.6f",ins->amiga.transWave.slice,sliceStart,sliceEnd).c_str())); rightClickable
+              ImGui::Text("Position: %.6f", slicePos);
             }
             if (ImGui::BeginTable("TransWaveMap",6,ImGuiTableFlags_ScrollY|ImGuiTableFlags_Borders|ImGuiTableFlags_SizingStretchSame)) {
               ImGui::TableSetupColumn("c0",ImGuiTableColumnFlags_WidthFixed); // Number
@@ -2725,7 +2725,7 @@
                 ImGui::TableNextRow();
                 ImGui::PushID(fmt::sprintf("TransWaveMap_%d",i).c_str());
                 ImGui::TableNextColumn();
-                ImGui::Text("%d",i);
+                ImGui::Text("%d",(int)(i));
                 ImGui::TableNextColumn();
                 if (transWaveMap.ind<0 || transWaveMap.ind>=e->song.sampleLen) {
                   sName="-- empty --";
@@ -3415,9 +3415,9 @@
               macroList.push_back(FurnaceGUIMacroDesc("Panning",&ins->std.panLMacro,0,2,32,uiColors[GUI_COLOR_MACRO_OTHER],false,false,NULL,NULL,true,panBits));
             } else {
               if (panSingleNoBit || (ins->type==DIV_INS_AMIGA && ins->std.panLMacro.mode)) {
-                macroList.push_back(FurnaceGUIMacroDesc("Panning",&ins->std.panLMacro,panMin,panMax,CLAMP_VAL(31+panMax-panMin,32,160),uiColors[GUI_COLOR_MACRO_OTHER],false,(ins->type==DIV_INS_AMIGA)?macroQSoundMode:NULL));
+                macroList.push_back(FurnaceGUIMacroDesc("Panning",&ins->std.panLMacro,panMin,panMax,CLAMP_VAL(31+panMax-panMin,32,160),uiColors[GUI_COLOR_MACRO_OTHER],false,(ins->type==DIV_INS_AMIGA)?true:false,(ins->type==DIV_INS_AMIGA)?macroQSoundMode:NULL));
               } else {
-                macroList.push_back(FurnaceGUIMacroDesc("Panning (left)",&ins->std.panLMacro,panMin,panMax,CLAMP_VAL(31+panMax-panMin,32,160),uiColors[GUI_COLOR_MACRO_OTHER],false,(ins->type==DIV_INS_AMIGA)?macroQSoundMode:NULL));
+                macroList.push_back(FurnaceGUIMacroDesc("Panning (left)",&ins->std.panLMacro,panMin,panMax,CLAMP_VAL(31+panMax-panMin,32,160),uiColors[GUI_COLOR_MACRO_OTHER],false,(ins->type==DIV_INS_AMIGA)?true:false,(ins->type==DIV_INS_AMIGA)?macroQSoundMode:NULL));
               }
               if (!panSingleNoBit) {
                 if (ins->type==DIV_INS_AMIGA && ins->std.panLMacro.mode) {
@@ -3442,14 +3442,9 @@
               ins->type==DIV_INS_SWAN ||
               ins->type==DIV_INS_ES5506 ||
               ins->type==DIV_INS_MULTIPCM ||
-<<<<<<< HEAD
-              ins->type==DIV_INS_SU) {
-            macroList.push_back(FurnaceGUIMacroDesc("Phase Reset",&ins->std.phaseResetMacro,0,1,32,uiColors[GUI_COLOR_MACRO_OTHER],false,false,NULL,NULL,true));
-=======
               ins->type==DIV_INS_SU ||
               ins->type==DIV_INS_MIKEY) {
-            macroList.push_back(FurnaceGUIMacroDesc("Phase Reset",&ins->std.phaseResetMacro,0,1,32,uiColors[GUI_COLOR_MACRO_OTHER],false,NULL,NULL,true));
->>>>>>> 0577aa35
+            macroList.push_back(FurnaceGUIMacroDesc("Phase Reset",&ins->std.phaseResetMacro,0,1,32,uiColors[GUI_COLOR_MACRO_OTHER],false,false,NULL,NULL,true));
           }
           if (ex1Max>0) {
             if (ins->type==DIV_INS_C64) {
