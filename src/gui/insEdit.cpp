/**
 * Furnace Tracker - multi-system chiptune tracker
 * Copyright (C) 2021-2022 tildearrow and contributors
 *
 * This program is free software; you can redistribute it and/or modify
 * it under the terms of the GNU General Public License as published by
 * the Free Software Foundation; either version 2 of the License, or
 * (at your option) any later version.
 *
 * This program is distributed in the hope that it will be useful,
 * but WITHOUT ANY WARRANTY; without even the implied warranty of
 * MERCHANTABILITY or FITNESS FOR A PARTICULAR PURPOSE.  See the
 * GNU General Public License for more details.
 *
 * You should have received a copy of the GNU General Public License along
 * with this program; if not, write to the Free Software Foundation, Inc.,
 * 51 Franklin Street, Fifth Floor, Boston, MA 02110-1301 USA.
 */

#include "gui.h"
#include "imgui_internal.h"
#include "IconsFontAwesome4.h"
#include "misc/cpp/imgui_stdlib.h"
#include "guiConst.h"
#include "intConst.h"
#include <fmt/printf.h>
#include <imgui.h>
#include "plot_nolerp.h"

const char* ssgEnvTypes[8]={
  "Down Down Down", "Down.", "Down Up Down Up", "Down UP", "Up Up Up", "Up.", "Up Down Up Down", "Up DOWN"
};

const char* fmParamNames[3][27]={
  {"Algorithm", "Feedback", "LFO > Freq", "LFO > Amp", "Attack", "Decay", "Decay 2", "Release", "Sustain", "Level", "EnvScale", "Multiplier", "Detune", "Detune 2", "SSG-EG", "AM", "AM Depth", "Vibrato Depth", "Sustained", "Sustained", "Level Scaling", "Sustain", "Vibrato", "Waveform", "Key Scale Rate", "OP2 Half Sine", "OP1 Half Sine"},
  {"ALG", "FB", "FMS/PMS", "AMS", "AR", "DR", "SR", "RR", "SL", "TL", "KS", "MULT", "DT", "DT2", "SSG-EG", "AM", "AMD", "FMD", "EGT", "EGT", "KSL", "SUS", "VIB", "WS", "KSR", "DC", "DM"},
  {"ALG", "FB", "FMS/PMS", "AMS", "AR", "DR", "D2R", "RR", "SL", "TL", "RS", "MULT", "DT", "DT2", "SSG-EG", "AM", "DAM", "DVB", "EGT", "EGS", "KSL", "SUS", "VIB", "WS", "KSR", "DC", "DM"}
};

const char* opllInsNames[17]={
  "User",
  "Violin",
  "Guitar",
  "Piano",
  "Flute",
  "Clarinet",
  "Oboe",
  "Trumpet",
  "Organ",
  "Horn",
  "Synth",
  "Harpsichord",
  "Vibraphone",
  "Synth Bass",
  "Acoustic Bass",
  "Electric Guitar",
  "Drums"
};

const char* oplWaveforms[8]={
  "Sine", "Half Sine", "Absolute Sine", "Quarter Sine", "Squished Sine", "Squished AbsSine", "Square", "Derived Square"
};

const char* opzWaveforms[8]={
  "Sine", "Triangle", "Cut Sine", "Cut Triangle", "Squished Sine", "Squished Triangle", "Squished AbsSine", "Squished AbsTriangle"
};

enum FMParams {
  FM_ALG=0,
  FM_FB=1,
  FM_FMS=2,
  FM_AMS=3,
  FM_AR=4,
  FM_DR=5,
  FM_D2R=6,
  FM_RR=7,
  FM_SL=8,
  FM_TL=9,
  FM_RS=10,
  FM_MULT=11,
  FM_DT=12,
  FM_DT2=13,
  FM_SSG=14,
  FM_AM=15,
  FM_DAM=16,
  FM_DVB=17,
  FM_EGT=18,
  FM_EGS=19,
  FM_KSL=20,
  FM_SUS=21,
  FM_VIB=22,
  FM_WS=23,
  FM_KSR=24,
  FM_DC=25,
  FM_DM=26
};

#define FM_NAME(x) fmParamNames[settings.fmNames][x]

const char* c64ShapeBits[5]={
  "triangle", "saw", "pulse", "noise", NULL
};

const char* ayShapeBits[4]={
  "tone", "noise", "envelope", NULL
};

const char* ayEnvBits[4]={
  "hold", "alternate", "direction", "enable"
};

const char* ssgEnvBits[5]={
  "0", "1", "2", "enabled", NULL
};

const char* saaEnvBits[9]={
  "mirror", "loop", "cut", "direction", "resolution", "fixed", "N/A","enabled", NULL
};

const char* filtModeBits[5]={
  "low", "band", "high", "ch3off", NULL
};

const char* c64SpecialBits[3]={
  "sync", "ring", NULL
};

const char* mikeyFeedbackBits[11] = {
  "0", "1", "2", "3", "4", "5", "7", "10", "11", "int", NULL
};

const char* x1_010EnvBits[8]={
  "enable", "oneshot", "split L/R", "HinvR", "VinvR", "HinvL", "VinvL", NULL
};

const char* n163UpdateBits[8]={
  "now", "every waveform changed", NULL
};

const char* oneBit[2]={
  "on", NULL
};

const int orderedOps[4]={
  0, 2, 1, 3
};

String macroHoverNote(int id, float val) {
  if (val<-60 || val>=120) return "???";
  return fmt::sprintf("%d: %s",id,noteNames[(int)val+60]);
}

String macroHover(int id, float val) {
  return fmt::sprintf("%d: %d",id,val);
}

String macroHoverLoop(int id, float val) {
  if (val>1) return "Release";
  if (val>0) return "Loop";
  return "";
}

String macroLFOWaves(int id, float val) {
  switch (((int)val)&3) {
    case 0:
      return "Saw";
    case 1:
      return "Square";
    case 2:
      return "Sine";
    case 3:
      return "Random";
    default:
      return "???";
  }
  return "???";
}

void addAALine(ImDrawList* dl, const ImVec2& p1, const ImVec2& p2, const ImU32 color, float thickness=1.0f) {
  ImVec2 pt[2];
  pt[0]=p1;
  pt[1]=p2;
  dl->AddPolyline(pt,2,color,ImDrawFlags_None,thickness);
}

void FurnaceGUI::drawAlgorithm(unsigned char alg, FurnaceGUIFMAlgs algType, const ImVec2& size) {
  ImDrawList* dl=ImGui::GetWindowDrawList();
  ImGuiWindow* window=ImGui::GetCurrentWindow();

  ImVec2 minArea=window->DC.CursorPos;
  ImVec2 maxArea=ImVec2(
    minArea.x+size.x,
    minArea.y+size.y
  );
  ImRect rect=ImRect(minArea,maxArea);
  ImGuiStyle& style=ImGui::GetStyle();
  ImU32 color=ImGui::GetColorU32(uiColors[GUI_COLOR_TEXT]);
  ImU32 colorL=ImGui::GetColorU32(ImVec4(uiColors[GUI_COLOR_TEXT].x,uiColors[GUI_COLOR_TEXT].y,uiColors[GUI_COLOR_TEXT].z,uiColors[GUI_COLOR_TEXT].w*0.33));
  ImGui::ItemSize(size,style.FramePadding.y);
  if (ImGui::ItemAdd(rect,ImGui::GetID("alg"))) {
    ImGui::RenderFrame(rect.Min,rect.Max,ImGui::GetColorU32(ImGuiCol_FrameBg),true,style.FrameRounding);
    const float circleRadius=6.0f*dpiScale+1.0f;
    switch (algType) {
      case FM_ALGS_4OP:
        switch (alg) {
          case 0: { // 1 > 2 > 3 > 4
            ImVec2 pos1=ImLerp(rect.Min,rect.Max,ImVec2(0.2,0.5));
            ImVec2 pos2=ImLerp(rect.Min,rect.Max,ImVec2(0.4,0.5));
            ImVec2 pos3=ImLerp(rect.Min,rect.Max,ImVec2(0.6,0.5));
            ImVec2 pos4=ImLerp(rect.Min,rect.Max,ImVec2(0.8,0.5));
            dl->AddCircleFilled(pos1,4.0f*dpiScale+1.0f,color);
            dl->AddCircle(pos1,6.0f*dpiScale+1.0f,color);
            addAALine(dl,pos1,pos2,colorL);
            dl->AddCircleFilled(pos2,4.0f*dpiScale+1.0f,color);
            addAALine(dl,pos2,pos3,colorL);
            dl->AddCircleFilled(pos3,4.0f*dpiScale+1.0f,color);
            addAALine(dl,pos3,pos4,colorL);
            dl->AddCircleFilled(pos4,4.0f*dpiScale+1.0f,color);

            pos1.x-=ImGui::CalcTextSize("1").x*0.5;
            pos2.x-=ImGui::CalcTextSize("2").x*0.5;
            pos3.x-=ImGui::CalcTextSize("3").x*0.5;
            pos4.x-=ImGui::CalcTextSize("4").x*0.5;
            pos1.y-=ImGui::CalcTextSize("1").y+circleRadius;
            pos2.y-=ImGui::CalcTextSize("2").y+circleRadius;
            pos3.y-=ImGui::CalcTextSize("3").y+circleRadius;
            pos4.y-=ImGui::CalcTextSize("4").y+circleRadius;
            dl->AddText(pos1,color,"1");
            dl->AddText(pos2,color,"2");
            dl->AddText(pos3,color,"3");
            dl->AddText(pos4,color,"4");
            break;
          }
          case 1: { // (1+2) > 3 > 4
            ImVec2 pos1=ImLerp(rect.Min,rect.Max,ImVec2(0.25,0.3));
            ImVec2 pos2=ImLerp(rect.Min,rect.Max,ImVec2(0.25,0.7));
            ImVec2 pos3=ImLerp(rect.Min,rect.Max,ImVec2(0.5,0.5));
            ImVec2 pos4=ImLerp(rect.Min,rect.Max,ImVec2(0.75,0.5));
            dl->AddCircleFilled(pos1,4.0f*dpiScale+1.0f,color);
            dl->AddCircle(pos1,6.0f*dpiScale+1.0f,color);
            addAALine(dl,pos1,pos3,colorL);
            dl->AddCircleFilled(pos2,4.0f*dpiScale+1.0f,color);
            addAALine(dl,pos2,pos3,colorL);
            dl->AddCircleFilled(pos3,4.0f*dpiScale+1.0f,color);
            addAALine(dl,pos3,pos4,colorL);
            dl->AddCircleFilled(pos4,4.0f*dpiScale+1.0f,color);

            pos2.x-=ImGui::CalcTextSize("2").x+circleRadius+3.0*dpiScale;
            pos1.x=pos2.x;
            pos3.x-=ImGui::CalcTextSize("3").x*0.5;
            pos4.x-=ImGui::CalcTextSize("4").x*0.5;
            pos1.y-=ImGui::CalcTextSize("1").y*0.5;
            pos2.y-=ImGui::CalcTextSize("2").y*0.5;
            pos3.y-=ImGui::CalcTextSize("3").y+circleRadius;
            pos4.y-=ImGui::CalcTextSize("4").y+circleRadius;
            dl->AddText(pos1,color,"1");
            dl->AddText(pos2,color,"2");
            dl->AddText(pos3,color,"3");
            dl->AddText(pos4,color,"4");
            break;
          }
          case 2: { // 1+(2>3) > 4
            ImVec2 pos1=ImLerp(rect.Min,rect.Max,ImVec2(0.5,0.3));
            ImVec2 pos2=ImLerp(rect.Min,rect.Max,ImVec2(0.25,0.7));
            ImVec2 pos3=ImLerp(rect.Min,rect.Max,ImVec2(0.5,0.7));
            ImVec2 pos4=ImLerp(rect.Min,rect.Max,ImVec2(0.75,0.5));
            dl->AddCircleFilled(pos1,4.0f*dpiScale+1.0f,color);
            dl->AddCircle(pos1,6.0f*dpiScale+1.0f,color);
            addAALine(dl,pos1,pos4,colorL);
            dl->AddCircleFilled(pos2,4.0f*dpiScale+1.0f,color);
            addAALine(dl,pos2,pos3,colorL);
            dl->AddCircleFilled(pos3,4.0f*dpiScale+1.0f,color);
            addAALine(dl,pos3,pos4,colorL);
            dl->AddCircleFilled(pos4,4.0f*dpiScale+1.0f,color);

            pos1.x-=ImGui::CalcTextSize("2").x+circleRadius+3.0*dpiScale;
            pos2.x-=ImGui::CalcTextSize("2").x+circleRadius+3.0*dpiScale;
            pos3.x-=ImGui::CalcTextSize("3").x+circleRadius+3.0*dpiScale;
            pos4.x-=ImGui::CalcTextSize("4").x*0.5;
            pos1.y-=ImGui::CalcTextSize("1").y*0.5;
            pos2.y-=ImGui::CalcTextSize("2").y*0.5;
            pos3.y-=ImGui::CalcTextSize("3").y*0.5;
            pos4.y-=ImGui::CalcTextSize("4").y+circleRadius;
            dl->AddText(pos1,color,"1");
            dl->AddText(pos2,color,"2");
            dl->AddText(pos3,color,"3");
            dl->AddText(pos4,color,"4");
            break;
          }
          case 3: { // (1>2)+3 > 4
            ImVec2 pos1=ImLerp(rect.Min,rect.Max,ImVec2(0.25,0.3));
            ImVec2 pos2=ImLerp(rect.Min,rect.Max,ImVec2(0.5,0.3));
            ImVec2 pos3=ImLerp(rect.Min,rect.Max,ImVec2(0.5,0.7));
            ImVec2 pos4=ImLerp(rect.Min,rect.Max,ImVec2(0.75,0.5));
            dl->AddCircleFilled(pos1,4.0f*dpiScale+1.0f,color);
            dl->AddCircle(pos1,6.0f*dpiScale+1.0f,color);
            addAALine(dl,pos1,pos2,colorL);
            dl->AddCircleFilled(pos2,4.0f*dpiScale+1.0f,color);
            addAALine(dl,pos2,pos4,colorL);
            dl->AddCircleFilled(pos3,4.0f*dpiScale+1.0f,color);
            addAALine(dl,pos3,pos4,colorL);
            dl->AddCircleFilled(pos4,4.0f*dpiScale+1.0f,color);

            pos1.x-=ImGui::CalcTextSize("2").x+circleRadius+3.0*dpiScale;
            pos2.x-=ImGui::CalcTextSize("2").x+circleRadius+3.0*dpiScale;
            pos3.x-=ImGui::CalcTextSize("3").x+circleRadius+3.0*dpiScale;
            pos4.x-=ImGui::CalcTextSize("4").x*0.5;
            pos1.y-=ImGui::CalcTextSize("1").y*0.5;
            pos2.y-=ImGui::CalcTextSize("2").y*0.5;
            pos3.y-=ImGui::CalcTextSize("3").y*0.5;
            pos4.y-=ImGui::CalcTextSize("4").y+circleRadius;
            dl->AddText(pos1,color,"1");
            dl->AddText(pos2,color,"2");
            dl->AddText(pos3,color,"3");
            dl->AddText(pos4,color,"4");
            break;
          }
          case 4: { // (1>2) + (3>4)
            ImVec2 pos1=ImLerp(rect.Min,rect.Max,ImVec2(0.25,0.3));
            ImVec2 pos2=ImLerp(rect.Min,rect.Max,ImVec2(0.5,0.3));
            ImVec2 pos3=ImLerp(rect.Min,rect.Max,ImVec2(0.25,0.7));
            ImVec2 pos4=ImLerp(rect.Min,rect.Max,ImVec2(0.5,0.7));
            ImVec2 pos5=ImLerp(rect.Min,rect.Max,ImVec2(0.75,0.5));
            dl->AddCircleFilled(pos1,4.0f*dpiScale+1.0f,color);
            dl->AddCircle(pos1,6.0f*dpiScale+1.0f,color);
            addAALine(dl,pos1,pos2,colorL);
            dl->AddCircleFilled(pos2,4.0f*dpiScale+1.0f,color);
            dl->AddCircleFilled(pos3,4.0f*dpiScale+1.0f,color);
            addAALine(dl,pos3,pos4,colorL);
            dl->AddCircleFilled(pos4,4.0f*dpiScale+1.0f,color);
            addAALine(dl,pos2,pos5,colorL);
            addAALine(dl,pos4,pos5,colorL);

            pos1.x-=ImGui::CalcTextSize("2").x+circleRadius+3.0*dpiScale;
            pos2.x-=ImGui::CalcTextSize("2").x+circleRadius+3.0*dpiScale;
            pos3.x-=ImGui::CalcTextSize("3").x+circleRadius+3.0*dpiScale;
            pos4.x-=ImGui::CalcTextSize("4").x+circleRadius+3.0*dpiScale;
            pos1.y-=ImGui::CalcTextSize("1").y*0.5;
            pos2.y-=ImGui::CalcTextSize("2").y*0.5;
            pos3.y-=ImGui::CalcTextSize("3").y*0.5;
            pos4.y-=ImGui::CalcTextSize("4").y*0.5;
            dl->AddText(pos1,color,"1");
            dl->AddText(pos2,color,"2");
            dl->AddText(pos3,color,"3");
            dl->AddText(pos4,color,"4");
            break;
          }
          case 5: { // 1 > (2+3+4)
            ImVec2 pos1=ImLerp(rect.Min,rect.Max,ImVec2(0.25,0.5));
            ImVec2 pos2=ImLerp(rect.Min,rect.Max,ImVec2(0.5,0.25));
            ImVec2 pos3=ImLerp(rect.Min,rect.Max,ImVec2(0.5,0.5));
            ImVec2 pos4=ImLerp(rect.Min,rect.Max,ImVec2(0.5,0.75));
            ImVec2 pos5=ImLerp(rect.Min,rect.Max,ImVec2(0.75,0.5));
            dl->AddCircleFilled(pos1,4.0f*dpiScale+1.0f,color);
            dl->AddCircle(pos1,6.0f*dpiScale+1.0f,color);
            addAALine(dl,pos1,pos2,colorL);
            addAALine(dl,pos1,pos3,colorL);
            addAALine(dl,pos1,pos4,colorL);
            dl->AddCircleFilled(pos2,4.0f*dpiScale+1.0f,color);
            dl->AddCircleFilled(pos3,4.0f*dpiScale+1.0f,color);
            dl->AddCircleFilled(pos4,4.0f*dpiScale+1.0f,color);
            addAALine(dl,pos2,pos5,colorL);
            addAALine(dl,pos3,pos5,colorL);
            addAALine(dl,pos4,pos5,colorL);

            pos1.x-=ImGui::CalcTextSize("2").x+circleRadius+3.0*dpiScale;
            pos2.x-=ImGui::CalcTextSize("2").x+circleRadius+3.0*dpiScale;
            pos3.x-=ImGui::CalcTextSize("3").x+circleRadius+3.0*dpiScale;
            pos4.x-=ImGui::CalcTextSize("4").x+circleRadius+3.0*dpiScale;
            pos1.y-=ImGui::CalcTextSize("1").y*0.5;
            pos2.y-=ImGui::CalcTextSize("2").y*0.5;
            pos3.y-=ImGui::CalcTextSize("3").y*0.5;
            pos4.y-=ImGui::CalcTextSize("4").y*0.5;
            dl->AddText(pos1,color,"1");
            dl->AddText(pos2,color,"2");
            dl->AddText(pos3,color,"3");
            dl->AddText(pos4,color,"4");
            break;
          }
          case 6: { // (1>2) + 3 + 4
            ImVec2 pos1=ImLerp(rect.Min,rect.Max,ImVec2(0.25,0.25));
            ImVec2 pos2=ImLerp(rect.Min,rect.Max,ImVec2(0.5,0.25));
            ImVec2 pos3=ImLerp(rect.Min,rect.Max,ImVec2(0.5,0.5));
            ImVec2 pos4=ImLerp(rect.Min,rect.Max,ImVec2(0.5,0.75));
            ImVec2 pos5=ImLerp(rect.Min,rect.Max,ImVec2(0.75,0.5));
            dl->AddCircleFilled(pos1,4.0f*dpiScale+1.0f,color);
            dl->AddCircle(pos1,6.0f*dpiScale+1.0f,color);
            addAALine(dl,pos1,pos2,colorL);
            dl->AddCircleFilled(pos2,4.0f*dpiScale+1.0f,color);
            dl->AddCircleFilled(pos3,4.0f*dpiScale+1.0f,color);
            dl->AddCircleFilled(pos4,4.0f*dpiScale+1.0f,color);
            addAALine(dl,pos2,pos5,colorL);
            addAALine(dl,pos3,pos5,colorL);
            addAALine(dl,pos4,pos5,colorL);

            pos1.x-=ImGui::CalcTextSize("2").x+circleRadius+3.0*dpiScale;
            pos2.x-=ImGui::CalcTextSize("2").x+circleRadius+3.0*dpiScale;
            pos3.x-=ImGui::CalcTextSize("3").x+circleRadius+3.0*dpiScale;
            pos4.x-=ImGui::CalcTextSize("4").x+circleRadius+3.0*dpiScale;
            pos1.y-=ImGui::CalcTextSize("1").y*0.5;
            pos2.y-=ImGui::CalcTextSize("2").y*0.5;
            pos3.y-=ImGui::CalcTextSize("3").y*0.5;
            pos4.y-=ImGui::CalcTextSize("4").y*0.5;
            dl->AddText(pos1,color,"1");
            dl->AddText(pos2,color,"2");
            dl->AddText(pos3,color,"3");
            dl->AddText(pos4,color,"4");
            break;
          }
          case 7: { // 1 + 2 + 3 + 4
            ImVec2 pos1=ImLerp(rect.Min,rect.Max,ImVec2(0.25,0.2));
            ImVec2 pos2=ImLerp(rect.Min,rect.Max,ImVec2(0.35,0.4));
            ImVec2 pos3=ImLerp(rect.Min,rect.Max,ImVec2(0.45,0.6));
            ImVec2 pos4=ImLerp(rect.Min,rect.Max,ImVec2(0.55,0.8));
            ImVec2 pos5=ImLerp(rect.Min,rect.Max,ImVec2(0.75,0.5));
            dl->AddCircleFilled(pos1,4.0f*dpiScale+1.0f,color);
            dl->AddCircle(pos1,6.0f*dpiScale+1.0f,color);
            dl->AddCircleFilled(pos2,4.0f*dpiScale+1.0f,color);
            dl->AddCircleFilled(pos3,4.0f*dpiScale+1.0f,color);
            dl->AddCircleFilled(pos4,4.0f*dpiScale+1.0f,color);
            addAALine(dl,pos1,pos5,colorL);
            addAALine(dl,pos2,pos5,colorL);
            addAALine(dl,pos3,pos5,colorL);
            addAALine(dl,pos4,pos5,colorL);

            pos1.x-=ImGui::CalcTextSize("2").x+circleRadius+3.0*dpiScale;
            pos2.x-=ImGui::CalcTextSize("2").x+circleRadius+3.0*dpiScale;
            pos3.x-=ImGui::CalcTextSize("3").x+circleRadius+3.0*dpiScale;
            pos4.x-=ImGui::CalcTextSize("4").x+circleRadius+3.0*dpiScale;
            pos1.y-=ImGui::CalcTextSize("1").y*0.5;
            pos2.y-=ImGui::CalcTextSize("2").y*0.5;
            pos3.y-=ImGui::CalcTextSize("3").y*0.5;
            pos4.y-=ImGui::CalcTextSize("4").y*0.5;
            dl->AddText(pos1,color,"1");
            dl->AddText(pos2,color,"2");
            dl->AddText(pos3,color,"3");
            dl->AddText(pos4,color,"4");
            break;
          }
        }
        break;
      case FM_ALGS_2OP_OPL:
        switch (alg) {
          case 0: { // 1 > 2
            ImVec2 pos1=ImLerp(rect.Min,rect.Max,ImVec2(0.33,0.5));
            ImVec2 pos2=ImLerp(rect.Min,rect.Max,ImVec2(0.67,0.5));
            dl->AddCircleFilled(pos1,4.0f*dpiScale+1.0f,color);
            dl->AddCircle(pos1,6.0f*dpiScale+1.0f,color);
            addAALine(dl,pos1,pos2,colorL);
            dl->AddCircleFilled(pos2,4.0f*dpiScale+1.0f,color);

            pos1.x-=ImGui::CalcTextSize("2").x+circleRadius+3.0*dpiScale;
            pos2.x+=circleRadius+3.0*dpiScale;
            pos1.y-=ImGui::CalcTextSize("1").y*0.5;
            pos2.y-=ImGui::CalcTextSize("2").y*0.5;
            dl->AddText(pos1,color,"1");
            dl->AddText(pos2,color,"2");
            break;
          }
          case 1: { // 1 + 2
            ImVec2 pos1=ImLerp(rect.Min,rect.Max,ImVec2(0.33,0.5));
            ImVec2 pos2=ImLerp(rect.Min,rect.Max,ImVec2(0.67,0.5));
            dl->AddCircleFilled(pos1,4.0f*dpiScale+1.0f,color);
            dl->AddCircle(pos1,6.0f*dpiScale+1.0f,color);
            dl->AddCircleFilled(pos2,4.0f*dpiScale+1.0f,color);

            pos1.x-=ImGui::CalcTextSize("2").x+circleRadius+3.0*dpiScale;
            pos2.x+=circleRadius+3.0*dpiScale;
            pos1.y-=ImGui::CalcTextSize("1").y*0.5;
            pos2.y-=ImGui::CalcTextSize("2").y*0.5;
            dl->AddText(pos1,color,"1");
            dl->AddText(pos2,color,"2");
            break;
          }
        }
        break;
      case FM_ALGS_4OP_OPL:
        switch (alg) {
          case 0: { // 1 > 2 > 3 > 4
            ImVec2 pos1=ImLerp(rect.Min,rect.Max,ImVec2(0.2,0.5));
            ImVec2 pos2=ImLerp(rect.Min,rect.Max,ImVec2(0.4,0.5));
            ImVec2 pos3=ImLerp(rect.Min,rect.Max,ImVec2(0.6,0.5));
            ImVec2 pos4=ImLerp(rect.Min,rect.Max,ImVec2(0.8,0.5));
            dl->AddCircleFilled(pos1,4.0f*dpiScale+1.0f,color);
            dl->AddCircle(pos1,6.0f*dpiScale+1.0f,color);
            addAALine(dl,pos1,pos2,colorL);
            dl->AddCircleFilled(pos2,4.0f*dpiScale+1.0f,color);
            addAALine(dl,pos2,pos3,colorL);
            dl->AddCircleFilled(pos3,4.0f*dpiScale+1.0f,color);
            addAALine(dl,pos3,pos4,colorL);
            dl->AddCircleFilled(pos4,4.0f*dpiScale+1.0f,color);

            pos1.x-=ImGui::CalcTextSize("1").x*0.5;
            pos2.x-=ImGui::CalcTextSize("2").x*0.5;
            pos3.x-=ImGui::CalcTextSize("3").x*0.5;
            pos4.x-=ImGui::CalcTextSize("4").x*0.5;
            pos1.y-=ImGui::CalcTextSize("1").y+circleRadius;
            pos2.y-=ImGui::CalcTextSize("2").y+circleRadius;
            pos3.y-=ImGui::CalcTextSize("3").y+circleRadius;
            pos4.y-=ImGui::CalcTextSize("4").y+circleRadius;
            dl->AddText(pos1,color,"1");
            dl->AddText(pos2,color,"2");
            dl->AddText(pos3,color,"3");
            dl->AddText(pos4,color,"4");
            break;
          }
          case 1: { // 1 + (2 > 3 > 4)
            ImVec2 pos1=ImLerp(rect.Min,rect.Max,ImVec2(0.4,0.3));
            ImVec2 pos2=ImLerp(rect.Min,rect.Max,ImVec2(0.2,0.7));
            ImVec2 pos3=ImLerp(rect.Min,rect.Max,ImVec2(0.4,0.7));
            ImVec2 pos4=ImLerp(rect.Min,rect.Max,ImVec2(0.6,0.7));
            ImVec2 pos5=ImLerp(rect.Min,rect.Max,ImVec2(0.8,0.7));
            dl->AddCircleFilled(pos1,4.0f*dpiScale+1.0f,color);
            dl->AddCircle(pos1,6.0f*dpiScale+1.0f,color);
            addAALine(dl,pos1,pos5,colorL);
            dl->AddCircleFilled(pos2,4.0f*dpiScale+1.0f,color);
            addAALine(dl,pos2,pos3,colorL);
            dl->AddCircleFilled(pos3,4.0f*dpiScale+1.0f,color);
            addAALine(dl,pos3,pos4,colorL);
            dl->AddCircleFilled(pos4,4.0f*dpiScale+1.0f,color);

            addAALine(dl,pos4,pos5,colorL);

            pos1.x-=ImGui::CalcTextSize("2").x+circleRadius+3.0*dpiScale;
            pos2.x-=ImGui::CalcTextSize("2").x+circleRadius+3.0*dpiScale;
            pos3.x-=ImGui::CalcTextSize("3").x+circleRadius+3.0*dpiScale;
            pos4.x-=ImGui::CalcTextSize("4").x*0.5;
            pos1.y-=ImGui::CalcTextSize("1").y*0.5;
            pos2.y-=ImGui::CalcTextSize("2").y*0.5;
            pos3.y-=ImGui::CalcTextSize("3").y*0.5;
            pos4.y-=ImGui::CalcTextSize("4").y+circleRadius;
            dl->AddText(pos1,color,"1");
            dl->AddText(pos2,color,"2");
            dl->AddText(pos3,color,"3");
            dl->AddText(pos4,color,"4");
            break;
          }
          case 2: { // (1>2) + (3>4)
            ImVec2 pos1=ImLerp(rect.Min,rect.Max,ImVec2(0.25,0.3));
            ImVec2 pos2=ImLerp(rect.Min,rect.Max,ImVec2(0.5,0.3));
            ImVec2 pos3=ImLerp(rect.Min,rect.Max,ImVec2(0.25,0.7));
            ImVec2 pos4=ImLerp(rect.Min,rect.Max,ImVec2(0.5,0.7));
            ImVec2 pos5=ImLerp(rect.Min,rect.Max,ImVec2(0.75,0.5));
            dl->AddCircleFilled(pos1,4.0f*dpiScale+1.0f,color);
            dl->AddCircle(pos1,6.0f*dpiScale+1.0f,color);
            addAALine(dl,pos1,pos2,colorL);
            dl->AddCircleFilled(pos2,4.0f*dpiScale+1.0f,color);
            dl->AddCircleFilled(pos3,4.0f*dpiScale+1.0f,color);
            addAALine(dl,pos3,pos4,colorL);
            dl->AddCircleFilled(pos4,4.0f*dpiScale+1.0f,color);
            addAALine(dl,pos2,pos5,colorL);
            addAALine(dl,pos4,pos5,colorL);

            pos1.x-=ImGui::CalcTextSize("2").x+circleRadius+3.0*dpiScale;
            pos2.x-=ImGui::CalcTextSize("2").x+circleRadius+3.0*dpiScale;
            pos3.x-=ImGui::CalcTextSize("3").x+circleRadius+3.0*dpiScale;
            pos4.x-=ImGui::CalcTextSize("4").x+circleRadius+3.0*dpiScale;
            pos1.y-=ImGui::CalcTextSize("1").y*0.5;
            pos2.y-=ImGui::CalcTextSize("2").y*0.5;
            pos3.y-=ImGui::CalcTextSize("3").y*0.5;
            pos4.y-=ImGui::CalcTextSize("4").y*0.5;
            dl->AddText(pos1,color,"1");
            dl->AddText(pos2,color,"2");
            dl->AddText(pos3,color,"3");
            dl->AddText(pos4,color,"4");
            break;
          }
          case 3: { // 1 + (2 > 3) + 4
            ImVec2 pos1=ImLerp(rect.Min,rect.Max,ImVec2(0.5,0.25));
            ImVec2 pos2=ImLerp(rect.Min,rect.Max,ImVec2(0.25,0.5));
            ImVec2 pos3=ImLerp(rect.Min,rect.Max,ImVec2(0.5,0.5));
            ImVec2 pos4=ImLerp(rect.Min,rect.Max,ImVec2(0.5,0.75));
            ImVec2 pos5=ImLerp(rect.Min,rect.Max,ImVec2(0.75,0.5));
            dl->AddCircleFilled(pos1,4.0f*dpiScale+1.0f,color);
            dl->AddCircle(pos1,6.0f*dpiScale+1.0f,color);
            addAALine(dl,pos2,pos3,colorL);
            dl->AddCircleFilled(pos2,4.0f*dpiScale+1.0f,color);
            dl->AddCircleFilled(pos3,4.0f*dpiScale+1.0f,color);
            dl->AddCircleFilled(pos4,4.0f*dpiScale+1.0f,color);
            addAALine(dl,pos1,pos5,colorL);
            addAALine(dl,pos3,pos5,colorL);
            addAALine(dl,pos4,pos5,colorL);

            pos1.x-=ImGui::CalcTextSize("2").x+circleRadius+3.0*dpiScale;
            pos2.x-=ImGui::CalcTextSize("2").x+circleRadius+3.0*dpiScale;
            pos3.x-=ImGui::CalcTextSize("3").x+circleRadius+3.0*dpiScale;
            pos4.x-=ImGui::CalcTextSize("4").x+circleRadius+3.0*dpiScale;
            pos1.y-=ImGui::CalcTextSize("1").y*0.5;
            pos2.y-=ImGui::CalcTextSize("2").y*0.5;
            pos3.y-=ImGui::CalcTextSize("3").y*0.5;
            pos4.y-=ImGui::CalcTextSize("4").y*0.5;
            dl->AddText(pos1,color,"1");
            dl->AddText(pos2,color,"2");
            dl->AddText(pos3,color,"3");
            dl->AddText(pos4,color,"4");
            break;
          }
        }
        break;
      default:
        break;
    }
  }
}

void FurnaceGUI::drawFMEnv(unsigned char tl, unsigned char ar, unsigned char dr, unsigned char d2r, unsigned char rr, unsigned char sl, float maxTl, float maxArDr, const ImVec2& size) {
  ImDrawList* dl=ImGui::GetWindowDrawList();
  ImGuiWindow* window=ImGui::GetCurrentWindow();

  ImVec2 minArea=window->DC.CursorPos;
  ImVec2 maxArea=ImVec2(
    minArea.x+size.x,
    minArea.y+size.y
  );
  ImRect rect=ImRect(minArea,maxArea);
  ImGuiStyle& style=ImGui::GetStyle();
  ImU32 color=ImGui::GetColorU32(uiColors[GUI_COLOR_TEXT]);
  ImU32 colorS=ImGui::GetColorU32(uiColors[GUI_COLOR_SONG_LOOP]); //Relsease triangle and sustain horiz/vert line color
  ImGui::ItemSize(size,style.FramePadding.y);
  if (ImGui::ItemAdd(rect,ImGui::GetID("alg"))) {
    ImGui::RenderFrame(rect.Min,rect.Max,ImGui::GetColorU32(ImGuiCol_FrameBg),true,style.FrameRounding);

    //calculate x positions
    float arPos=float(maxArDr-ar)/maxArDr; //peak of AR, start of DR
    float drPos=arPos+((sl/15.0)*(float(maxArDr-dr)/maxArDr)); //end of DR, start of D2R
    float d2rPos=drPos+(((15.0-sl)/15.0)*(float(31.0-d2r)/31.0)); //End of D2R
    float rrPos=(float(15-rr)/15.0); //end of RR

    //shrink all the x positions horizontally
    arPos/=2.0;
    drPos/=2.0;
    d2rPos/=2.0;
    rrPos/=1.0;

    ImVec2 pos1=ImLerp(rect.Min,rect.Max,ImVec2(0.0,1.0)); //the bottom corner
    ImVec2 pos2=ImLerp(rect.Min,rect.Max,ImVec2(arPos,(tl/maxTl))); //peak of AR, start of DR
    ImVec2 pos3=ImLerp(rect.Min,rect.Max,ImVec2(drPos,(float)((tl/maxTl)+(sl/15.0)-((tl/maxTl)*(sl/15.0))))); //end of DR, start of D2R
    ImVec2 pos4=ImLerp(rect.Min,rect.Max,ImVec2(d2rPos,1.0)); //end of D2R
    ImVec2 posRStart=ImLerp(rect.Min,rect.Max,ImVec2(0.0,(tl/maxTl))); //release start
    ImVec2 posREnd=ImLerp(rect.Min,rect.Max,ImVec2(rrPos,1.0));//release end
    ImVec2 posSLineHEnd=ImLerp(rect.Min,rect.Max,ImVec2(1.0,(float)((tl/maxTl)+(sl/15.0)-((tl/maxTl)*(sl/15.0))))); //sustain horizontal line end
    ImVec2 posSLineVEnd=ImLerp(rect.Min,rect.Max,ImVec2(drPos,1.0)); //sustain vertical line end
    ImVec2 posDecayRate0Pt=ImLerp(rect.Min,rect.Max,ImVec2(1.0,(tl/maxTl))); //Heght of the peak of AR, forever
    ImVec2 posDecay2Rate0Pt=ImLerp(rect.Min,rect.Max,ImVec2(1.0,(float)((tl/maxTl)+(sl/15.0)-((tl/maxTl)*(sl/15.0))))); //Heght of the peak of SR, forever

    //dl->Flags=ImDrawListFlags_AntiAliasedLines|ImDrawListFlags_AntiAliasedLinesUseTex;
    if (ar==0.0) { //if AR = 0, the envelope never starts
      dl->AddTriangleFilled(posRStart,posREnd,pos1,colorS); //draw release as shaded triangle behind everything
      addAALine(dl,pos1,pos4,color); //draw line on ground
    } else if (dr==0.0 && sl!=0.0) { //if DR = 0 and SL is not 0, then the envelope stays at max volume forever
      dl->AddTriangleFilled(posRStart,posREnd,pos1,colorS); //draw release as shaded triangle behind everything
      //addAALine(dl,pos3,posSLineHEnd,colorS); //draw horiz line through sustain level
      //addAALine(dl,pos3,posSLineVEnd,colorS); //draw vert. line through sustain level
      addAALine(dl,pos1,pos2,color); //A
      addAALine(dl,pos2,posDecayRate0Pt,color); //Line from A to end of graph
    } else if (d2r==0.0) { //if D2R = 0, the envelope stays at the sustain level forever
      dl->AddTriangleFilled(posRStart,posREnd,pos1,colorS); //draw release as shaded triangle behind everything
      addAALine(dl,pos3,posSLineHEnd,colorS); //draw horiz line through sustain level
      addAALine(dl,pos3,posSLineVEnd,colorS); //draw vert. line through sustain level
      addAALine(dl,pos1,pos2,color); //A
      addAALine(dl,pos2,pos3,color); //D
      addAALine(dl,pos3,posDecay2Rate0Pt,color); //Line from D to end of graph
    } else { //draw graph normally
      dl->AddTriangleFilled(posRStart,posREnd,pos1,colorS); //draw release as shaded triangle behind everything
      addAALine(dl,pos3,posSLineHEnd,colorS); //draw horiz line through sustain level
      addAALine(dl,pos3,posSLineVEnd,colorS); //draw vert. line through sustain level
      addAALine(dl,pos1,pos2,color); //A
      addAALine(dl,pos2,pos3,color); //D
      addAALine(dl,pos3,pos4,color); //D2
    }
    //dl->Flags^=ImDrawListFlags_AntiAliasedLines|ImDrawListFlags_AntiAliasedLinesUseTex;
  }
}

#define P(x) if (x) { \
  MARK_MODIFIED; \
  e->notifyInsChange(curIns); \
}

#define PARAMETER MARK_MODIFIED; e->notifyInsChange(curIns);

#define NORMAL_MACRO(macro,macroLen,macroLoop,macroRel,macroMin,macroHeight,macroName,displayName,displayHeight,displayLoop,bitfield,bfVal,drawSlider,sliderVal,sliderLow,macroDispMin,bitOff,macroMode,macroColor,mmlStr,macroAMin,macroAMax,hoverFunc,blockMode) \
  ImGui::TableNextRow(); \
  ImGui::TableNextColumn(); \
  ImGui::Text("%s",displayName); \
  ImGui::SameLine(); \
  if (ImGui::SmallButton(displayLoop?(ICON_FA_CHEVRON_UP "##IMacroOpen_" macroName):(ICON_FA_CHEVRON_DOWN "##IMacroOpen_" macroName))) { \
    displayLoop=!displayLoop; \
  } \
  if (displayLoop) { \
    ImGui::SetNextItemWidth(lenAvail); \
    if (ImGui::InputScalar("##IMacroLen_" macroName,ImGuiDataType_U8,&macroLen,&_ONE,&_THREE)) { MARK_MODIFIED \
      if (macroLen>127) macroLen=127; \
    } \
    if (macroMode!=NULL) { \
      ImGui::Checkbox("Fixed##IMacroMode_" macroName,macroMode); \
    } \
  } \
  ImGui::TableNextColumn(); \
  for (int j=0; j<256; j++) { \
    if (j+macroDragScroll>=macroLen) { \
      asFloat[j]=0; \
      asInt[j]=0; \
    } else { \
      asFloat[j]=macro[j+macroDragScroll]+macroDispMin; \
      asInt[j]=macro[j+macroDragScroll]+macroDispMin+bitOff; \
    } \
    if (j+macroDragScroll>=macroLen || (j+macroDragScroll>macroRel && macroLoop<macroRel)) { \
      loopIndicator[j]=0; \
    } else { \
      loopIndicator[j]=((macroLoop!=-1 && (j+macroDragScroll)>=macroLoop))|((macroRel!=-1 && (j+macroDragScroll)==macroRel)<<1); \
    } \
  } \
  ImGui::PushStyleVar(ImGuiStyleVar_FramePadding,ImVec2(0.0f,0.0f)); \
  \
  if (bitfield) { \
    PlotBitfield("##IMacro_" macroName,asInt,totalFit,0,bfVal,macroHeight,ImVec2(availableWidth,(displayLoop)?(displayHeight*dpiScale):(32.0f*dpiScale))); \
  } else { \
    PlotCustom("##IMacro_" macroName,asFloat,totalFit,macroDragScroll,NULL,macroDispMin+macroMin,macroHeight+macroDispMin,ImVec2(availableWidth,(displayLoop)?(displayHeight*dpiScale):(32.0f*dpiScale)),sizeof(float),macroColor,macroLen-macroDragScroll,hoverFunc,blockMode); \
  } \
  if (displayLoop && ImGui::IsItemClicked(ImGuiMouseButton_Left)) { \
    macroDragStart=ImGui::GetItemRectMin(); \
    macroDragAreaSize=ImVec2(availableWidth,displayHeight*dpiScale); \
    macroDragMin=macroMin; \
    macroDragMax=macroHeight; \
    macroDragBitOff=bitOff; \
    macroDragBitMode=bitfield; \
    macroDragInitialValueSet=false; \
    macroDragInitialValue=false; \
    macroDragLen=totalFit; \
    macroDragActive=true; \
    macroDragTarget=macro; \
    macroDragChar=false; \
    processDrags(ImGui::GetMousePos().x,ImGui::GetMousePos().y); \
  } \
  if (displayLoop) { \
    if (drawSlider) { \
      ImGui::SameLine(); \
      ImGui::VSliderInt("##IArpMacroPos",ImVec2(20.0f*dpiScale,displayHeight*dpiScale),sliderVal,sliderLow,70); \
    } \
    PlotCustom("##IMacroLoop_" macroName,loopIndicator,totalFit,macroDragScroll,NULL,0,2,ImVec2(availableWidth,12.0f*dpiScale),sizeof(float),macroColor,macroLen-macroDragScroll,&macroHoverLoop); \
    if (ImGui::IsItemClicked(ImGuiMouseButton_Left)) { \
      macroLoopDragStart=ImGui::GetItemRectMin(); \
      macroLoopDragAreaSize=ImVec2(availableWidth,12.0f*dpiScale); \
      macroLoopDragLen=totalFit; \
      if (ImGui::IsKeyDown(ImGuiKey_LeftShift) || ImGui::IsKeyDown(ImGuiKey_RightShift)) { \
        macroLoopDragTarget=&macroRel; \
      } else { \
        macroLoopDragTarget=&macroLoop; \
      } \
      macroLoopDragActive=true; \
      processDrags(ImGui::GetMousePos().x,ImGui::GetMousePos().y); \
    } \
    if (ImGui::IsItemClicked(ImGuiMouseButton_Right)) { \
      if (ImGui::IsKeyDown(ImGuiKey_LeftShift) || ImGui::IsKeyDown(ImGuiKey_RightShift)) { \
        macroRel=-1; \
      } else { \
        macroLoop=-1; \
      } \
    } \
    ImGui::SetNextItemWidth(availableWidth); \
    if (ImGui::InputText("##IMacroMML_" macroName,&mmlStr)) { \
      decodeMMLStr(mmlStr,macro,macroLen,macroLoop,macroAMin,(bitfield)?((1<<macroAMax)-1):macroAMax,macroRel); \
    } \
    if (!ImGui::IsItemActive()) { \
      encodeMMLStr(mmlStr,macro,macroLen,macroLoop,macroRel); \
    } \
  } \
  ImGui::PopStyleVar();

#define OP_MACRO(macro,macroLen,macroLoop,macroRel,macroHeight,op,macroName,displayName,displayHeight,displayLoop,bitfield,bfVal,mmlStr) \
  ImGui::TableNextRow(); \
  ImGui::TableNextColumn(); \
  ImGui::Text("%s",displayName); \
  ImGui::SameLine(); \
  if (ImGui::SmallButton(displayLoop?(ICON_FA_CHEVRON_UP "##IOPMacroOpen_" macroName):(ICON_FA_CHEVRON_DOWN "##IOPMacroOpen_" macroName))) { \
    displayLoop=!displayLoop; \
  } \
  if (displayLoop) { \
    ImGui::SetNextItemWidth(lenAvail); \
    if (ImGui::InputScalar("##IOPMacroLen_" #op macroName,ImGuiDataType_U8,&macroLen,&_ONE,&_THREE)) { MARK_MODIFIED \
      if (macroLen>127) macroLen=127; \
    } \
  } \
  ImGui::TableNextColumn(); \
  for (int j=0; j<256; j++) { \
    if (j+macroDragScroll>=macroLen) { \
      asFloat[j]=0; \
      asInt[j]=0; \
    } else { \
      asFloat[j]=macro[j+macroDragScroll]; \
      asInt[j]=macro[j+macroDragScroll]; \
    } \
    if (j+macroDragScroll>=macroLen || (j+macroDragScroll>macroRel && macroLoop<macroRel)) { \
      loopIndicator[j]=0; \
    } else { \
      loopIndicator[j]=((macroLoop!=-1 && (j+macroDragScroll)>=macroLoop))|((macroRel!=-1 && (j+macroDragScroll)==macroRel)<<1); \
    } \
  } \
  ImGui::PushStyleVar(ImGuiStyleVar_FramePadding,ImVec2(0.0f,0.0f)); \
  \
  if (bitfield) { \
    PlotBitfield("##IOPMacro_" #op macroName,asInt,totalFit,0,bfVal,macroHeight,ImVec2(availableWidth,displayLoop?(displayHeight*dpiScale):(24*dpiScale))); \
  } else { \
    PlotCustom("##IOPMacro_" #op macroName,asFloat,totalFit,macroDragScroll,NULL,0,macroHeight,ImVec2(availableWidth,displayLoop?(displayHeight*dpiScale):(24*dpiScale)),sizeof(float),uiColors[GUI_COLOR_MACRO_OTHER],macroLen-macroDragScroll); \
  } \
  if (displayLoop && ImGui::IsItemClicked(ImGuiMouseButton_Left)) { \
    macroDragStart=ImGui::GetItemRectMin(); \
    macroDragAreaSize=ImVec2(availableWidth,displayHeight*dpiScale); \
    macroDragMin=0; \
    macroDragMax=macroHeight; \
    macroDragBitOff=0; \
    macroDragBitMode=bitfield; \
    macroDragInitialValueSet=false; \
    macroDragInitialValue=false; \
    macroDragLen=totalFit; \
    macroDragActive=true; \
    macroDragCTarget=macro; \
    macroDragChar=true; \
    processDrags(ImGui::GetMousePos().x,ImGui::GetMousePos().y); \
  } \
  if (displayLoop) { \
    PlotCustom("##IOPMacroLoop_" #op macroName,loopIndicator,totalFit,macroDragScroll,NULL,0,2,ImVec2(availableWidth,12.0f*dpiScale),sizeof(float),uiColors[GUI_COLOR_MACRO_OTHER],macroLen-macroDragScroll,&macroHoverLoop); \
    if (ImGui::IsItemClicked(ImGuiMouseButton_Left)) { \
      macroLoopDragStart=ImGui::GetItemRectMin(); \
      macroLoopDragAreaSize=ImVec2(availableWidth,8.0f*dpiScale); \
      macroLoopDragLen=totalFit; \
      if (ImGui::IsKeyDown(ImGuiKey_LeftShift) || ImGui::IsKeyDown(ImGuiKey_RightShift)) { \
        macroLoopDragTarget=&macroRel; \
      } else { \
        macroLoopDragTarget=&macroLoop; \
      } \
      macroLoopDragActive=true; \
      processDrags(ImGui::GetMousePos().x,ImGui::GetMousePos().y); \
    } \
    if (ImGui::IsItemClicked(ImGuiMouseButton_Right)) { \
      if (ImGui::IsKeyDown(ImGuiKey_LeftShift) || ImGui::IsKeyDown(ImGuiKey_RightShift)) { \
        macroRel=-1; \
      } else { \
        macroLoop=-1; \
      } \
    } \
    ImGui::SetNextItemWidth(availableWidth); \
    if (ImGui::InputText("##IOPMacroMML_" macroName,&mmlStr)) { \
      decodeMMLStr(mmlStr,macro,macroLen,macroLoop,0,bitfield?((1<<macroHeight)-1):(macroHeight),macroRel); \
    } \
    if (!ImGui::IsItemActive()) { \
      encodeMMLStr(mmlStr,macro,macroLen,macroLoop,macroRel); \
    } \
  } \
  ImGui::PopStyleVar();

#define MACRO_BEGIN(reservedSpace) \
if (ImGui::BeginTable("MacroSpace",2)) { \
  ImGui::TableSetupColumn("c0",ImGuiTableColumnFlags_WidthFixed,0.0); \
  ImGui::TableSetupColumn("c1",ImGuiTableColumnFlags_WidthStretch,0.0); \
  ImGui::TableNextRow(); \
  ImGui::TableNextColumn(); \
  float lenAvail=ImGui::GetContentRegionAvail().x; \
  ImGui::Dummy(ImVec2(120.0f*dpiScale,dpiScale)); \
  ImGui::TableNextColumn(); \
  float availableWidth=ImGui::GetContentRegionAvail().x-reservedSpace; \
  int totalFit=MIN(127,availableWidth/(16*dpiScale)); \
  if (macroDragScroll>127-totalFit) { \
    macroDragScroll=127-totalFit; \
  } \
  ImGui::SetNextItemWidth(availableWidth); \
  if (ImGui::SliderInt("##MacroScroll",&macroDragScroll,0,127-totalFit,"")) { \
    if (macroDragScroll<0) macroDragScroll=0; \
    if (macroDragScroll>127-totalFit) macroDragScroll=127-totalFit; \
  }

#define MACRO_END \
  ImGui::TableNextRow(); \
  ImGui::TableNextColumn(); \
  ImGui::TableNextColumn(); \
  ImGui::SetNextItemWidth(availableWidth); \
  if (ImGui::SliderInt("##MacroScroll",&macroDragScroll,0,127-totalFit,"")) { \
    if (macroDragScroll<0) macroDragScroll=0; \
    if (macroDragScroll>127-totalFit) macroDragScroll=127-totalFit; \
  } \
  ImGui::EndTable(); \
}

#define DRUM_FREQ(name,db,df,prop) \
  ImGui::TableNextRow(); \
  ImGui::TableNextColumn(); \
  if (ins->type==DIV_INS_OPLL) { \
    block=(prop>>9)&7; \
    fNum=prop&511; \
  } else { \
    block=(prop>>10)&7; \
    fNum=prop&1023; \
  } \
  ImGui::Text(name); \
  ImGui::TableNextColumn(); \
  if (ImGui::InputInt(db,&block,1,1)) { \
    if (block<0) block=0; \
    if (block>7) block=7; \
    if (ins->type==DIV_INS_OPLL) { \
      prop=(block<<9)|fNum; \
    } else { \
      prop=(block<<10)|fNum; \
    } \
  } \
  ImGui::TableNextColumn(); \
  if (ImGui::InputInt(df,&fNum,1,1)) { \
    if (fNum<0) fNum=0; \
    if (ins->type==DIV_INS_OPLL) { \
      if (fNum>511) fNum=511; \
      prop=(block<<9)|fNum; \
    } else { \
      if (fNum>1023) fNum=1023; \
      prop=(block<<10)|fNum; \
    } \
  }

void FurnaceGUI::drawInsEdit() {
  if (nextWindow==GUI_WINDOW_INS_EDIT) {
    insEditOpen=true;
    ImGui::SetNextWindowFocus();
    nextWindow=GUI_WINDOW_NOTHING;
  }
  if (!insEditOpen) return;
  ImGui::SetNextWindowSizeConstraints(ImVec2(440.0f*dpiScale,400.0f*dpiScale),ImVec2(scrW*dpiScale,scrH*dpiScale));
  if (ImGui::Begin("Instrument Editor",&insEditOpen,settings.allowEditDocking?0:ImGuiWindowFlags_NoDocking)) {
    if (curIns<0 || curIns>=(int)e->song.ins.size()) {
      ImGui::Text("no instrument selected");
    } else {
      DivInstrument* ins=e->song.ins[curIns];
      if (ImGui::InputText("Name",&ins->name)) {
        MARK_MODIFIED;
      }
      if (ins->type<0 || ins->type>=DIV_INS_MAX) ins->type=DIV_INS_FM;
      int insType=ins->type;
      if (ImGui::Combo("Type",&insType,insTypes,DIV_INS_MAX,DIV_INS_MAX)) {
        ins->type=(DivInstrumentType)insType;
      }

      if (ImGui::BeginTabBar("insEditTab")) {
        if (ins->type==DIV_INS_FM || ins->type==DIV_INS_OPL || ins->type==DIV_INS_OPLL || ins->type==DIV_INS_OPZ) {
          char label[32];
          float asFloat[256];
          int asInt[256];
          float loopIndicator[256];
          int opCount=4;
          if (ins->type==DIV_INS_OPLL) opCount=2;
          if (ins->type==DIV_INS_OPL) opCount=(ins->fm.ops==4)?4:2;

          if (ImGui::BeginTabItem("FM")) {
            if (ImGui::BeginTable("fmDetails",3,ImGuiTableFlags_SizingStretchSame)) {
              ImGui::TableSetupColumn("c0",ImGuiTableColumnFlags_WidthStretch,0.0);
              ImGui::TableSetupColumn("c1",ImGuiTableColumnFlags_WidthStretch,0.0);
              ImGui::TableSetupColumn("c2",ImGuiTableColumnFlags_WidthStretch,0.0);
              ImGui::TableNextRow();
              switch (ins->type) {
                case DIV_INS_FM:
                case DIV_INS_OPZ:
                  ImGui::TableNextColumn();
                  P(ImGui::SliderScalar(FM_NAME(FM_FB),ImGuiDataType_U8,&ins->fm.fb,&_ZERO,&_SEVEN)); rightClickable
                  P(ImGui::SliderScalar(FM_NAME(FM_FMS),ImGuiDataType_U8,&ins->fm.fms,&_ZERO,&_SEVEN)); rightClickable
                  ImGui::TableNextColumn();
                  P(ImGui::SliderScalar(FM_NAME(FM_ALG),ImGuiDataType_U8,&ins->fm.alg,&_ZERO,&_SEVEN)); rightClickable
                  P(ImGui::SliderScalar(FM_NAME(FM_AMS),ImGuiDataType_U8,&ins->fm.ams,&_ZERO,&_THREE)); rightClickable
                  ImGui::TableNextColumn();
                  drawAlgorithm(ins->fm.alg,FM_ALGS_4OP,ImVec2(ImGui::GetContentRegionAvail().x,48.0*dpiScale));
                  break;
                case DIV_INS_OPL: {
                  bool fourOp=(ins->fm.ops==4);
                  bool drums=ins->fm.opllPreset==16;
                  int algMax=fourOp?3:1;
                  ImGui::TableNextColumn();
                  ins->fm.alg&=algMax;
                  P(ImGui::SliderScalar(FM_NAME(FM_FB),ImGuiDataType_U8,&ins->fm.fb,&_ZERO,&_SEVEN)); rightClickable
                  ImGui::BeginDisabled(ins->fm.opllPreset==16);
                  if (ImGui::Checkbox("4-op",&fourOp)) { PARAMETER
                    ins->fm.ops=fourOp?4:2;
                  }
                  ImGui::EndDisabled();
                  ImGui::TableNextColumn();
                  P(ImGui::SliderScalar(FM_NAME(FM_ALG),ImGuiDataType_U8,&ins->fm.alg,&_ZERO,&algMax)); rightClickable
                  if (ImGui::Checkbox("Drums",&drums)) { PARAMETER
                    ins->fm.opllPreset=drums?16:0;
                  }
                  ImGui::TableNextColumn();
                  drawAlgorithm(ins->fm.alg&algMax,fourOp?FM_ALGS_4OP_OPL:FM_ALGS_2OP_OPL,ImVec2(ImGui::GetContentRegionAvail().x,48.0*dpiScale));
                  break;
                }
                case DIV_INS_OPLL: {
                  bool dc=ins->fm.fms;
                  bool dm=ins->fm.ams;
                  bool sus=ins->fm.alg;
                  ImGui::TableNextColumn();
                  ImGui::BeginDisabled(ins->fm.opllPreset!=0);
                  P(ImGui::SliderScalar(FM_NAME(FM_FB),ImGuiDataType_U8,&ins->fm.fb,&_ZERO,&_SEVEN)); rightClickable
                  if (ImGui::Checkbox(FM_NAME(FM_DC),&dc)) { PARAMETER
                    ins->fm.fms=dc;
                  }
                  ImGui::EndDisabled();
                  ImGui::TableNextColumn();
                  if (ImGui::Checkbox(FM_NAME(FM_SUS),&sus)) { PARAMETER
                    ins->fm.alg=sus;
                  }
                  ImGui::BeginDisabled(ins->fm.opllPreset!=0);
                  if (ImGui::Checkbox(FM_NAME(FM_DM),&dm)) { PARAMETER
                    ins->fm.ams=dm;
                  }
                  ImGui::EndDisabled();
                  ImGui::TableNextColumn();
                  drawAlgorithm(0,FM_ALGS_2OP_OPL,ImVec2(ImGui::GetContentRegionAvail().x,24.0*dpiScale));
                  ImGui::SetNextItemWidth(ImGui::GetContentRegionAvail().x);
                  if (ImGui::BeginCombo("##LLPreset",opllInsNames[ins->fm.opllPreset])) {
                    for (int i=0; i<17; i++) {
                      if (ImGui::Selectable(opllInsNames[i])) {
                        ins->fm.opllPreset=i;
                      }
                    }
                    ImGui::EndCombo();
                  }
                  break;
                }
                default:
                  break;
              }
              ImGui::EndTable();
            }

            if ((ins->type==DIV_INS_OPLL || ins->type==DIV_INS_OPL) && ins->fm.opllPreset==16) {
              ins->fm.ops=2;
              P(ImGui::Checkbox("Fixed frequency mode",&ins->fm.fixedDrums));
              if (ImGui::IsItemHovered()) {
                ImGui::SetTooltip("when enabled, drums will be set to the specified frequencies, ignoring the note.");
              }
              if (ins->fm.fixedDrums) {
                int block=0;
                int fNum=0;
                if (ImGui::BeginTable("fixedDrumSettings",3)) {
                  ImGui::TableNextRow(ImGuiTableRowFlags_Headers);
                  ImGui::TableNextColumn();
                  ImGui::Text("Drum");
                  ImGui::TableNextColumn();
                  ImGui::Text("Block");
                  ImGui::TableNextColumn();
                  ImGui::Text("FreqNum");

                  DRUM_FREQ("Kick","##DBlock0","##DFreq0",ins->fm.kickFreq);
                  DRUM_FREQ("Snare/Hi-hat","##DBlock1","##DFreq1",ins->fm.snareHatFreq);
                  DRUM_FREQ("Tom/Top","##DBlock2","##DFreq2",ins->fm.tomTopFreq);
                  ImGui::EndTable();
                }
              }
            }

            bool willDisplayOps=true;
            if (ins->type==DIV_INS_OPLL && ins->fm.opllPreset!=0) willDisplayOps=false;
            if (!willDisplayOps && ins->type==DIV_INS_OPLL) {
              ins->fm.op[1].tl&=15;
              P(ImGui::SliderScalar("Volume##TL",ImGuiDataType_U8,&ins->fm.op[1].tl,&_FIFTEEN,&_ZERO)); rightClickable
            }
            if (willDisplayOps) if (ImGui::BeginTable("FMOperators",2,ImGuiTableFlags_SizingStretchSame)) {
              for (int i=0; i<opCount; i++) {
                DivInstrumentFM::Operator& op=ins->fm.op[(opCount==4)?opOrder[i]:i];
                if ((i+1)&1) ImGui::TableNextRow();
                ImGui::TableNextColumn();
                ImGui::Separator();
                ImGui::PushID(fmt::sprintf("op%d",i).c_str());
                ImGui::Dummy(ImVec2(dpiScale,dpiScale));
                if (ins->type==DIV_INS_OPL && ins->fm.opllPreset==16) {
                  if (i==1) {
                    ImGui::Text("Envelope 2 (kick only)");
                  } else {
                    ImGui::Text("Envelope");
                  }
                } else {
                  ImGui::Text("OP%d",i+1);
                }

                ImGui::SameLine();

                bool amOn=op.am;
                if (ImGui::Checkbox(FM_NAME(FM_AM),&amOn)) { PARAMETER
                  op.am=amOn;
                }

                ImGui::SameLine();

                int maxTl=127;
                if (ins->type==DIV_INS_OPLL) {
                  if (i==1) {
                    maxTl=15;
                  } else {
                    maxTl=63;
                  }
                }
                if (ins->type==DIV_INS_OPL) {
                  maxTl=63;
                }
                int maxArDr=(ins->type==DIV_INS_FM || ins->type==DIV_INS_OPZ)?31:15;

                bool ssgOn=op.ssgEnv&8;
                bool ksrOn=op.ksr;
                bool vibOn=op.vib;
                bool susOn=op.sus; // don't you make fun of this one
                unsigned char ssgEnv=op.ssgEnv&7;
                if (ins->type!=DIV_INS_OPL && ins->type!=DIV_INS_OPZ) {
                  if (ImGui::Checkbox((ins->type==DIV_INS_OPLL)?FM_NAME(FM_EGS):"SSG On",&ssgOn)) { PARAMETER
                    op.ssgEnv=(op.ssgEnv&7)|(ssgOn<<3);
                  }
                  if (ins->type==DIV_INS_FM) {
                    if (ImGui::IsItemHovered()) {
                      ImGui::SetTooltip("Only for Genesis and Neo Geo systems");
                    }
                  }
                }

                if (ins->type==DIV_INS_OPL) {
                  if (ImGui::Checkbox(FM_NAME(FM_SUS),&susOn)) { PARAMETER
                    op.sus=susOn;
                  }
                }

                //52.0 controls vert scaling; default 96
                drawFMEnv(op.tl&maxTl,op.ar&maxArDr,op.dr&maxArDr,(ins->type==DIV_INS_OPL || ins->type==DIV_INS_OPLL)?((op.rr&15)*2):op.d2r&31,op.rr&15,op.sl&15,maxTl,maxArDr,ImVec2(ImGui::GetContentRegionAvail().x,52.0*dpiScale));
                //P(ImGui::SliderScalar(FM_NAME(FM_AR),ImGuiDataType_U8,&op.ar,&_ZERO,&_THIRTY_ONE)); rightClickable
                if (ImGui::BeginTable("opParams",2,ImGuiTableFlags_SizingStretchProp)) {
                  ImGui::TableSetupColumn("c0",ImGuiTableColumnFlags_WidthStretch,0.0); \
                  ImGui::TableSetupColumn("c1",ImGuiTableColumnFlags_WidthFixed,0.0); \

                  ImGui::TableNextRow();
                  ImGui::TableNextColumn();
                  ImGui::SetNextItemWidth(ImGui::GetContentRegionAvail().x);
                  op.ar&=maxArDr;
                  P(ImGui::SliderScalar("##AR",ImGuiDataType_U8,&op.ar,&maxArDr,&_ZERO)); rightClickable
                  ImGui::TableNextColumn();
                  ImGui::Text("%s",FM_NAME(FM_AR));

                  ImGui::TableNextRow();
                  ImGui::TableNextColumn();
                  ImGui::SetNextItemWidth(ImGui::GetContentRegionAvail().x);
                  op.dr&=maxArDr;
                  P(ImGui::SliderScalar("##DR",ImGuiDataType_U8,&op.dr,&maxArDr,&_ZERO)); rightClickable
                  ImGui::TableNextColumn();
                  ImGui::Text("%s",FM_NAME(FM_DR));

                  ImGui::TableNextRow();
                  ImGui::TableNextColumn();
                  ImGui::SetNextItemWidth(ImGui::GetContentRegionAvail().x);
                  P(ImGui::SliderScalar("##SL",ImGuiDataType_U8,&op.sl,&_FIFTEEN,&_ZERO)); rightClickable
                  ImGui::TableNextColumn();
                  ImGui::Text("%s",FM_NAME(FM_SL));

                  if (ins->type==DIV_INS_FM || ins->type==DIV_INS_OPZ) {
                    ImGui::TableNextRow();
                    ImGui::TableNextColumn();
                    ImGui::SetNextItemWidth(ImGui::GetContentRegionAvail().x);
                    P(ImGui::SliderScalar("##D2R",ImGuiDataType_U8,&op.d2r,&_THIRTY_ONE,&_ZERO)); rightClickable
                    ImGui::TableNextColumn();
                    ImGui::Text("%s",FM_NAME(FM_D2R));
                  }

                  ImGui::TableNextRow();
                  ImGui::TableNextColumn();
                  ImGui::SetNextItemWidth(ImGui::GetContentRegionAvail().x);
                  P(ImGui::SliderScalar("##RR",ImGuiDataType_U8,&op.rr,&_FIFTEEN,&_ZERO)); rightClickable
                  ImGui::TableNextColumn();
                  ImGui::Text("%s",FM_NAME(FM_RR));

                  ImGui::TableNextRow();
                  ImGui::TableNextColumn();
                  ImGui::SetNextItemWidth(ImGui::GetContentRegionAvail().x);
                  op.tl&=maxTl;
                  P(ImGui::SliderScalar("##TL",ImGuiDataType_U8,&op.tl,&maxTl,&_ZERO)); rightClickable
                  ImGui::TableNextColumn();
                  ImGui::Text("%s",FM_NAME(FM_TL));

                  ImGui::TableNextRow();
                  ImGui::TableNextColumn();
                  ImGui::Separator();
                  ImGui::TableNextColumn();
                  ImGui::Separator();
                  
                  ImGui::TableNextRow();
                  ImGui::TableNextColumn();
                  ImGui::SetNextItemWidth(ImGui::GetContentRegionAvail().x);
                  if (ins->type==DIV_INS_FM || ins->type==DIV_INS_OPZ) {
                    P(ImGui::SliderScalar("##RS",ImGuiDataType_U8,&op.rs,&_ZERO,&_THREE)); rightClickable
                    ImGui::TableNextColumn();
                    ImGui::Text("%s",FM_NAME(FM_RS));
                  } else {
                    P(ImGui::SliderScalar("##KSL",ImGuiDataType_U8,&op.ksl,&_ZERO,&_THREE)); rightClickable
                    ImGui::TableNextColumn();
                    ImGui::Text("%s",FM_NAME(FM_KSL));
                  }

                  ImGui::TableNextRow();
                  ImGui::TableNextColumn();
                  ImGui::SetNextItemWidth(ImGui::GetContentRegionAvail().x);
                  P(ImGui::SliderScalar(FM_NAME(FM_MULT),ImGuiDataType_U8,&op.mult,&_ZERO,&_FIFTEEN)); rightClickable
                  ImGui::TableNextColumn();
                  ImGui::Text("%s",FM_NAME(FM_MULT));
                  
                  if (ins->type==DIV_INS_FM || ins->type==DIV_INS_OPZ) {
                    int detune=(op.dt&7)-3;
                    ImGui::TableNextRow();
                    ImGui::TableNextColumn();
                    ImGui::SetNextItemWidth(ImGui::GetContentRegionAvail().x);
                    if (ImGui::SliderInt("##DT",&detune,-3,4)) { PARAMETER
                      op.dt=detune+3;
                    } rightClickable
                    ImGui::TableNextColumn();
                    ImGui::Text("%s",FM_NAME(FM_DT));

                    ImGui::TableNextRow();
                    ImGui::TableNextColumn();
                    ImGui::SetNextItemWidth(ImGui::GetContentRegionAvail().x);
                    P(ImGui::SliderScalar("##DT2",ImGuiDataType_U8,&op.dt2,&_ZERO,&_THREE)); rightClickable
                    if (ImGui::IsItemHovered()) {
                      ImGui::SetTooltip("Only for Arcade system");
                    }
                    ImGui::TableNextColumn();
                    ImGui::Text("%s",FM_NAME(FM_DT2));

                    ImGui::TableNextRow();
                    ImGui::TableNextColumn();
                    ImGui::SetNextItemWidth(ImGui::GetContentRegionAvail().x);
                    if (ImGui::SliderScalar("##SSG",ImGuiDataType_U8,&ssgEnv,&_ZERO,&_SEVEN,ssgEnvTypes[ssgEnv])) { PARAMETER
                      op.ssgEnv=(op.ssgEnv&8)|(ssgEnv&7);
                    } rightClickable
                    ImGui::TableNextColumn();
                    ImGui::Text("%s",FM_NAME(FM_SSG));
                  }

                  if (ins->type==DIV_INS_OPL || ins->type==DIV_INS_OPZ) {
                    ImGui::TableNextRow();
                    ImGui::TableNextColumn();
                    ImGui::SetNextItemWidth(ImGui::GetContentRegionAvail().x);
                    P(ImGui::SliderScalar("##WS",ImGuiDataType_U8,&op.ws,&_ZERO,&_SEVEN,(ins->type==DIV_INS_OPZ)?opzWaveforms[op.ws&7]:oplWaveforms[op.ws&7])); rightClickable
                    if (ins->type==DIV_INS_OPL && ImGui::IsItemHovered()) {
                      ImGui::SetTooltip("OPL2/3 only (last 4 waveforms are OPL3 only)");
                    }
                    ImGui::TableNextColumn();
                    ImGui::Text("%s",FM_NAME(FM_WS));
                  }
                  
                  ImGui::EndTable();
                }

                if (ins->type==DIV_INS_OPLL || ins->type==DIV_INS_OPL) {
                  if (ImGui::Checkbox(FM_NAME(FM_VIB),&vibOn)) { PARAMETER
                    op.vib=vibOn;
                  }
                  ImGui::SameLine();
                  if (ImGui::Checkbox(FM_NAME(FM_KSR),&ksrOn)) { PARAMETER
                    op.ksr=ksrOn;
                  }
                }

                ImGui::PopID();
              }
              ImGui::EndTable();
            }
            ImGui::EndTabItem();
          }
          if (ImGui::BeginTabItem("FM Macros")) {
            MACRO_BEGIN(0);
            if (ins->type==DIV_INS_OPLL) {
              NORMAL_MACRO(ins->std.algMacro,ins->std.algMacroLen,ins->std.algMacroLoop,ins->std.algMacroRel,0,1,"alg",FM_NAME(FM_SUS),32,ins->std.algMacroOpen,true,NULL,false,NULL,0,0,0,NULL,uiColors[GUI_COLOR_MACRO_OTHER],mmlString[0],0,1,NULL,false);
              NORMAL_MACRO(ins->std.fbMacro,ins->std.fbMacroLen,ins->std.fbMacroLoop,ins->std.fbMacroRel,0,7,"fb",FM_NAME(FM_FB),96,ins->std.fbMacroOpen,false,NULL,false,NULL,0,0,0,NULL,uiColors[GUI_COLOR_MACRO_OTHER],mmlString[1],0,7,NULL,false);
              NORMAL_MACRO(ins->std.fmsMacro,ins->std.fmsMacroLen,ins->std.fmsMacroLoop,ins->std.fmsMacroRel,0,1,"fms",FM_NAME(FM_DC),32,ins->std.fmsMacroOpen,true,NULL,false,NULL,0,0,0,NULL,uiColors[GUI_COLOR_MACRO_OTHER],mmlString[2],0,1,NULL,false);
              NORMAL_MACRO(ins->std.amsMacro,ins->std.amsMacroLen,ins->std.amsMacroLoop,ins->std.amsMacroRel,0,1,"ams",FM_NAME(FM_DM),32,ins->std.amsMacroOpen,true,NULL,false,NULL,0,0,0,NULL,uiColors[GUI_COLOR_MACRO_OTHER],mmlString[3],0,1,NULL,false);
            } else {
              NORMAL_MACRO(ins->std.algMacro,ins->std.algMacroLen,ins->std.algMacroLoop,ins->std.algMacroRel,0,7,"alg",FM_NAME(FM_ALG),96,ins->std.algMacroOpen,false,NULL,false,NULL,0,0,0,NULL,uiColors[GUI_COLOR_MACRO_OTHER],mmlString[0],0,7,NULL,false);
              NORMAL_MACRO(ins->std.fbMacro,ins->std.fbMacroLen,ins->std.fbMacroLoop,ins->std.fbMacroRel,0,7,"fb",FM_NAME(FM_FB),96,ins->std.fbMacroOpen,false,NULL,false,NULL,0,0,0,NULL,uiColors[GUI_COLOR_MACRO_OTHER],mmlString[1],0,7,NULL,false);
              if (ins->type!=DIV_INS_OPL) {
                NORMAL_MACRO(ins->std.fmsMacro,ins->std.fmsMacroLen,ins->std.fmsMacroLoop,ins->std.fmsMacroRel,0,7,"fms",FM_NAME(FM_FMS),96,ins->std.fmsMacroOpen,false,NULL,false,NULL,0,0,0,NULL,uiColors[GUI_COLOR_MACRO_OTHER],mmlString[2],0,7,NULL,false);
                NORMAL_MACRO(ins->std.amsMacro,ins->std.amsMacroLen,ins->std.amsMacroLoop,ins->std.amsMacroRel,0,3,"ams",FM_NAME(FM_AMS),48,ins->std.amsMacroOpen,false,NULL,false,NULL,0,0,0,NULL,uiColors[GUI_COLOR_MACRO_OTHER],mmlString[3],0,3,NULL,false);
              }
            }
            
            if (ins->type==DIV_INS_FM || ins->type==DIV_INS_OPZ) {
              NORMAL_MACRO(ins->std.ex1Macro,ins->std.ex1MacroLen,ins->std.ex1MacroLoop,ins->std.ex1MacroRel,0,127,"ex1","AM Depth",128,ins->std.ex1MacroOpen,false,NULL,false,NULL,0,0,0,NULL,uiColors[GUI_COLOR_MACRO_OTHER],mmlString[4],0,127,NULL,false);
              NORMAL_MACRO(ins->std.ex2Macro,ins->std.ex2MacroLen,ins->std.ex2MacroLoop,ins->std.ex2MacroRel,0,127,"ex2","PM Depth",128,ins->std.ex2MacroOpen,false,NULL,false,NULL,0,0,0,NULL,uiColors[GUI_COLOR_MACRO_OTHER],mmlString[5],0,127,NULL,false);
              NORMAL_MACRO(ins->std.ex3Macro,ins->std.ex3MacroLen,ins->std.ex3MacroLoop,ins->std.ex3MacroRel,0,255,"ex3","LFO Speed",128,ins->std.ex3MacroOpen,false,NULL,false,NULL,0,0,0,NULL,uiColors[GUI_COLOR_MACRO_OTHER],mmlString[6],0,255,NULL,false);
              NORMAL_MACRO(ins->std.waveMacro,ins->std.waveMacroLen,ins->std.waveMacroLoop,ins->std.waveMacroRel,0,3,"wave","LFO Shape",48,ins->std.waveMacroOpen,false,NULL,false,NULL,0,0,0,NULL,uiColors[GUI_COLOR_MACRO_WAVE],mmlString[7],0,3,&macroLFOWaves,false);
            }
            MACRO_END;
            ImGui::EndTabItem();
          }
          for (int i=0; i<opCount; i++) {
            snprintf(label,31,"OP%d Macros",i+1);
            if (ImGui::BeginTabItem(label)) {
              ImGui::PushID(i);
              MACRO_BEGIN(0);
              int ordi=(opCount==4)?orderedOps[i]:i;
              int maxTl=127;
              if (ins->type==DIV_INS_OPLL) {
                if (i==1) {
                  maxTl=15;
                } else {
                  maxTl=63;
                }
              }
              if (ins->type==DIV_INS_OPL) {
                maxTl=63;
              }
              int maxArDr=(ins->type==DIV_INS_FM || ins->type==DIV_INS_OPZ)?31:15;

              if (ins->type==DIV_INS_OPL) {
                OP_MACRO(ins->std.opMacros[ordi].tlMacro,ins->std.opMacros[ordi].tlMacroLen,ins->std.opMacros[ordi].tlMacroLoop,ins->std.opMacros[ordi].tlMacroRel,maxTl,ordi,"tl",FM_NAME(FM_TL),128,ins->std.opMacros[ordi].tlMacroOpen,false,NULL,mmlString[0]);
                OP_MACRO(ins->std.opMacros[ordi].arMacro,ins->std.opMacros[ordi].arMacroLen,ins->std.opMacros[ordi].arMacroLoop,ins->std.opMacros[ordi].arMacroRel,maxArDr,ordi,"ar",FM_NAME(FM_AR),64,ins->std.opMacros[ordi].arMacroOpen,false,NULL,mmlString[1]);
                OP_MACRO(ins->std.opMacros[ordi].drMacro,ins->std.opMacros[ordi].drMacroLen,ins->std.opMacros[ordi].drMacroLoop,ins->std.opMacros[ordi].drMacroRel,maxArDr,ordi,"dr",FM_NAME(FM_DR),64,ins->std.opMacros[ordi].drMacroOpen,false,NULL,mmlString[2]);
                OP_MACRO(ins->std.opMacros[ordi].slMacro,ins->std.opMacros[ordi].slMacroLen,ins->std.opMacros[ordi].slMacroLoop,ins->std.opMacros[ordi].slMacroRel,15,ordi,"sl",FM_NAME(FM_SL),64,ins->std.opMacros[ordi].slMacroOpen,false,NULL,mmlString[5]);
                OP_MACRO(ins->std.opMacros[ordi].rrMacro,ins->std.opMacros[ordi].rrMacroLen,ins->std.opMacros[ordi].rrMacroLoop,ins->std.opMacros[ordi].rrMacroRel,15,ordi,"rr",FM_NAME(FM_RR),64,ins->std.opMacros[ordi].rrMacroOpen,false,NULL,mmlString[4]);
                OP_MACRO(ins->std.opMacros[ordi].kslMacro,ins->std.opMacros[ordi].kslMacroLen,ins->std.opMacros[ordi].kslMacroLoop,ins->std.opMacros[ordi].kslMacroRel,3,ordi,"ksl",FM_NAME(FM_KSL),32,ins->std.opMacros[ordi].kslMacroOpen,false,NULL,mmlString[6]);
                OP_MACRO(ins->std.opMacros[ordi].multMacro,ins->std.opMacros[ordi].multMacroLen,ins->std.opMacros[ordi].multMacroLoop,ins->std.opMacros[ordi].multMacroRel,15,ordi,"mult",FM_NAME(FM_MULT),64,ins->std.opMacros[ordi].multMacroOpen,false,NULL,mmlString[7]);
                OP_MACRO(ins->std.opMacros[ordi].wsMacro,ins->std.opMacros[ordi].wsMacroLen,ins->std.opMacros[ordi].wsMacroLoop,ins->std.opMacros[ordi].wsMacroRel,7,ordi,"ws",FM_NAME(FM_WS),64,ins->std.opMacros[ordi].wsMacroOpen,false,NULL,mmlString[8]);

                OP_MACRO(ins->std.opMacros[ordi].amMacro,ins->std.opMacros[ordi].amMacroLen,ins->std.opMacros[ordi].amMacroLoop,ins->std.opMacros[ordi].amMacroRel,1,ordi,"am",FM_NAME(FM_AM),32,ins->std.opMacros[ordi].amMacroOpen,true,NULL,mmlString[9]);
                OP_MACRO(ins->std.opMacros[ordi].vibMacro,ins->std.opMacros[ordi].vibMacroLen,ins->std.opMacros[ordi].vibMacroLoop,ins->std.opMacros[ordi].vibMacroRel,1,ordi,"vib",FM_NAME(FM_VIB),32,ins->std.opMacros[ordi].vibMacroOpen,true,NULL,mmlString[10]);
                OP_MACRO(ins->std.opMacros[ordi].ksrMacro,ins->std.opMacros[ordi].ksrMacroLen,ins->std.opMacros[ordi].ksrMacroLoop,ins->std.opMacros[ordi].ksrMacroRel,1,ordi,"ksr",FM_NAME(FM_KSR),32,ins->std.opMacros[ordi].ksrMacroOpen,true,NULL,mmlString[11]);
                OP_MACRO(ins->std.opMacros[ordi].susMacro,ins->std.opMacros[ordi].susMacroLen,ins->std.opMacros[ordi].susMacroLoop,ins->std.opMacros[ordi].susMacroRel,1,ordi,"sus",FM_NAME(FM_SUS),32,ins->std.opMacros[ordi].susMacroOpen,true,NULL,mmlString[12]);
              } else if (ins->type==DIV_INS_OPLL) {
                OP_MACRO(ins->std.opMacros[ordi].tlMacro,ins->std.opMacros[ordi].tlMacroLen,ins->std.opMacros[ordi].tlMacroLoop,ins->std.opMacros[ordi].tlMacroRel,maxTl,ordi,"tl",FM_NAME(FM_TL),128,ins->std.opMacros[ordi].tlMacroOpen,false,NULL,mmlString[0]);
                OP_MACRO(ins->std.opMacros[ordi].arMacro,ins->std.opMacros[ordi].arMacroLen,ins->std.opMacros[ordi].arMacroLoop,ins->std.opMacros[ordi].arMacroRel,maxArDr,ordi,"ar",FM_NAME(FM_AR),64,ins->std.opMacros[ordi].arMacroOpen,false,NULL,mmlString[1]);
                OP_MACRO(ins->std.opMacros[ordi].drMacro,ins->std.opMacros[ordi].drMacroLen,ins->std.opMacros[ordi].drMacroLoop,ins->std.opMacros[ordi].drMacroRel,maxArDr,ordi,"dr",FM_NAME(FM_DR),64,ins->std.opMacros[ordi].drMacroOpen,false,NULL,mmlString[2]);
                OP_MACRO(ins->std.opMacros[ordi].slMacro,ins->std.opMacros[ordi].slMacroLen,ins->std.opMacros[ordi].slMacroLoop,ins->std.opMacros[ordi].slMacroRel,15,ordi,"sl",FM_NAME(FM_SL),64,ins->std.opMacros[ordi].slMacroOpen,false,NULL,mmlString[5]);
                OP_MACRO(ins->std.opMacros[ordi].rrMacro,ins->std.opMacros[ordi].rrMacroLen,ins->std.opMacros[ordi].rrMacroLoop,ins->std.opMacros[ordi].rrMacroRel,15,ordi,"rr",FM_NAME(FM_RR),64,ins->std.opMacros[ordi].rrMacroOpen,false,NULL,mmlString[4]);
                OP_MACRO(ins->std.opMacros[ordi].kslMacro,ins->std.opMacros[ordi].kslMacroLen,ins->std.opMacros[ordi].kslMacroLoop,ins->std.opMacros[ordi].kslMacroRel,3,ordi,"ksl",FM_NAME(FM_KSL),32,ins->std.opMacros[ordi].kslMacroOpen,false,NULL,mmlString[6]);
                OP_MACRO(ins->std.opMacros[ordi].multMacro,ins->std.opMacros[ordi].multMacroLen,ins->std.opMacros[ordi].multMacroLoop,ins->std.opMacros[ordi].multMacroRel,15,ordi,"mult",FM_NAME(FM_MULT),64,ins->std.opMacros[ordi].multMacroOpen,false,NULL,mmlString[7]);
                
                OP_MACRO(ins->std.opMacros[ordi].amMacro,ins->std.opMacros[ordi].amMacroLen,ins->std.opMacros[ordi].amMacroLoop,ins->std.opMacros[ordi].amMacroRel,1,ordi,"am",FM_NAME(FM_AM),32,ins->std.opMacros[ordi].amMacroOpen,true,NULL,mmlString[8]);
                OP_MACRO(ins->std.opMacros[ordi].vibMacro,ins->std.opMacros[ordi].vibMacroLen,ins->std.opMacros[ordi].vibMacroLoop,ins->std.opMacros[ordi].vibMacroRel,1,ordi,"vib",FM_NAME(FM_VIB),32,ins->std.opMacros[ordi].vibMacroOpen,true,NULL,mmlString[9]);
                OP_MACRO(ins->std.opMacros[ordi].ksrMacro,ins->std.opMacros[ordi].ksrMacroLen,ins->std.opMacros[ordi].ksrMacroLoop,ins->std.opMacros[ordi].ksrMacroRel,1,ordi,"ksr",FM_NAME(FM_KSR),32,ins->std.opMacros[ordi].ksrMacroOpen,true,NULL,mmlString[10]);
                OP_MACRO(ins->std.opMacros[ordi].egtMacro,ins->std.opMacros[ordi].egtMacroLen,ins->std.opMacros[ordi].egtMacroLoop,ins->std.opMacros[ordi].egtMacroRel,1,ordi,"egt",FM_NAME(FM_EGS),32,ins->std.opMacros[ordi].egtMacroOpen,true,NULL,mmlString[11]);
              } else {
                OP_MACRO(ins->std.opMacros[ordi].tlMacro,ins->std.opMacros[ordi].tlMacroLen,ins->std.opMacros[ordi].tlMacroLoop,ins->std.opMacros[ordi].tlMacroRel,maxTl,ordi,"tl",FM_NAME(FM_TL),128,ins->std.opMacros[ordi].tlMacroOpen,false,NULL,mmlString[0]);
                OP_MACRO(ins->std.opMacros[ordi].arMacro,ins->std.opMacros[ordi].arMacroLen,ins->std.opMacros[ordi].arMacroLoop,ins->std.opMacros[ordi].arMacroRel,maxArDr,ordi,"ar",FM_NAME(FM_AR),64,ins->std.opMacros[ordi].arMacroOpen,false,NULL,mmlString[1]);
                OP_MACRO(ins->std.opMacros[ordi].drMacro,ins->std.opMacros[ordi].drMacroLen,ins->std.opMacros[ordi].drMacroLoop,ins->std.opMacros[ordi].drMacroRel,maxArDr,ordi,"dr",FM_NAME(FM_DR),64,ins->std.opMacros[ordi].drMacroOpen,false,NULL,mmlString[2]);
                OP_MACRO(ins->std.opMacros[ordi].d2rMacro,ins->std.opMacros[ordi].d2rMacroLen,ins->std.opMacros[ordi].d2rMacroLoop,ins->std.opMacros[ordi].d2rMacroRel,31,ordi,"d2r",FM_NAME(FM_D2R),64,ins->std.opMacros[ordi].d2rMacroOpen,false,NULL,mmlString[3]);
                OP_MACRO(ins->std.opMacros[ordi].rrMacro,ins->std.opMacros[ordi].rrMacroLen,ins->std.opMacros[ordi].rrMacroLoop,ins->std.opMacros[ordi].rrMacroRel,15,ordi,"rr",FM_NAME(FM_RR),64,ins->std.opMacros[ordi].rrMacroOpen,false,NULL,mmlString[4]);
                OP_MACRO(ins->std.opMacros[ordi].slMacro,ins->std.opMacros[ordi].slMacroLen,ins->std.opMacros[ordi].slMacroLoop,ins->std.opMacros[ordi].slMacroRel,15,ordi,"sl",FM_NAME(FM_SL),64,ins->std.opMacros[ordi].slMacroOpen,false,NULL,mmlString[5]);
                OP_MACRO(ins->std.opMacros[ordi].rsMacro,ins->std.opMacros[ordi].rsMacroLen,ins->std.opMacros[ordi].rsMacroLoop,ins->std.opMacros[ordi].rsMacroRel,3,ordi,"rs",FM_NAME(FM_RS),32,ins->std.opMacros[ordi].rsMacroOpen,false,NULL,mmlString[6]);
                OP_MACRO(ins->std.opMacros[ordi].multMacro,ins->std.opMacros[ordi].multMacroLen,ins->std.opMacros[ordi].multMacroLoop,ins->std.opMacros[ordi].multMacroRel,15,ordi,"mult",FM_NAME(FM_MULT),64,ins->std.opMacros[ordi].multMacroOpen,false,NULL,mmlString[7]);
                OP_MACRO(ins->std.opMacros[ordi].dtMacro,ins->std.opMacros[ordi].dtMacroLen,ins->std.opMacros[ordi].dtMacroLoop,ins->std.opMacros[ordi].dtMacroRel,7,ordi,"dt",FM_NAME(FM_DT),64,ins->std.opMacros[ordi].dtMacroOpen,false,NULL,mmlString[8]);
                OP_MACRO(ins->std.opMacros[ordi].dt2Macro,ins->std.opMacros[ordi].dt2MacroLen,ins->std.opMacros[ordi].dt2MacroLoop,ins->std.opMacros[ordi].dt2MacroRel,3,ordi,"dt2",FM_NAME(FM_DT2),32,ins->std.opMacros[ordi].dt2MacroOpen,false,NULL,mmlString[9]);
                OP_MACRO(ins->std.opMacros[ordi].amMacro,ins->std.opMacros[ordi].amMacroLen,ins->std.opMacros[ordi].amMacroLoop,ins->std.opMacros[ordi].amMacroRel,1,ordi,"am",FM_NAME(FM_AM),32,ins->std.opMacros[ordi].amMacroOpen,true,NULL,mmlString[10]);
                OP_MACRO(ins->std.opMacros[ordi].ssgMacro,ins->std.opMacros[ordi].ssgMacroLen,ins->std.opMacros[ordi].ssgMacroLoop,ins->std.opMacros[ordi].ssgMacroRel,4,ordi,"ssg",FM_NAME(FM_SSG),64,ins->std.opMacros[ordi].ssgMacroOpen,true,ssgEnvBits,mmlString[11]);
              }
              MACRO_END;
              ImGui::PopID();
              ImGui::EndTabItem();
            }
          }
        }
        if (ins->type==DIV_INS_GB) if (ImGui::BeginTabItem("Game Boy")) {
          P(ImGui::SliderScalar("Volume",ImGuiDataType_U8,&ins->gb.envVol,&_ZERO,&_FIFTEEN)); rightClickable
          P(ImGui::SliderScalar("Envelope Length",ImGuiDataType_U8,&ins->gb.envLen,&_ZERO,&_SEVEN)); rightClickable
          P(ImGui::SliderScalar("Sound Length",ImGuiDataType_U8,&ins->gb.soundLen,&_ZERO,&_SIXTY_FOUR,ins->gb.soundLen>63?"Infinity":"%d")); rightClickable
          ImGui::Text("Envelope Direction:");

          bool goesUp=ins->gb.envDir;
          ImGui::SameLine();
          if (ImGui::RadioButton("Up",goesUp)) { PARAMETER
            goesUp=true;
            ins->gb.envDir=goesUp;
          }
          ImGui::SameLine();
          if (ImGui::RadioButton("Down",!goesUp)) { PARAMETER
            goesUp=false;
            ins->gb.envDir=goesUp;
          }
          ImGui::EndTabItem();
        }
        if (ins->type==DIV_INS_C64) if (ImGui::BeginTabItem("C64")) {
          ImGui::Text("Waveform");
          ImGui::SameLine();
          ImGui::PushStyleColor(ImGuiCol_Button,TOGGLE_COLOR(ins->c64.triOn));
          if (ImGui::Button("tri")) { PARAMETER
            ins->c64.triOn=!ins->c64.triOn;
          }
          ImGui::PopStyleColor();
          ImGui::SameLine();
          ImGui::PushStyleColor(ImGuiCol_Button,TOGGLE_COLOR(ins->c64.sawOn));
          if (ImGui::Button("saw")) { PARAMETER
            ins->c64.sawOn=!ins->c64.sawOn;
          }
          ImGui::PopStyleColor();
          ImGui::SameLine();
          ImGui::PushStyleColor(ImGuiCol_Button,TOGGLE_COLOR(ins->c64.pulseOn));
          if (ImGui::Button("pulse")) { PARAMETER
            ins->c64.pulseOn=!ins->c64.pulseOn;
          }
          ImGui::PopStyleColor();
          ImGui::SameLine();
          ImGui::PushStyleColor(ImGuiCol_Button,TOGGLE_COLOR(ins->c64.noiseOn));
          if (ImGui::Button("noise")) { PARAMETER
            ins->c64.noiseOn=!ins->c64.noiseOn;
          }
          ImGui::PopStyleColor();

          P(ImGui::SliderScalar("Attack",ImGuiDataType_U8,&ins->c64.a,&_ZERO,&_FIFTEEN)); rightClickable
          P(ImGui::SliderScalar("Decay",ImGuiDataType_U8,&ins->c64.d,&_ZERO,&_FIFTEEN)); rightClickable
          P(ImGui::SliderScalar("Sustain",ImGuiDataType_U8,&ins->c64.s,&_ZERO,&_FIFTEEN)); rightClickable
          P(ImGui::SliderScalar("Release",ImGuiDataType_U8,&ins->c64.r,&_ZERO,&_FIFTEEN)); rightClickable
          P(ImGui::SliderScalar("Duty",ImGuiDataType_U16,&ins->c64.duty,&_ZERO,&_FOUR_THOUSAND_NINETY_FIVE)); rightClickable

          bool ringMod=ins->c64.ringMod;
          if (ImGui::Checkbox("Ring Modulation",&ringMod)) { PARAMETER
            ins->c64.ringMod=ringMod;
          }
          bool oscSync=ins->c64.oscSync;
          if (ImGui::Checkbox("Oscillator Sync",&oscSync)) { PARAMETER
            ins->c64.oscSync=oscSync;
          }

          P(ImGui::Checkbox("Enable filter",&ins->c64.toFilter));
          P(ImGui::Checkbox("Initialize filter",&ins->c64.initFilter));
          
          P(ImGui::SliderScalar("Cutoff",ImGuiDataType_U16,&ins->c64.cut,&_ZERO,&_TWO_THOUSAND_FORTY_SEVEN)); rightClickable
          P(ImGui::SliderScalar("Resonance",ImGuiDataType_U8,&ins->c64.res,&_ZERO,&_FIFTEEN)); rightClickable

          ImGui::Text("Filter Mode");
          ImGui::SameLine();
          ImGui::PushStyleColor(ImGuiCol_Button,TOGGLE_COLOR(ins->c64.lp));
          if (ImGui::Button("low")) { PARAMETER
            ins->c64.lp=!ins->c64.lp;
          }
          ImGui::PopStyleColor();
          ImGui::SameLine();
          ImGui::PushStyleColor(ImGuiCol_Button,TOGGLE_COLOR(ins->c64.bp));
          if (ImGui::Button("band")) { PARAMETER
            ins->c64.bp=!ins->c64.bp;
          }
          ImGui::PopStyleColor();
          ImGui::SameLine();
          ImGui::PushStyleColor(ImGuiCol_Button,TOGGLE_COLOR(ins->c64.hp));
          if (ImGui::Button("high")) { PARAMETER
            ins->c64.hp=!ins->c64.hp;
          }
          ImGui::PopStyleColor();
          ImGui::SameLine();
          ImGui::PushStyleColor(ImGuiCol_Button,TOGGLE_COLOR(ins->c64.ch3off));
          if (ImGui::Button("ch3off")) { PARAMETER
            ins->c64.ch3off=!ins->c64.ch3off;
          }
          ImGui::PopStyleColor();

          P(ImGui::Checkbox("Volume Macro is Cutoff Macro",&ins->c64.volIsCutoff));
          P(ImGui::Checkbox("Absolute Cutoff Macro",&ins->c64.filterIsAbs));
          P(ImGui::Checkbox("Absolute Duty Macro",&ins->c64.dutyIsAbs));
          ImGui::EndTabItem();
        }
        if (ins->type==DIV_INS_AMIGA) if (ImGui::BeginTabItem("Amiga/Sample")) {
          String sName;
          if (ins->amiga.initSample<0 || ins->amiga.initSample>=e->song.sampleLen) {
            sName="none selected";
          } else {
            sName=e->song.sample[ins->amiga.initSample]->name;
          }
          if (ImGui::BeginCombo("Initial Sample",sName.c_str())) {
            String id;
            for (int i=0; i<e->song.sampleLen; i++) {
              id=fmt::sprintf("%d: %s",i,e->song.sample[i]->name);
              if (ImGui::Selectable(id.c_str(),ins->amiga.initSample==i)) { PARAMETER
                ins->amiga.initSample=i;
              }
            }
            ImGui::EndCombo();
          }
          P(ImGui::Checkbox("Use sample map (does not work yet!)",&ins->amiga.useNoteMap));
          if (ins->amiga.useNoteMap) {
            if (ImGui::BeginTable("NoteMap",3,ImGuiTableFlags_ScrollY|ImGuiTableFlags_Borders|ImGuiTableFlags_SizingStretchSame)) {
              ImGui::TableSetupColumn("c0",ImGuiTableColumnFlags_WidthFixed);
              ImGui::TableSetupColumn("c1",ImGuiTableColumnFlags_WidthStretch);
              ImGui::TableSetupColumn("c2",ImGuiTableColumnFlags_WidthStretch);

              ImGui::TableSetupScrollFreeze(0,1);

              ImGui::TableNextRow(ImGuiTableRowFlags_Headers);
              ImGui::TableNextColumn();
              ImGui::TableNextColumn();
              ImGui::Text("Sample");
              ImGui::TableNextColumn();
              ImGui::Text("Frequency");
              for (int i=0; i<120; i++) {
                ImGui::TableNextRow();
                ImGui::PushID(fmt::sprintf("NM_%d",i).c_str());
                ImGui::TableNextColumn();
                ImGui::Text("%s",noteNames[60+i]);
                ImGui::TableNextColumn();
                if (ins->amiga.noteMap[i]<0 || ins->amiga.noteMap[i]>=e->song.sampleLen) {
                  sName="-- empty --";
                  ins->amiga.noteMap[i]=-1;
                } else {
                  sName=e->song.sample[ins->amiga.noteMap[i]]->name;
                }
                ImGui::SetNextItemWidth(ImGui::GetContentRegionAvail().x);
                if (ImGui::BeginCombo("##SM",sName.c_str())) {
                  String id;
                  if (ImGui::Selectable("-- empty --",ins->amiga.noteMap[i]==-1)) { PARAMETER
                    ins->amiga.noteMap[i]=-1;
                  }
                  for (int j=0; j<e->song.sampleLen; j++) {
                    id=fmt::sprintf("%d: %s",j,e->song.sample[j]->name);
                    if (ImGui::Selectable(id.c_str(),ins->amiga.noteMap[i]==j)) { PARAMETER
                      ins->amiga.noteMap[i]=j;
                      if (ins->amiga.noteFreq[i]<=0) ins->amiga.noteFreq[i]=(int)((double)e->song.sample[j]->centerRate*pow(2.0,((double)i-48.0)/12.0));
                    }
                  }
                  ImGui::EndCombo();
                }
                ImGui::TableNextColumn();
                ImGui::SetNextItemWidth(ImGui::GetContentRegionAvail().x);
                if (ImGui::InputInt("##SF",&ins->amiga.noteFreq[i],50,500)) { PARAMETER
                  if (ins->amiga.noteFreq[i]<0) ins->amiga.noteFreq[i]=0;
                  if (ins->amiga.noteFreq[i]>262144) ins->amiga.noteFreq[i]=262144;
                }
                ImGui::PopID();
              }
              ImGui::EndTable();
            }
          }
          ImGui::EndTabItem();
        }
        if (ImGui::BeginTabItem("Macros")) {
          float asFloat[256];
          int asInt[256];
          float loopIndicator[256];
          const char* volumeLabel="Volume";

          int volMax=15;
          int volMin=0;
          if (ins->type==DIV_INS_C64) {
            if (ins->c64.volIsCutoff) {
              volumeLabel="Cutoff";
              if (ins->c64.filterIsAbs) {
                volMax=2047;
              } else {
                volMin=-18;
                volMax=18;
              }
            }
          }
          if ((ins->type==DIV_INS_PCE || ins->type==DIV_INS_AY8930)) {
            volMax=31;
          }
          if (ins->type==DIV_INS_OPL || ins->type==DIV_INS_VERA) {
            volMax=63;
          }
          if (ins->type==DIV_INS_AMIGA) {
            volMax=64;
          }
          if (ins->type==DIV_INS_FM || ins->type == DIV_INS_MIKEY) {
            volMax=127;
          }
          if (ins->type==DIV_INS_GB) {
            volMax=0;
          }
          if (ins->type==DIV_INS_PET) {
            volMax=1;
          }

          bool arpMode=ins->std.arpMacroMode;

          const char* dutyLabel="Duty/Noise";
          int dutyMax=3;
          if (ins->type==DIV_INS_C64) {
            dutyLabel="Duty";
            if (ins->c64.dutyIsAbs) {
              dutyMax=4095;
            } else {
              dutyMax=24;
            }
          }
          if (ins->type==DIV_INS_FM) {
            dutyMax=32;
          }
          if ((ins->type==DIV_INS_AY || ins->type==DIV_INS_AY8930)) {
            dutyMax=31;
          }
          if (ins->type==DIV_INS_AY || ins->type==DIV_INS_AY8930 || ins->type==DIV_INS_FM) {
            dutyLabel="Noise Freq";
          }
          if (ins->type == DIV_INS_MIKEY) {
            dutyLabel = "Duty/Int";
            dutyMax = 10;
          }
          if (ins->type==DIV_INS_AY8930) {
            dutyMax=255;
          }
          if (ins->type==DIV_INS_TIA || ins->type==DIV_INS_AMIGA || ins->type==DIV_INS_SCC || ins->type==DIV_INS_PET) {
            dutyMax=0;
          }
          if (ins->type==DIV_INS_PCE) {
            dutyMax=1;
          }
          if (ins->type==DIV_INS_SWAN) {
            dutyLabel="Noise";
            dutyMax=8;
          }
          if (ins->type==DIV_INS_OPLL || ins->type==DIV_INS_OPL) {
            dutyMax=0;
          }
          if (ins->type==DIV_INS_VERA) {
            dutyLabel="Duty";
            dutyMax=63;
          }
          if (ins->type==DIV_INS_N163) {
            dutyLabel="Waveform pos.";
            dutyMax=255;
          }
          bool dutyIsRel=(ins->type==DIV_INS_C64 && !ins->c64.dutyIsAbs);

          int waveMax=(ins->type==DIV_INS_AY || ins->type==DIV_INS_AY8930 || ins->type==DIV_INS_VERA)?3:63;
          bool bitMode=false;
          if (ins->type==DIV_INS_C64 || ins->type==DIV_INS_AY || ins->type==DIV_INS_AY8930 || ins->type==DIV_INS_SAA1099) {
            bitMode=true;
          }
          if (ins->type==DIV_INS_STD) waveMax=0;
          if (ins->type==DIV_INS_TIA) waveMax=15;
          if (ins->type==DIV_INS_C64) waveMax=4;
          if (ins->type==DIV_INS_SAA1099) waveMax=2;
          if (ins->type==DIV_INS_FM || ins->type==DIV_INS_OPLL || ins->type==DIV_INS_OPL || ins->type==DIV_INS_OPZ) waveMax=0;
          if (ins->type==DIV_INS_MIKEY) waveMax=0;
          if (ins->type==DIV_INS_PET) {
            waveMax=8;
            bitMode=true;
          }

          const char** waveNames=NULL;
          if (ins->type==DIV_INS_AY || ins->type==DIV_INS_AY8930 || ins->type==DIV_INS_SAA1099) waveNames=ayShapeBits;
          if (ins->type==DIV_INS_C64) waveNames=c64ShapeBits;

          int ex1Max=(ins->type==DIV_INS_AY8930)?8:0;
          int ex2Max=(ins->type==DIV_INS_AY || ins->type==DIV_INS_AY8930)?4:0;
          bool ex2Bit=true;

          if (ins->type==DIV_INS_C64) {
            ex1Max=4;
            ex2Max=15;
          }
          if (ins->type==DIV_INS_X1_010) {
            dutyMax=0;
            ex1Max=7;
            ex2Max=63;
            ex2Bit=false;
          }
          if (ins->type==DIV_INS_N163) {
            ex1Max=252;
            ex2Max=2;
          }
          if (ins->type==DIV_INS_SAA1099) ex1Max=8;

          if (settings.macroView==0) { // modern view
            MACRO_BEGIN(28*dpiScale);
            if (volMax>0) {
              NORMAL_MACRO(ins->std.volMacro,ins->std.volMacroLen,ins->std.volMacroLoop,ins->std.volMacroRel,volMin,volMax,"vol",volumeLabel,160,ins->std.volMacroOpen,false,NULL,false,NULL,0,0,0,NULL,uiColors[GUI_COLOR_MACRO_VOLUME],mmlString[0],volMin,volMax,NULL,false);
            }
            NORMAL_MACRO(ins->std.arpMacro,ins->std.arpMacroLen,ins->std.arpMacroLoop,ins->std.arpMacroRel,arpMacroScroll,arpMacroScroll+24,"arp","Arpeggio",160,ins->std.arpMacroOpen,false,NULL,true,&arpMacroScroll,(arpMode?-60:-80),0,0,&ins->std.arpMacroMode,uiColors[GUI_COLOR_MACRO_PITCH],mmlString[1],-92,94,(ins->std.arpMacroMode?(&macroHoverNote):NULL),true);
            if (dutyMax>0) {
              if (ins->type==DIV_INS_MIKEY) {
                NORMAL_MACRO(ins->std.dutyMacro,ins->std.dutyMacroLen,ins->std.dutyMacroLoop,ins->std.dutyMacroRel,0,dutyMax,"duty",dutyLabel,160,ins->std.dutyMacroOpen,true,mikeyFeedbackBits,false,NULL,0,0,0,NULL,uiColors[GUI_COLOR_MACRO_OTHER],mmlString[2],0,dutyMax,NULL,false);
              }
              else {
                NORMAL_MACRO(ins->std.dutyMacro,ins->std.dutyMacroLen,ins->std.dutyMacroLoop,ins->std.dutyMacroRel,0,dutyMax,"duty",dutyLabel,160,ins->std.dutyMacroOpen,false,NULL,false,NULL,0,0,0,NULL,uiColors[GUI_COLOR_MACRO_OTHER],mmlString[2],0,dutyMax,NULL,false);
              }            
            }
            if (waveMax>0) {
              NORMAL_MACRO(ins->std.waveMacro,ins->std.waveMacroLen,ins->std.waveMacroLoop,ins->std.waveMacroRel,0,waveMax,"wave","Waveform",bitMode?64:160,ins->std.waveMacroOpen,bitMode,waveNames,false,NULL,0,0,((ins->type==DIV_INS_AY || ins->type==DIV_INS_AY8930)?1:0),NULL,uiColors[GUI_COLOR_MACRO_WAVE],mmlString[3],0,waveMax,NULL,false);
            }
            if (ex1Max>0) {
              if (ins->type==DIV_INS_C64) {
                NORMAL_MACRO(ins->std.ex1Macro,ins->std.ex1MacroLen,ins->std.ex1MacroLoop,ins->std.ex1MacroRel,0,ex1Max,"ex1","Filter Mode",64,ins->std.ex1MacroOpen,true,filtModeBits,false,NULL,0,0,0,NULL,uiColors[GUI_COLOR_MACRO_OTHER],mmlString[4],0,ex1Max,NULL,false);
              } else if (ins->type==DIV_INS_SAA1099) {
                NORMAL_MACRO(ins->std.ex1Macro,ins->std.ex1MacroLen,ins->std.ex1MacroLoop,ins->std.ex1MacroRel,0,ex1Max,"ex1","Envelope",160,ins->std.ex1MacroOpen,true,saaEnvBits,false,NULL,0,0,0,NULL,uiColors[GUI_COLOR_MACRO_OTHER],mmlString[4],0,ex1Max,NULL,false);
              } else if (ins->type==DIV_INS_X1_010) {
                NORMAL_MACRO(ins->std.ex1Macro,ins->std.ex1MacroLen,ins->std.ex1MacroLoop,ins->std.ex1MacroRel,0,ex1Max,"ex1","Envelope Mode",160,ins->std.ex1MacroOpen,true,x1_010EnvBits,false,NULL,0,0,0,NULL,uiColors[GUI_COLOR_MACRO_OTHER],mmlString[4],0,ex1Max,NULL,false);
              } else if (ins->type==DIV_INS_N163) {
                NORMAL_MACRO(ins->std.ex1Macro,ins->std.ex1MacroLen,ins->std.ex1MacroLoop,ins->std.ex1MacroRel,0,ex1Max,"ex1","Waveform len.",160,ins->std.ex1MacroOpen,false,NULL,false,NULL,0,0,0,NULL,uiColors[GUI_COLOR_MACRO_OTHER],mmlString[4],0,ex1Max,NULL,false);
              } else {
                NORMAL_MACRO(ins->std.ex1Macro,ins->std.ex1MacroLen,ins->std.ex1MacroLoop,ins->std.ex1MacroRel,0,ex1Max,"ex1","Duty",160,ins->std.ex1MacroOpen,false,NULL,false,NULL,0,0,0,NULL,uiColors[GUI_COLOR_MACRO_OTHER],mmlString[4],0,ex1Max,NULL,false);
              }
            }
            if (ex2Max>0) {
              if (ins->type==DIV_INS_C64) {
                NORMAL_MACRO(ins->std.ex2Macro,ins->std.ex2MacroLen,ins->std.ex2MacroLoop,ins->std.ex2MacroRel,0,ex2Max,"ex2","Resonance",64,ins->std.ex2MacroOpen,false,NULL,false,NULL,0,0,0,NULL,uiColors[GUI_COLOR_MACRO_OTHER],mmlString[5],0,ex2Max,NULL,false);
              } else if (ins->type==DIV_INS_N163) {
                NORMAL_MACRO(ins->std.ex2Macro,ins->std.ex2MacroLen,ins->std.ex2MacroLoop,ins->std.ex2MacroRel,0,ex2Max,"ex2","Waveform update",64,ins->std.ex2MacroOpen,true,n163UpdateBits,false,NULL,0,0,0,NULL,uiColors[GUI_COLOR_MACRO_OTHER],mmlString[5],0,ex2Max,NULL,false);
              } else {
                NORMAL_MACRO(ins->std.ex2Macro,ins->std.ex2MacroLen,ins->std.ex2MacroLoop,ins->std.ex2MacroRel,0,ex2Max,"ex2","Envelope",ex2Bit?64:160,ins->std.ex2MacroOpen,ex2Bit,ayEnvBits,false,NULL,0,0,0,NULL,uiColors[GUI_COLOR_MACRO_OTHER],mmlString[5],0,ex2Max,NULL,false);
              }
            }
            if (ins->type==DIV_INS_C64) {
              NORMAL_MACRO(ins->std.ex3Macro,ins->std.ex3MacroLen,ins->std.ex3MacroLoop,ins->std.ex3MacroRel,0,2,"ex3","Special",32,ins->std.ex3MacroOpen,true,c64SpecialBits,false,NULL,0,0,0,NULL,uiColors[GUI_COLOR_MACRO_OTHER],mmlString[6],0,2,NULL,false);
            }
            if (ins->type==DIV_INS_AY || ins->type==DIV_INS_AY8930 || ins->type==DIV_INS_X1_010) {
              NORMAL_MACRO(ins->std.ex3Macro,ins->std.ex3MacroLen,ins->std.ex3MacroLoop,ins->std.ex3MacroRel,0,15,"ex3","AutoEnv Num",96,ins->std.ex3MacroOpen,false,NULL,false,NULL,0,0,0,NULL,uiColors[GUI_COLOR_MACRO_OTHER],mmlString[6],0,15,NULL,false);
              NORMAL_MACRO(ins->std.algMacro,ins->std.algMacroLen,ins->std.algMacroLoop,ins->std.algMacroRel,0,15,"alg","AutoEnv Den",96,ins->std.algMacroOpen,false,NULL,false,NULL,0,0,0,NULL,uiColors[GUI_COLOR_MACRO_OTHER],mmlString[7],0,15,NULL,false);
            }
            if (ins->type==DIV_INS_AY8930) {
              // oh my i am running out of macros
              NORMAL_MACRO(ins->std.fbMacro,ins->std.fbMacroLen,ins->std.fbMacroLoop,ins->std.fbMacroRel,0,8,"fb","Noise AND Mask",96,ins->std.fbMacroOpen,true,NULL,false,NULL,0,0,0,NULL,uiColors[GUI_COLOR_MACRO_OTHER],mmlString[8],0,8,NULL,false);
              NORMAL_MACRO(ins->std.fmsMacro,ins->std.fmsMacroLen,ins->std.fmsMacroLoop,ins->std.fmsMacroRel,0,8,"fms","Noise OR Mask",96,ins->std.fmsMacroOpen,true,NULL,false,NULL,0,0,0,NULL,uiColors[GUI_COLOR_MACRO_OTHER],mmlString[9],0,8,NULL,false);
            }
            if (ins->type==DIV_INS_N163) {
              NORMAL_MACRO(ins->std.ex3Macro,ins->std.ex3MacroLen,ins->std.ex3MacroLoop,ins->std.ex3MacroRel,0,255,"ex3","Waveform to Load",160,ins->std.ex3MacroOpen,false,NULL,false,NULL,0,0,0,NULL,uiColors[GUI_COLOR_MACRO_OTHER],mmlString[6],0,255,NULL,false);
              NORMAL_MACRO(ins->std.algMacro,ins->std.algMacroLen,ins->std.algMacroLoop,ins->std.algMacroRel,0,255,"alg","Wave pos. to Load",160,ins->std.algMacroOpen,false,NULL,false,NULL,0,0,0,NULL,uiColors[GUI_COLOR_MACRO_OTHER],mmlString[7],0,255,NULL,false);
              NORMAL_MACRO(ins->std.fbMacro,ins->std.fbMacroLen,ins->std.fbMacroLoop,ins->std.fbMacroRel,0,252,"fb","Wave len. to Load",160,ins->std.fbMacroOpen,false,NULL,false,NULL,0,0,0,NULL,uiColors[GUI_COLOR_MACRO_OTHER],mmlString[8],0,252,NULL,false);
              NORMAL_MACRO(ins->std.fmsMacro,ins->std.fmsMacroLen,ins->std.fmsMacroLoop,ins->std.fmsMacroRel,0,2,"fms","Waveform load",64,ins->std.fmsMacroOpen,true,n163UpdateBits,false,NULL,0,0,0,NULL,uiColors[GUI_COLOR_MACRO_OTHER],mmlString[9],0,2,NULL,false);
            }

            MACRO_END;
          } else { // classic view
            // volume macro
            ImGui::Separator();
            if (ins->type==DIV_INS_C64 && ins->c64.volIsCutoff) {
              if (ins->c64.filterIsAbs) {
                ImGui::Text("Cutoff Macro");
              } else {
                ImGui::Text("Relative Cutoff Macro");
              }
            } else {
              ImGui::Text("Volume Macro");
            }
            for (int i=0; i<ins->std.volMacroLen; i++) {
              if (ins->type==DIV_INS_C64 && ins->c64.volIsCutoff && !ins->c64.filterIsAbs) {
                asFloat[i]=ins->std.volMacro[i]-18;
              } else {
                asFloat[i]=ins->std.volMacro[i];
              }
              loopIndicator[i]=(ins->std.volMacroLoop!=-1 && i>=ins->std.volMacroLoop);
            }
            macroDragScroll=0;
            if (volMax>0) {
              ImGui::PushStyleVar(ImGuiStyleVar_FramePadding,ImVec2(0.0f,0.0f));
              ImGui::PlotHistogram("##IVolMacro",asFloat,ins->std.volMacroLen,0,NULL,volMin,volMax,ImVec2(400.0f*dpiScale,200.0f*dpiScale));
              if (ImGui::IsItemClicked(ImGuiMouseButton_Left)) {
                macroDragStart=ImGui::GetItemRectMin();
                macroDragAreaSize=ImVec2(400.0f*dpiScale,200.0f*dpiScale);
                macroDragMin=volMin;
                macroDragMax=volMax;
                macroDragLen=ins->std.volMacroLen;
                macroDragActive=true;
                macroDragTarget=ins->std.volMacro;
                macroDragChar=false;
                processDrags(ImGui::GetMousePos().x,ImGui::GetMousePos().y);
              }
              ImGui::PlotHistogram("##IVolMacroLoop",loopIndicator,ins->std.volMacroLen,0,NULL,0,1,ImVec2(400.0f*dpiScale,16.0f*dpiScale));
              if (ImGui::IsItemClicked(ImGuiMouseButton_Left)) {
                macroLoopDragStart=ImGui::GetItemRectMin();
                macroLoopDragAreaSize=ImVec2(400.0f*dpiScale,16.0f*dpiScale);
                macroLoopDragLen=ins->std.volMacroLen;
                macroLoopDragTarget=&ins->std.volMacroLoop;
                macroLoopDragActive=true;
                processDrags(ImGui::GetMousePos().x,ImGui::GetMousePos().y);
              }
              if (ImGui::IsItemClicked(ImGuiMouseButton_Right)) {
                ins->std.volMacroLoop=-1;
              }
              ImGui::PopStyleVar();
              if (ImGui::InputScalar("Length##IVolMacroL",ImGuiDataType_U8,&ins->std.volMacroLen,&_ONE,&_THREE)) {
                if (ins->std.volMacroLen>127) ins->std.volMacroLen=127;
              }
            }

            // arp macro
            ImGui::Separator();
            ImGui::Text("Arpeggio Macro");
            for (int i=0; i<ins->std.arpMacroLen; i++) {
              asFloat[i]=ins->std.arpMacro[i];
              loopIndicator[i]=(ins->std.arpMacroLoop!=-1 && i>=ins->std.arpMacroLoop);
            }
            ImGui::PushStyleVar(ImGuiStyleVar_FramePadding,ImVec2(0.0f,0.0f));
            ImGui::PlotHistogram("##IArpMacro",asFloat,ins->std.arpMacroLen,0,NULL,arpMode?arpMacroScroll:(arpMacroScroll-12),arpMacroScroll+(arpMode?24:12),ImVec2(400.0f*dpiScale,200.0f*dpiScale));
            if (ImGui::IsItemClicked(ImGuiMouseButton_Left)) {
              macroDragStart=ImGui::GetItemRectMin();
              macroDragAreaSize=ImVec2(400.0f*dpiScale,200.0f*dpiScale);
              macroDragMin=arpMacroScroll;
              macroDragMax=arpMacroScroll+24;
              macroDragLen=ins->std.arpMacroLen;
              macroDragActive=true;
              macroDragTarget=ins->std.arpMacro;
              macroDragChar=false;
              processDrags(ImGui::GetMousePos().x,ImGui::GetMousePos().y);
            }
            ImGui::SameLine();
            ImGui::VSliderInt("##IArpMacroPos",ImVec2(20.0f*dpiScale,200.0f*dpiScale),&arpMacroScroll,arpMode?0:-80,70);
            ImGui::PlotHistogram("##IArpMacroLoop",loopIndicator,ins->std.arpMacroLen,0,NULL,0,1,ImVec2(400.0f*dpiScale,16.0f*dpiScale));
            if (ImGui::IsItemClicked(ImGuiMouseButton_Left)) {
              macroLoopDragStart=ImGui::GetItemRectMin();
              macroLoopDragAreaSize=ImVec2(400.0f*dpiScale,16.0f*dpiScale);
              macroLoopDragLen=ins->std.arpMacroLen;
              macroLoopDragTarget=&ins->std.arpMacroLoop;
              macroLoopDragActive=true;
              processDrags(ImGui::GetMousePos().x,ImGui::GetMousePos().y);
            }
            if (ImGui::IsItemClicked(ImGuiMouseButton_Right)) {
              ins->std.arpMacroLoop=-1;
            }
            ImGui::PopStyleVar();
            if (ImGui::InputScalar("Length##IArpMacroL",ImGuiDataType_U8,&ins->std.arpMacroLen,&_ONE,&_THREE)) {
              if (ins->std.arpMacroLen>127) ins->std.arpMacroLen=127;
            }
            if (ImGui::Checkbox("Fixed",&arpMode)) {
              ins->std.arpMacroMode=arpMode;
              if (arpMode) {
                if (arpMacroScroll<0) arpMacroScroll=0;
              }
            }

            // duty macro
            if (dutyMax>0) {
              ImGui::Separator();
              if (ins->type==DIV_INS_C64) {
                if (ins->c64.dutyIsAbs) {
                  ImGui::Text("Duty Macro");
                } else {
                  ImGui::Text("Relative Duty Macro");
                }
              } else {
                if (ins->type==DIV_INS_AY || ins->type==DIV_INS_AY8930 || ins->type==DIV_INS_SAA1099) {
                  ImGui::Text("Noise Frequency Macro");
                } else {
                  ImGui::Text("Duty/Noise Mode Macro");
                }
              }
              for (int i=0; i<ins->std.dutyMacroLen; i++) {
                asFloat[i]=ins->std.dutyMacro[i]-(dutyIsRel?12:0);
                loopIndicator[i]=(ins->std.dutyMacroLoop!=-1 && i>=ins->std.dutyMacroLoop);
              }
              ImGui::PushStyleVar(ImGuiStyleVar_FramePadding,ImVec2(0.0f,0.0f));
              
              ImGui::PlotHistogram("##IDutyMacro",asFloat,ins->std.dutyMacroLen,0,NULL,dutyIsRel?-12:0,dutyMax-(dutyIsRel?12:0),ImVec2(400.0f*dpiScale,200.0f*dpiScale));
              if (ImGui::IsItemClicked(ImGuiMouseButton_Left)) {
                macroDragStart=ImGui::GetItemRectMin();
                macroDragAreaSize=ImVec2(400.0f*dpiScale,200.0f*dpiScale);
                macroDragMin=0;
                macroDragMax=dutyMax;
                macroDragLen=ins->std.dutyMacroLen;
                macroDragActive=true;
                macroDragTarget=ins->std.dutyMacro;
                macroDragChar=false;
                processDrags(ImGui::GetMousePos().x,ImGui::GetMousePos().y);
              }
              ImGui::PlotHistogram("##IDutyMacroLoop",loopIndicator,ins->std.dutyMacroLen,0,NULL,0,1,ImVec2(400.0f*dpiScale,16.0f*dpiScale));
              if (ImGui::IsItemClicked(ImGuiMouseButton_Left)) {
                macroLoopDragStart=ImGui::GetItemRectMin();
                macroLoopDragAreaSize=ImVec2(400.0f*dpiScale,16.0f*dpiScale);
                macroLoopDragLen=ins->std.dutyMacroLen;
                macroLoopDragTarget=&ins->std.dutyMacroLoop;
                macroLoopDragActive=true;
                processDrags(ImGui::GetMousePos().x,ImGui::GetMousePos().y);
              }
              if (ImGui::IsItemClicked(ImGuiMouseButton_Right)) {
                ins->std.dutyMacroLoop=-1;
              }
              ImGui::PopStyleVar();
              if (ImGui::InputScalar("Length##IDutyMacroL",ImGuiDataType_U8,&ins->std.dutyMacroLen,&_ONE,&_THREE)) {
                if (ins->std.dutyMacroLen>127) ins->std.dutyMacroLen=127;
              }
            }

            // wave macro
            if (waveMax>0) {
              ImGui::Separator();
              ImGui::Text("Waveform Macro");
              for (int i=0; i<ins->std.waveMacroLen; i++) {
                asFloat[i]=ins->std.waveMacro[i];
                if (ins->type==DIV_INS_AY || ins->type==DIV_INS_AY8930) {
                  asInt[i]=ins->std.waveMacro[i]+1;
                } else {
                  asInt[i]=ins->std.waveMacro[i];
                }
                loopIndicator[i]=(ins->std.waveMacroLoop!=-1 && i>=ins->std.waveMacroLoop);
              }
              ImGui::PushStyleVar(ImGuiStyleVar_FramePadding,ImVec2(0.0f,0.0f));
              
              ImVec2 areaSize=ImVec2(400.0f*dpiScale,200.0f*dpiScale);
              if (ins->type==DIV_INS_C64 || ins->type==DIV_INS_AY || ins->type==DIV_INS_AY8930 || ins->type==DIV_INS_SAA1099) {
                areaSize=ImVec2(400.0f*dpiScale,waveMax*32.0f*dpiScale);
                PlotBitfield("##IWaveMacro",asInt,ins->std.waveMacroLen,0,(ins->type==DIV_INS_C64)?c64ShapeBits:ayShapeBits,waveMax,areaSize);
                bitMode=true;
              } else {
                ImGui::PlotHistogram("##IWaveMacro",asFloat,ins->std.waveMacroLen,0,NULL,0,waveMax,areaSize);
              }
              if (ImGui::IsItemClicked(ImGuiMouseButton_Left)) {
                macroDragStart=ImGui::GetItemRectMin();
                macroDragAreaSize=areaSize;
                macroDragMin=0;
                macroDragMax=waveMax;
                macroDragBitOff=(ins->type==DIV_INS_AY || ins->type==DIV_INS_AY8930)?1:0;
                macroDragBitMode=bitMode;
                macroDragInitialValueSet=false;
                macroDragInitialValue=false;
                macroDragLen=ins->std.waveMacroLen;
                macroDragActive=true;
                macroDragTarget=ins->std.waveMacro;
                macroDragChar=false;
                processDrags(ImGui::GetMousePos().x,ImGui::GetMousePos().y);
              }
              ImGui::PlotHistogram("##IWaveMacroLoop",loopIndicator,ins->std.waveMacroLen,0,NULL,0,1,ImVec2(400.0f*dpiScale,16.0f*dpiScale));
              if (ImGui::IsItemClicked(ImGuiMouseButton_Left)) {
                macroLoopDragStart=ImGui::GetItemRectMin();
                macroLoopDragAreaSize=ImVec2(400.0f*dpiScale,16.0f*dpiScale);
                macroLoopDragLen=ins->std.waveMacroLen;
                macroLoopDragTarget=&ins->std.waveMacroLoop;
                macroLoopDragActive=true;
                processDrags(ImGui::GetMousePos().x,ImGui::GetMousePos().y);
              }
              if (ImGui::IsItemClicked(ImGuiMouseButton_Right)) {
                ins->std.waveMacroLoop=-1;
              }
              ImGui::PopStyleVar();
              if (ImGui::InputScalar("Length##IWaveMacroL",ImGuiDataType_U8,&ins->std.waveMacroLen,&_ONE,&_THREE)) {
                if (ins->std.waveMacroLen>127) ins->std.waveMacroLen=127;
              }
            }

            // extra 1 macro
            if (ex1Max>0) {
              ImGui::Separator();
              if (ins->type==DIV_INS_AY8930) {
                ImGui::Text("Duty Macro");
              } else {
                ImGui::Text("Extra 1 Macro");
              }
              for (int i=0; i<ins->std.ex1MacroLen; i++) {
                asFloat[i]=ins->std.ex1Macro[i];
                loopIndicator[i]=(ins->std.ex1MacroLoop!=-1 && i>=ins->std.ex1MacroLoop);
              }
              ImGui::PushStyleVar(ImGuiStyleVar_FramePadding,ImVec2(0.0f,0.0f));
              
              ImGui::PlotHistogram("##IEx1Macro",asFloat,ins->std.ex1MacroLen,0,NULL,0,ex1Max,ImVec2(400.0f*dpiScale,200.0f*dpiScale));
              if (ImGui::IsItemClicked(ImGuiMouseButton_Left)) {
                macroDragStart=ImGui::GetItemRectMin();
                macroDragAreaSize=ImVec2(400.0f*dpiScale,200.0f*dpiScale);
                macroDragMin=0;
                macroDragMax=ex1Max;
                macroDragLen=ins->std.ex1MacroLen;
                macroDragActive=true;
                macroDragTarget=ins->std.ex1Macro;
                macroDragChar=false;
                processDrags(ImGui::GetMousePos().x,ImGui::GetMousePos().y);
              }
              ImGui::PlotHistogram("##IEx1MacroLoop",loopIndicator,ins->std.ex1MacroLen,0,NULL,0,1,ImVec2(400.0f*dpiScale,16.0f*dpiScale));
              if (ImGui::IsItemClicked(ImGuiMouseButton_Left)) {
                macroLoopDragStart=ImGui::GetItemRectMin();
                macroLoopDragAreaSize=ImVec2(400.0f*dpiScale,16.0f*dpiScale);
                macroLoopDragLen=ins->std.ex1MacroLen;
                macroLoopDragTarget=&ins->std.ex1MacroLoop;
                macroLoopDragActive=true;
                processDrags(ImGui::GetMousePos().x,ImGui::GetMousePos().y);
              }
              if (ImGui::IsItemClicked(ImGuiMouseButton_Right)) {
                ins->std.ex1MacroLoop=-1;
              }
              ImGui::PopStyleVar();
              if (ImGui::InputScalar("Length##IEx1MacroL",ImGuiDataType_U8,&ins->std.ex1MacroLen,&_ONE,&_THREE)) {
                if (ins->std.ex1MacroLen>127) ins->std.ex1MacroLen=127;
              }
            }
          }
          ImGui::EndTabItem();
        }
        ImGui::EndTabBar();
      }
    }
  }
  if (ImGui::IsWindowFocused(ImGuiFocusedFlags_ChildWindows)) curWindow=GUI_WINDOW_INS_EDIT;
  ImGui::End();
<<<<<<< HEAD
}

#undef P
#undef PARAMETER

void FurnaceGUI::drawWaveList() {
  if (nextWindow==GUI_WINDOW_WAVE_LIST) {
    waveListOpen=true;
    ImGui::SetNextWindowFocus();
    nextWindow=GUI_WINDOW_NOTHING;
  }
  if (!waveListOpen) return;
  if (ImGui::Begin("Wavetables",&waveListOpen)) {
    if (ImGui::Button(ICON_FA_PLUS "##WaveAdd")) {
      doAction(GUI_ACTION_WAVE_LIST_ADD);
    }
    ImGui::SameLine();
    if (ImGui::Button(ICON_FA_FILES_O "##WaveClone")) {
      doAction(GUI_ACTION_WAVE_LIST_DUPLICATE);
    }
    ImGui::SameLine();
    if (ImGui::Button(ICON_FA_FOLDER_OPEN "##WaveLoad")) {
      doAction(GUI_ACTION_WAVE_LIST_OPEN);
    }
    ImGui::SameLine();
    if (ImGui::Button(ICON_FA_FLOPPY_O "##WaveSave")) {
      doAction(GUI_ACTION_WAVE_LIST_SAVE);
    }
    ImGui::SameLine();
    if (ImGui::ArrowButton("WaveUp",ImGuiDir_Up)) {
      doAction(GUI_ACTION_WAVE_LIST_UP);
    }
    ImGui::SameLine();
    if (ImGui::ArrowButton("WaveDown",ImGuiDir_Down)) {
      doAction(GUI_ACTION_WAVE_LIST_DOWN);
    }
    ImGui::SameLine();
    if (ImGui::Button(ICON_FA_TIMES "##WaveDelete")) {
      doAction(GUI_ACTION_WAVE_LIST_DELETE);
    }
    ImGui::Separator();
    if (ImGui::BeginTable("WaveListScroll",1,ImGuiTableFlags_ScrollY)) {
      actualWaveList();
      ImGui::EndTable();
    }
  }
  if (ImGui::IsWindowFocused(ImGuiFocusedFlags_ChildWindows)) curWindow=GUI_WINDOW_WAVE_LIST;
  ImGui::End();
}

void FurnaceGUI::drawWaveEdit() {
  if (nextWindow==GUI_WINDOW_WAVE_EDIT) {
    waveEditOpen=true;
    ImGui::SetNextWindowFocus();
    nextWindow=GUI_WINDOW_NOTHING;
  }
  if (!waveEditOpen) return;
  float wavePreview[256];
  ImGui::SetNextWindowSizeConstraints(ImVec2(450.0f*dpiScale,300.0f*dpiScale),ImVec2(scrW*dpiScale,scrH*dpiScale));
  if (ImGui::Begin("Wavetable Editor",&waveEditOpen,settings.allowEditDocking?0:ImGuiWindowFlags_NoDocking)) {
    if (curWave<0 || curWave>=(int)e->song.wave.size()) {
      ImGui::Text("no wavetable selected");
    } else {
      DivWavetable* wave=e->song.wave[curWave];
      ImGui::Text("Width");
      if (ImGui::IsItemHovered()) {
        ImGui::SetTooltip("use a width of:\n- 32 on Game Boy, PC Engine, WonderSwan and Bubble System WSG\n- 128 on X1-010\nany other widths will be scaled during playback.");
      }
      ImGui::SameLine();
      ImGui::SetNextItemWidth(128.0f*dpiScale);
      if (ImGui::InputInt("##_WTW",&wave->len,1,2)) {
        if (wave->len>256) wave->len=256;
        if (wave->len<1) wave->len=1;
        e->notifyWaveChange(curWave);
        if (wavePreviewOn) e->previewWave(curWave,wavePreviewNote);
        modified=true;
      }
      ImGui::SameLine();
      ImGui::Text("Height");
      if (ImGui::IsItemHovered()) {
        ImGui::SetTooltip("use a height of:\n- 15 for Game Boy, WonderSwan, X1-010 envelope shape, Bubble System WSG and N163\n- 31 for PC Engine\n- 255 for X1-010 waveform\nany other heights will be scaled during playback.");
      }
      ImGui::SameLine();
      ImGui::SetNextItemWidth(128.0f*dpiScale);
      if (ImGui::InputInt("##_WTH",&wave->max,1,2)) {
        if (wave->max>255) wave->max=255;
        if (wave->max<1) wave->max=1;
        e->notifyWaveChange(curWave);
        modified=true;
      }
      for (int i=0; i<wave->len; i++) {
        if (wave->data[i]>wave->max) wave->data[i]=wave->max;
        wavePreview[i]=wave->data[i];
      }
      if (wave->len>0) wavePreview[wave->len]=wave->data[wave->len-1];
      ImGui::SetNextItemWidth(ImGui::GetContentRegionAvail().x); //wavetable text input size found here
      if (ImGui::InputText("##MMLWave",&mmlStringW)) {
        decodeMMLStrW(mmlStringW,wave->data,wave->len,wave->max);
      }
      if (!ImGui::IsItemActive()) {
        encodeMMLStr(mmlStringW,wave->data,wave->len,-1,-1);
      }

      ImGui::PushStyleVar(ImGuiStyleVar_FramePadding,ImVec2(0.0f,0.0f));

      ImVec2 contentRegion=ImGui::GetContentRegionAvail(); //wavetable graph size determined here
      if (ImGui::GetContentRegionAvail().y > (ImGui::GetContentRegionAvail().x / 2.0f)) {
        contentRegion=ImVec2(ImGui::GetContentRegionAvail().x,ImGui::GetContentRegionAvail().x / 2.0f);
      }
      PlotNoLerp("##Waveform",wavePreview,wave->len+1,0,NULL,0,wave->max,contentRegion);
      if (ImGui::IsItemClicked(ImGuiMouseButton_Left)) {
        waveDragStart=ImGui::GetItemRectMin();
        waveDragAreaSize=contentRegion;
        waveDragMin=0;
        waveDragMax=wave->max;
        waveDragLen=wave->len;
        waveDragActive=true;
        waveDragTarget=wave->data;
        processDrags(ImGui::GetMousePos().x,ImGui::GetMousePos().y);
        e->notifyWaveChange(curWave);
        modified=true;
      }
      ImGui::PopStyleVar();
    }
  }
  if (ImGui::IsWindowFocused(ImGuiFocusedFlags_ChildWindows)) curWindow=GUI_WINDOW_WAVE_EDIT;
  ImGui::End();
}
=======
}
>>>>>>> 705ba427
<|MERGE_RESOLUTION|>--- conflicted
+++ resolved
@@ -1968,135 +1968,4 @@
   }
   if (ImGui::IsWindowFocused(ImGuiFocusedFlags_ChildWindows)) curWindow=GUI_WINDOW_INS_EDIT;
   ImGui::End();
-<<<<<<< HEAD
-}
-
-#undef P
-#undef PARAMETER
-
-void FurnaceGUI::drawWaveList() {
-  if (nextWindow==GUI_WINDOW_WAVE_LIST) {
-    waveListOpen=true;
-    ImGui::SetNextWindowFocus();
-    nextWindow=GUI_WINDOW_NOTHING;
-  }
-  if (!waveListOpen) return;
-  if (ImGui::Begin("Wavetables",&waveListOpen)) {
-    if (ImGui::Button(ICON_FA_PLUS "##WaveAdd")) {
-      doAction(GUI_ACTION_WAVE_LIST_ADD);
-    }
-    ImGui::SameLine();
-    if (ImGui::Button(ICON_FA_FILES_O "##WaveClone")) {
-      doAction(GUI_ACTION_WAVE_LIST_DUPLICATE);
-    }
-    ImGui::SameLine();
-    if (ImGui::Button(ICON_FA_FOLDER_OPEN "##WaveLoad")) {
-      doAction(GUI_ACTION_WAVE_LIST_OPEN);
-    }
-    ImGui::SameLine();
-    if (ImGui::Button(ICON_FA_FLOPPY_O "##WaveSave")) {
-      doAction(GUI_ACTION_WAVE_LIST_SAVE);
-    }
-    ImGui::SameLine();
-    if (ImGui::ArrowButton("WaveUp",ImGuiDir_Up)) {
-      doAction(GUI_ACTION_WAVE_LIST_UP);
-    }
-    ImGui::SameLine();
-    if (ImGui::ArrowButton("WaveDown",ImGuiDir_Down)) {
-      doAction(GUI_ACTION_WAVE_LIST_DOWN);
-    }
-    ImGui::SameLine();
-    if (ImGui::Button(ICON_FA_TIMES "##WaveDelete")) {
-      doAction(GUI_ACTION_WAVE_LIST_DELETE);
-    }
-    ImGui::Separator();
-    if (ImGui::BeginTable("WaveListScroll",1,ImGuiTableFlags_ScrollY)) {
-      actualWaveList();
-      ImGui::EndTable();
-    }
-  }
-  if (ImGui::IsWindowFocused(ImGuiFocusedFlags_ChildWindows)) curWindow=GUI_WINDOW_WAVE_LIST;
-  ImGui::End();
-}
-
-void FurnaceGUI::drawWaveEdit() {
-  if (nextWindow==GUI_WINDOW_WAVE_EDIT) {
-    waveEditOpen=true;
-    ImGui::SetNextWindowFocus();
-    nextWindow=GUI_WINDOW_NOTHING;
-  }
-  if (!waveEditOpen) return;
-  float wavePreview[256];
-  ImGui::SetNextWindowSizeConstraints(ImVec2(450.0f*dpiScale,300.0f*dpiScale),ImVec2(scrW*dpiScale,scrH*dpiScale));
-  if (ImGui::Begin("Wavetable Editor",&waveEditOpen,settings.allowEditDocking?0:ImGuiWindowFlags_NoDocking)) {
-    if (curWave<0 || curWave>=(int)e->song.wave.size()) {
-      ImGui::Text("no wavetable selected");
-    } else {
-      DivWavetable* wave=e->song.wave[curWave];
-      ImGui::Text("Width");
-      if (ImGui::IsItemHovered()) {
-        ImGui::SetTooltip("use a width of:\n- 32 on Game Boy, PC Engine, WonderSwan and Bubble System WSG\n- 128 on X1-010\nany other widths will be scaled during playback.");
-      }
-      ImGui::SameLine();
-      ImGui::SetNextItemWidth(128.0f*dpiScale);
-      if (ImGui::InputInt("##_WTW",&wave->len,1,2)) {
-        if (wave->len>256) wave->len=256;
-        if (wave->len<1) wave->len=1;
-        e->notifyWaveChange(curWave);
-        if (wavePreviewOn) e->previewWave(curWave,wavePreviewNote);
-        modified=true;
-      }
-      ImGui::SameLine();
-      ImGui::Text("Height");
-      if (ImGui::IsItemHovered()) {
-        ImGui::SetTooltip("use a height of:\n- 15 for Game Boy, WonderSwan, X1-010 envelope shape, Bubble System WSG and N163\n- 31 for PC Engine\n- 255 for X1-010 waveform\nany other heights will be scaled during playback.");
-      }
-      ImGui::SameLine();
-      ImGui::SetNextItemWidth(128.0f*dpiScale);
-      if (ImGui::InputInt("##_WTH",&wave->max,1,2)) {
-        if (wave->max>255) wave->max=255;
-        if (wave->max<1) wave->max=1;
-        e->notifyWaveChange(curWave);
-        modified=true;
-      }
-      for (int i=0; i<wave->len; i++) {
-        if (wave->data[i]>wave->max) wave->data[i]=wave->max;
-        wavePreview[i]=wave->data[i];
-      }
-      if (wave->len>0) wavePreview[wave->len]=wave->data[wave->len-1];
-      ImGui::SetNextItemWidth(ImGui::GetContentRegionAvail().x); //wavetable text input size found here
-      if (ImGui::InputText("##MMLWave",&mmlStringW)) {
-        decodeMMLStrW(mmlStringW,wave->data,wave->len,wave->max);
-      }
-      if (!ImGui::IsItemActive()) {
-        encodeMMLStr(mmlStringW,wave->data,wave->len,-1,-1);
-      }
-
-      ImGui::PushStyleVar(ImGuiStyleVar_FramePadding,ImVec2(0.0f,0.0f));
-
-      ImVec2 contentRegion=ImGui::GetContentRegionAvail(); //wavetable graph size determined here
-      if (ImGui::GetContentRegionAvail().y > (ImGui::GetContentRegionAvail().x / 2.0f)) {
-        contentRegion=ImVec2(ImGui::GetContentRegionAvail().x,ImGui::GetContentRegionAvail().x / 2.0f);
-      }
-      PlotNoLerp("##Waveform",wavePreview,wave->len+1,0,NULL,0,wave->max,contentRegion);
-      if (ImGui::IsItemClicked(ImGuiMouseButton_Left)) {
-        waveDragStart=ImGui::GetItemRectMin();
-        waveDragAreaSize=contentRegion;
-        waveDragMin=0;
-        waveDragMax=wave->max;
-        waveDragLen=wave->len;
-        waveDragActive=true;
-        waveDragTarget=wave->data;
-        processDrags(ImGui::GetMousePos().x,ImGui::GetMousePos().y);
-        e->notifyWaveChange(curWave);
-        modified=true;
-      }
-      ImGui::PopStyleVar();
-    }
-  }
-  if (ImGui::IsWindowFocused(ImGuiFocusedFlags_ChildWindows)) curWindow=GUI_WINDOW_WAVE_EDIT;
-  ImGui::End();
-}
-=======
-}
->>>>>>> 705ba427
+}