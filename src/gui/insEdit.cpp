/**
 * Furnace Tracker - multi-system chiptune tracker
 * Copyright (C) 2021-2022 tildearrow and contributors
 *
 * This program is free software; you can redistribute it and/or modify
 * it under the terms of the GNU General Public License as published by
 * the Free Software Foundation; either version 2 of the License, or
 * (at your option) any later version.
 *
 * This program is distributed in the hope that it will be useful,
 * but WITHOUT ANY WARRANTY; without even the implied warranty of
 * MERCHANTABILITY or FITNESS FOR A PARTICULAR PURPOSE.  See the
 * GNU General Public License for more details.
 *
 * You should have received a copy of the GNU General Public License along
 * with this program; if not, write to the Free Software Foundation, Inc.,
 * 51 Franklin Street, Fifth Floor, Boston, MA 02110-1301 USA.
 */

#include "gui.h"
#include "imgui_internal.h"
#include "IconsFontAwesome4.h"
#include "misc/cpp/imgui_stdlib.h"
#include "guiConst.h"
#include "intConst.h"
#include <fmt/printf.h>
#include <imgui.h>
#include "plot_nolerp.h"

const char* ssgEnvTypes[8]={
  "Down Down Down", "Down.", "Down Up Down Up", "Down UP", "Up Up Up", "Up.", "Up Down Up Down", "Up DOWN"
};

const char* fmParamNames[3][27]={
  {"Algorithm", "Feedback", "LFO > Freq", "LFO > Amp", "Attack", "Decay", "Decay 2", "Release", "Sustain", "Level", "EnvScale", "Multiplier", "Detune", "Detune 2", "SSG-EG", "AM", "AM Depth", "Vibrato Depth", "Sustained", "Sustained", "Level Scaling", "Sustain", "Vibrato", "Waveform", "Key Scale Rate", "OP2 Half Sine", "OP1 Half Sine"},
  {"ALG", "FB", "FMS/PMS", "AMS", "AR", "DR", "SR", "RR", "SL", "TL", "KS", "MULT", "DT", "DT2", "SSG-EG", "AM", "AMD", "FMD", "EGT", "EGT", "KSL", "SUS", "VIB", "WS", "KSR", "DC", "DM"},
  {"ALG", "FB", "FMS/PMS", "AMS", "AR", "DR", "D2R", "RR", "SL", "TL", "RS", "MULT", "DT", "DT2", "SSG-EG", "AM", "DAM", "DVB", "EGT", "EGS", "KSL", "SUS", "VIB", "WS", "KSR", "DC", "DM"}
};

const char* fmParamShortNames[3][27]={
  {"ALG", "FB", "FMS", "AMS", "A", "D", "D2", "R", "S", "TL", "RS", "ML", "DT", "DT2", "SSG", "AM", "DAM", "DVB", "SUS", "SUS", "KSL", "SUS", "VIB", "WS", "KSR", "DC", "DM"},
  {"ALG", "FB", "FMS", "AMS", "A", "D", "SR", "R", "S", "TL", "KS", "ML", "DT", "DT2", "SSG", "AM", "AMD", "FMD", "EGT", "EGT", "KSL", "SUS", "VIB", "WS", "KSR", "DC", "DM"},
  {"ALG", "FB", "FMS", "AMS", "A", "D", "D2", "R", "S", "TL", "RS", "ML", "DT", "DT2", "SSG", "AM", "DAM", "DVB", "EGT", "EGS", "KSL", "SUS", "VIB", "WS", "KSR", "DC", "DM"}
};

const char* opllInsNames[17]={
  "User",
  "Violin",
  "Guitar",
  "Piano",
  "Flute",
  "Clarinet",
  "Oboe",
  "Trumpet",
  "Organ",
  "Horn",
  "Synth",
  "Harpsichord",
  "Vibraphone",
  "Synth Bass",
  "Acoustic Bass",
  "Electric Guitar",
  "Drums"
};

const char* oplWaveforms[8]={
  "Sine", "Half Sine", "Absolute Sine", "Quarter Sine", "Squished Sine", "Squished AbsSine", "Square", "Derived Square"
};

const char* opzWaveforms[8]={
  "Sine", "Triangle", "Cut Sine", "Cut Triangle", "Squished Sine", "Squished Triangle", "Squished AbsSine", "Squished AbsTriangle"
};

enum FMParams {
  FM_ALG=0,
  FM_FB=1,
  FM_FMS=2,
  FM_AMS=3,
  FM_AR=4,
  FM_DR=5,
  FM_D2R=6,
  FM_RR=7,
  FM_SL=8,
  FM_TL=9,
  FM_RS=10,
  FM_MULT=11,
  FM_DT=12,
  FM_DT2=13,
  FM_SSG=14,
  FM_AM=15,
  FM_DAM=16,
  FM_DVB=17,
  FM_EGT=18,
  FM_EGS=19,
  FM_KSL=20,
  FM_SUS=21,
  FM_VIB=22,
  FM_WS=23,
  FM_KSR=24,
  FM_DC=25,
  FM_DM=26
};

#define FM_NAME(x) fmParamNames[settings.fmNames][x]
#define FM_SHORT_NAME(x) fmParamShortNames[settings.fmNames][x]

const char* c64ShapeBits[5]={
  "triangle", "saw", "pulse", "noise", NULL
};

const char* ayShapeBits[4]={
  "tone", "noise", "envelope", NULL
};

const char* ayEnvBits[4]={
  "hold", "alternate", "direction", "enable"
};

const char* ssgEnvBits[5]={
  "0", "1", "2", "enabled", NULL
};

const char* saaEnvBits[9]={
  "mirror", "loop", "cut", "direction", "resolution", "fixed", "N/A","enabled", NULL
};

const char* filtModeBits[5]={
  "low", "band", "high", "ch3off", NULL
};

const char* c64SpecialBits[3]={
  "sync", "ring", NULL
};

const char* mikeyFeedbackBits[11] = {
  "0", "1", "2", "3", "4", "5", "7", "10", "11", "int", NULL
};

const char* x1_010EnvBits[8]={
  "enable", "oneshot", "split L/R", "HinvR", "VinvR", "HinvL", "VinvL", NULL
};

const char* n163UpdateBits[8]={
  "now", "every waveform changed", NULL
};

const char* oneBit[2]={
  "on", NULL
};

const int orderedOps[4]={
  0, 2, 1, 3
};

String macroHoverNote(int id, float val) {
  if (val<-60 || val>=120) return "???";
  return fmt::sprintf("%d: %s",id,noteNames[(int)val+60]);
}

String macroHover(int id, float val) {
  return fmt::sprintf("%d: %d",id,val);
}

String macroHoverLoop(int id, float val) {
  if (val>1) return "Release";
  if (val>0) return "Loop";
  return "";
}

String macroLFOWaves(int id, float val) {
  switch (((int)val)&3) {
    case 0:
      return "Saw";
    case 1:
      return "Square";
    case 2:
      return "Sine";
    case 3:
      return "Random";
    default:
      return "???";
  }
  return "???";
}

void addAALine(ImDrawList* dl, const ImVec2& p1, const ImVec2& p2, const ImU32 color, float thickness=1.0f) {
  ImVec2 pt[2];
  pt[0]=p1;
  pt[1]=p2;
  dl->AddPolyline(pt,2,color,ImDrawFlags_None,thickness);
}

void FurnaceGUI::drawSSGEnv(unsigned char type, const ImVec2& size) {
  ImDrawList* dl=ImGui::GetWindowDrawList();
  ImGuiWindow* window=ImGui::GetCurrentWindow();

  ImVec2 minArea=window->DC.CursorPos;
  ImVec2 maxArea=ImVec2(
    minArea.x+size.x,
    minArea.y+size.y
  );
  ImRect rect=ImRect(minArea,maxArea);
  ImGuiStyle& style=ImGui::GetStyle();
  ImU32 color=ImGui::GetColorU32(uiColors[GUI_COLOR_TEXT]);
  ImGui::ItemSize(size,style.FramePadding.y);
  if (ImGui::ItemAdd(rect,ImGui::GetID("ssgEnvDisplay"))) {
    ImGui::RenderFrame(rect.Min,rect.Max,ImGui::GetColorU32(ImGuiCol_FrameBg),true,style.FrameRounding);
    switch (type) {
      case 0:
        for (int i=0; i<4; i++) {
          ImVec2 pos1=ImLerp(rect.Min,rect.Max,ImVec2((float)i/4.0f,0.2));
          ImVec2 pos2=ImLerp(rect.Min,rect.Max,ImVec2((float)(i+1)/4.0f,0.8));
          addAALine(dl,pos1,pos2,color);
          pos1.x=pos2.x;
          if (i<3) addAALine(dl,pos1,pos2,color);
        }
        break;
      case 1: {
        ImVec2 pos1=ImLerp(rect.Min,rect.Max,ImVec2(0.0,0.2));
        ImVec2 pos2=ImLerp(rect.Min,rect.Max,ImVec2(0.25,0.8));
        addAALine(dl,pos1,pos2,color);

        pos1=ImLerp(rect.Min,rect.Max,ImVec2(1.0,0.8));
        addAALine(dl,pos1,pos2,color);
        break;
      }
      case 2: {
        ImVec2 pos1=ImLerp(rect.Min,rect.Max,ImVec2(0.0,0.2));
        ImVec2 pos2=ImLerp(rect.Min,rect.Max,ImVec2(0.25,0.8));
        addAALine(dl,pos1,pos2,color);

        pos1=ImLerp(rect.Min,rect.Max,ImVec2(0.5,0.2));
        addAALine(dl,pos1,pos2,color);

        pos2=ImLerp(rect.Min,rect.Max,ImVec2(0.75,0.8));
        addAALine(dl,pos1,pos2,color);

        pos1=ImLerp(rect.Min,rect.Max,ImVec2(1.0,0.2));
        addAALine(dl,pos1,pos2,color);
        break;
      }
      case 3: {
        ImVec2 pos1=ImLerp(rect.Min,rect.Max,ImVec2(0.0,0.2));
        ImVec2 pos2=ImLerp(rect.Min,rect.Max,ImVec2(0.25,0.8));
        addAALine(dl,pos1,pos2,color);

        pos1.x=pos2.x;
        addAALine(dl,pos1,pos2,color);

        pos2=ImLerp(rect.Min,rect.Max,ImVec2(1.0,0.2));
        addAALine(dl,pos1,pos2,color);
        break;
      }
      case 4:
        for (int i=0; i<4; i++) {
          ImVec2 pos1=ImLerp(rect.Min,rect.Max,ImVec2((float)i/4.0f,0.8));
          ImVec2 pos2=ImLerp(rect.Min,rect.Max,ImVec2((float)(i+1)/4.0f,0.2));
          addAALine(dl,pos1,pos2,color);
          pos1.x=pos2.x;
          if (i<3) addAALine(dl,pos1,pos2,color);
        }
        break;
      case 5: {
        ImVec2 pos1=ImLerp(rect.Min,rect.Max,ImVec2(0.0,0.8));
        ImVec2 pos2=ImLerp(rect.Min,rect.Max,ImVec2(0.25,0.2));
        addAALine(dl,pos1,pos2,color);

        pos1=ImLerp(rect.Min,rect.Max,ImVec2(1.0,0.2));
        addAALine(dl,pos1,pos2,color);
        break;
      }
      case 6: {
        ImVec2 pos1=ImLerp(rect.Min,rect.Max,ImVec2(0.0,0.8));
        ImVec2 pos2=ImLerp(rect.Min,rect.Max,ImVec2(0.25,0.2));
        addAALine(dl,pos1,pos2,color);

        pos1=ImLerp(rect.Min,rect.Max,ImVec2(0.5,0.8));
        addAALine(dl,pos1,pos2,color);

        pos2=ImLerp(rect.Min,rect.Max,ImVec2(0.75,0.2));
        addAALine(dl,pos1,pos2,color);

        pos1=ImLerp(rect.Min,rect.Max,ImVec2(1.0,0.8));
        addAALine(dl,pos1,pos2,color);
        break;
      }
      case 7: {
        ImVec2 pos1=ImLerp(rect.Min,rect.Max,ImVec2(0.0,0.8));
        ImVec2 pos2=ImLerp(rect.Min,rect.Max,ImVec2(0.25,0.2));
        addAALine(dl,pos1,pos2,color);

        pos1.x=pos2.x;
        addAALine(dl,pos1,pos2,color);

        pos2=ImLerp(rect.Min,rect.Max,ImVec2(1.0,0.8));
        addAALine(dl,pos1,pos2,color);
        break;
      }
    }
  }
}

void FurnaceGUI::drawWaveform(unsigned char type, bool opz, const ImVec2& size) {
  ImDrawList* dl=ImGui::GetWindowDrawList();
  ImGuiWindow* window=ImGui::GetCurrentWindow();

  ImVec2 waveform[65];
  const size_t waveformLen=64;

  ImVec2 minArea=window->DC.CursorPos;
  ImVec2 maxArea=ImVec2(
    minArea.x+size.x,
    minArea.y+size.y
  );
  ImRect rect=ImRect(minArea,maxArea);
  ImGuiStyle& style=ImGui::GetStyle();
  ImU32 color=ImGui::GetColorU32(uiColors[GUI_COLOR_TEXT]);
  ImGui::ItemSize(size,style.FramePadding.y);
  if (ImGui::ItemAdd(rect,ImGui::GetID("wsDisplay"))) {
    ImGui::RenderFrame(rect.Min,rect.Max,ImGui::GetColorU32(ImGuiCol_FrameBg),true,style.FrameRounding);
    switch (type) {
      case 0:
        for (size_t i=0; i<=waveformLen; i++) {
          float x=(float)i/(float)waveformLen;
          float y=sin(x*2.0*M_PI);
          waveform[i]=ImLerp(rect.Min,rect.Max,ImVec2(x,0.5-y*0.4));
        }
        break;
      case 1:
        for (size_t i=0; i<=waveformLen; i++) {
          float x=(float)i/(float)waveformLen;
          float y=MAX(0.0,sin(x*2.0*M_PI));
          waveform[i]=ImLerp(rect.Min,rect.Max,ImVec2(x,0.5-y*0.4));
        }
        break;
      case 2:
        for (size_t i=0; i<=waveformLen; i++) {
          float x=(float)i/(float)waveformLen;
          float y=fabs(sin(x*2.0*M_PI));
          waveform[i]=ImLerp(rect.Min,rect.Max,ImVec2(x,0.5-y*0.4));
        }
        break;
      case 3:
        for (size_t i=0; i<=waveformLen; i++) {
          float x=(float)i/(float)waveformLen;
          float y=fabs((tan(x*2.0*M_PI)>=0.0)?sin(x*2.0*M_PI):0.0);
          waveform[i]=ImLerp(rect.Min,rect.Max,ImVec2(x,0.5-y*0.4));
        }
        break;
      case 4:
        for (size_t i=0; i<=waveformLen; i++) {
          float x=(float)i/(float)waveformLen;
          float y=(x>=0.5)?0.0:sin(x*4.0*M_PI);
          waveform[i]=ImLerp(rect.Min,rect.Max,ImVec2(x,0.5-y*0.4));
        }
        break;
      case 5:
        for (size_t i=0; i<=waveformLen; i++) {
          float x=(float)i/(float)waveformLen;
          float y=(x>=0.5)?0.0:fabs(sin(x*4.0*M_PI));
          waveform[i]=ImLerp(rect.Min,rect.Max,ImVec2(x,0.5-y*0.4));
        }
        break;
      case 6:
        for (size_t i=0; i<=waveformLen; i++) {
          float x=(float)i/(float)waveformLen;
          float y=(x>=0.5)?-1.0:1.0;
          waveform[i]=ImLerp(rect.Min,rect.Max,ImVec2(x,0.5-y*0.4));
        }
        break;
      case 7:
        for (size_t i=0; i<=waveformLen; i++) {
          float x=(float)i/(float)waveformLen;
          float y=pow(2.0*(x-0.5),3.0);
          waveform[i]=ImLerp(rect.Min,rect.Max,ImVec2(x,0.5-y*0.4));
        }
        break;
    }
    dl->AddPolyline(waveform,waveformLen+1,color,ImDrawFlags_None,dpiScale);
  }
}

void FurnaceGUI::drawAlgorithm(unsigned char alg, FurnaceGUIFMAlgs algType, const ImVec2& size) {
  ImDrawList* dl=ImGui::GetWindowDrawList();
  ImGuiWindow* window=ImGui::GetCurrentWindow();

  ImVec2 minArea=window->DC.CursorPos;
  ImVec2 maxArea=ImVec2(
    minArea.x+size.x,
    minArea.y+size.y
  );
  ImRect rect=ImRect(minArea,maxArea);
  ImGuiStyle& style=ImGui::GetStyle();
  ImU32 color=ImGui::GetColorU32(uiColors[GUI_COLOR_TEXT]);
  ImU32 colorL=ImGui::GetColorU32(ImVec4(uiColors[GUI_COLOR_TEXT].x,uiColors[GUI_COLOR_TEXT].y,uiColors[GUI_COLOR_TEXT].z,uiColors[GUI_COLOR_TEXT].w*0.33));
  ImGui::ItemSize(size,style.FramePadding.y);
  if (ImGui::ItemAdd(rect,ImGui::GetID("alg"))) {
    ImGui::RenderFrame(rect.Min,rect.Max,ImGui::GetColorU32(ImGuiCol_FrameBg),true,style.FrameRounding);
    const float circleRadius=6.0f*dpiScale+1.0f;
    switch (algType) {
      case FM_ALGS_4OP:
        switch (alg) {
          case 0: { // 1 > 2 > 3 > 4
            ImVec2 pos1=ImLerp(rect.Min,rect.Max,ImVec2(0.2,0.5));
            ImVec2 pos2=ImLerp(rect.Min,rect.Max,ImVec2(0.4,0.5));
            ImVec2 pos3=ImLerp(rect.Min,rect.Max,ImVec2(0.6,0.5));
            ImVec2 pos4=ImLerp(rect.Min,rect.Max,ImVec2(0.8,0.5));
            dl->AddCircleFilled(pos1,4.0f*dpiScale+1.0f,color);
            dl->AddCircle(pos1,6.0f*dpiScale+1.0f,color);
            addAALine(dl,pos1,pos2,colorL);
            dl->AddCircleFilled(pos2,4.0f*dpiScale+1.0f,color);
            addAALine(dl,pos2,pos3,colorL);
            dl->AddCircleFilled(pos3,4.0f*dpiScale+1.0f,color);
            addAALine(dl,pos3,pos4,colorL);
            dl->AddCircleFilled(pos4,4.0f*dpiScale+1.0f,color);

            pos1.x-=ImGui::CalcTextSize("1").x*0.5;
            pos2.x-=ImGui::CalcTextSize("2").x*0.5;
            pos3.x-=ImGui::CalcTextSize("3").x*0.5;
            pos4.x-=ImGui::CalcTextSize("4").x*0.5;
            pos1.y-=ImGui::CalcTextSize("1").y+circleRadius;
            pos2.y-=ImGui::CalcTextSize("2").y+circleRadius;
            pos3.y-=ImGui::CalcTextSize("3").y+circleRadius;
            pos4.y-=ImGui::CalcTextSize("4").y+circleRadius;
            dl->AddText(pos1,color,"1");
            dl->AddText(pos2,color,"2");
            dl->AddText(pos3,color,"3");
            dl->AddText(pos4,color,"4");
            break;
          }
          case 1: { // (1+2) > 3 > 4
            ImVec2 pos1=ImLerp(rect.Min,rect.Max,ImVec2(0.25,0.3));
            ImVec2 pos2=ImLerp(rect.Min,rect.Max,ImVec2(0.25,0.7));
            ImVec2 pos3=ImLerp(rect.Min,rect.Max,ImVec2(0.5,0.5));
            ImVec2 pos4=ImLerp(rect.Min,rect.Max,ImVec2(0.75,0.5));
            dl->AddCircleFilled(pos1,4.0f*dpiScale+1.0f,color);
            dl->AddCircle(pos1,6.0f*dpiScale+1.0f,color);
            addAALine(dl,pos1,pos3,colorL);
            dl->AddCircleFilled(pos2,4.0f*dpiScale+1.0f,color);
            addAALine(dl,pos2,pos3,colorL);
            dl->AddCircleFilled(pos3,4.0f*dpiScale+1.0f,color);
            addAALine(dl,pos3,pos4,colorL);
            dl->AddCircleFilled(pos4,4.0f*dpiScale+1.0f,color);

            pos2.x-=ImGui::CalcTextSize("2").x+circleRadius+3.0*dpiScale;
            pos1.x=pos2.x;
            pos3.x-=ImGui::CalcTextSize("3").x*0.5;
            pos4.x-=ImGui::CalcTextSize("4").x*0.5;
            pos1.y-=ImGui::CalcTextSize("1").y*0.5;
            pos2.y-=ImGui::CalcTextSize("2").y*0.5;
            pos3.y-=ImGui::CalcTextSize("3").y+circleRadius;
            pos4.y-=ImGui::CalcTextSize("4").y+circleRadius;
            dl->AddText(pos1,color,"1");
            dl->AddText(pos2,color,"2");
            dl->AddText(pos3,color,"3");
            dl->AddText(pos4,color,"4");
            break;
          }
          case 2: { // 1+(2>3) > 4
            ImVec2 pos1=ImLerp(rect.Min,rect.Max,ImVec2(0.5,0.3));
            ImVec2 pos2=ImLerp(rect.Min,rect.Max,ImVec2(0.25,0.7));
            ImVec2 pos3=ImLerp(rect.Min,rect.Max,ImVec2(0.5,0.7));
            ImVec2 pos4=ImLerp(rect.Min,rect.Max,ImVec2(0.75,0.5));
            dl->AddCircleFilled(pos1,4.0f*dpiScale+1.0f,color);
            dl->AddCircle(pos1,6.0f*dpiScale+1.0f,color);
            addAALine(dl,pos1,pos4,colorL);
            dl->AddCircleFilled(pos2,4.0f*dpiScale+1.0f,color);
            addAALine(dl,pos2,pos3,colorL);
            dl->AddCircleFilled(pos3,4.0f*dpiScale+1.0f,color);
            addAALine(dl,pos3,pos4,colorL);
            dl->AddCircleFilled(pos4,4.0f*dpiScale+1.0f,color);

            pos1.x-=ImGui::CalcTextSize("2").x+circleRadius+3.0*dpiScale;
            pos2.x-=ImGui::CalcTextSize("2").x+circleRadius+3.0*dpiScale;
            pos3.x-=ImGui::CalcTextSize("3").x+circleRadius+3.0*dpiScale;
            pos4.x-=ImGui::CalcTextSize("4").x*0.5;
            pos1.y-=ImGui::CalcTextSize("1").y*0.5;
            pos2.y-=ImGui::CalcTextSize("2").y*0.5;
            pos3.y-=ImGui::CalcTextSize("3").y*0.5;
            pos4.y-=ImGui::CalcTextSize("4").y+circleRadius;
            dl->AddText(pos1,color,"1");
            dl->AddText(pos2,color,"2");
            dl->AddText(pos3,color,"3");
            dl->AddText(pos4,color,"4");
            break;
          }
          case 3: { // (1>2)+3 > 4
            ImVec2 pos1=ImLerp(rect.Min,rect.Max,ImVec2(0.25,0.3));
            ImVec2 pos2=ImLerp(rect.Min,rect.Max,ImVec2(0.5,0.3));
            ImVec2 pos3=ImLerp(rect.Min,rect.Max,ImVec2(0.5,0.7));
            ImVec2 pos4=ImLerp(rect.Min,rect.Max,ImVec2(0.75,0.5));
            dl->AddCircleFilled(pos1,4.0f*dpiScale+1.0f,color);
            dl->AddCircle(pos1,6.0f*dpiScale+1.0f,color);
            addAALine(dl,pos1,pos2,colorL);
            dl->AddCircleFilled(pos2,4.0f*dpiScale+1.0f,color);
            addAALine(dl,pos2,pos4,colorL);
            dl->AddCircleFilled(pos3,4.0f*dpiScale+1.0f,color);
            addAALine(dl,pos3,pos4,colorL);
            dl->AddCircleFilled(pos4,4.0f*dpiScale+1.0f,color);

            pos1.x-=ImGui::CalcTextSize("2").x+circleRadius+3.0*dpiScale;
            pos2.x-=ImGui::CalcTextSize("2").x+circleRadius+3.0*dpiScale;
            pos3.x-=ImGui::CalcTextSize("3").x+circleRadius+3.0*dpiScale;
            pos4.x-=ImGui::CalcTextSize("4").x*0.5;
            pos1.y-=ImGui::CalcTextSize("1").y*0.5;
            pos2.y-=ImGui::CalcTextSize("2").y*0.5;
            pos3.y-=ImGui::CalcTextSize("3").y*0.5;
            pos4.y-=ImGui::CalcTextSize("4").y+circleRadius;
            dl->AddText(pos1,color,"1");
            dl->AddText(pos2,color,"2");
            dl->AddText(pos3,color,"3");
            dl->AddText(pos4,color,"4");
            break;
          }
          case 4: { // (1>2) + (3>4)
            ImVec2 pos1=ImLerp(rect.Min,rect.Max,ImVec2(0.25,0.3));
            ImVec2 pos2=ImLerp(rect.Min,rect.Max,ImVec2(0.5,0.3));
            ImVec2 pos3=ImLerp(rect.Min,rect.Max,ImVec2(0.25,0.7));
            ImVec2 pos4=ImLerp(rect.Min,rect.Max,ImVec2(0.5,0.7));
            ImVec2 pos5=ImLerp(rect.Min,rect.Max,ImVec2(0.75,0.5));
            dl->AddCircleFilled(pos1,4.0f*dpiScale+1.0f,color);
            dl->AddCircle(pos1,6.0f*dpiScale+1.0f,color);
            addAALine(dl,pos1,pos2,colorL);
            dl->AddCircleFilled(pos2,4.0f*dpiScale+1.0f,color);
            dl->AddCircleFilled(pos3,4.0f*dpiScale+1.0f,color);
            addAALine(dl,pos3,pos4,colorL);
            dl->AddCircleFilled(pos4,4.0f*dpiScale+1.0f,color);
            addAALine(dl,pos2,pos5,colorL);
            addAALine(dl,pos4,pos5,colorL);

            pos1.x-=ImGui::CalcTextSize("2").x+circleRadius+3.0*dpiScale;
            pos2.x-=ImGui::CalcTextSize("2").x+circleRadius+3.0*dpiScale;
            pos3.x-=ImGui::CalcTextSize("3").x+circleRadius+3.0*dpiScale;
            pos4.x-=ImGui::CalcTextSize("4").x+circleRadius+3.0*dpiScale;
            pos1.y-=ImGui::CalcTextSize("1").y*0.5;
            pos2.y-=ImGui::CalcTextSize("2").y*0.5;
            pos3.y-=ImGui::CalcTextSize("3").y*0.5;
            pos4.y-=ImGui::CalcTextSize("4").y*0.5;
            dl->AddText(pos1,color,"1");
            dl->AddText(pos2,color,"2");
            dl->AddText(pos3,color,"3");
            dl->AddText(pos4,color,"4");
            break;
          }
          case 5: { // 1 > (2+3+4)
            ImVec2 pos1=ImLerp(rect.Min,rect.Max,ImVec2(0.25,0.5));
            ImVec2 pos2=ImLerp(rect.Min,rect.Max,ImVec2(0.5,0.25));
            ImVec2 pos3=ImLerp(rect.Min,rect.Max,ImVec2(0.5,0.5));
            ImVec2 pos4=ImLerp(rect.Min,rect.Max,ImVec2(0.5,0.75));
            ImVec2 pos5=ImLerp(rect.Min,rect.Max,ImVec2(0.75,0.5));
            dl->AddCircleFilled(pos1,4.0f*dpiScale+1.0f,color);
            dl->AddCircle(pos1,6.0f*dpiScale+1.0f,color);
            addAALine(dl,pos1,pos2,colorL);
            addAALine(dl,pos1,pos3,colorL);
            addAALine(dl,pos1,pos4,colorL);
            dl->AddCircleFilled(pos2,4.0f*dpiScale+1.0f,color);
            dl->AddCircleFilled(pos3,4.0f*dpiScale+1.0f,color);
            dl->AddCircleFilled(pos4,4.0f*dpiScale+1.0f,color);
            addAALine(dl,pos2,pos5,colorL);
            addAALine(dl,pos3,pos5,colorL);
            addAALine(dl,pos4,pos5,colorL);

            pos1.x-=ImGui::CalcTextSize("2").x+circleRadius+3.0*dpiScale;
            pos2.x-=ImGui::CalcTextSize("2").x+circleRadius+3.0*dpiScale;
            pos3.x-=ImGui::CalcTextSize("3").x+circleRadius+3.0*dpiScale;
            pos4.x-=ImGui::CalcTextSize("4").x+circleRadius+3.0*dpiScale;
            pos1.y-=ImGui::CalcTextSize("1").y*0.5;
            pos2.y-=ImGui::CalcTextSize("2").y*0.5;
            pos3.y-=ImGui::CalcTextSize("3").y*0.5;
            pos4.y-=ImGui::CalcTextSize("4").y*0.5;
            dl->AddText(pos1,color,"1");
            dl->AddText(pos2,color,"2");
            dl->AddText(pos3,color,"3");
            dl->AddText(pos4,color,"4");
            break;
          }
          case 6: { // (1>2) + 3 + 4
            ImVec2 pos1=ImLerp(rect.Min,rect.Max,ImVec2(0.25,0.25));
            ImVec2 pos2=ImLerp(rect.Min,rect.Max,ImVec2(0.5,0.25));
            ImVec2 pos3=ImLerp(rect.Min,rect.Max,ImVec2(0.5,0.5));
            ImVec2 pos4=ImLerp(rect.Min,rect.Max,ImVec2(0.5,0.75));
            ImVec2 pos5=ImLerp(rect.Min,rect.Max,ImVec2(0.75,0.5));
            dl->AddCircleFilled(pos1,4.0f*dpiScale+1.0f,color);
            dl->AddCircle(pos1,6.0f*dpiScale+1.0f,color);
            addAALine(dl,pos1,pos2,colorL);
            dl->AddCircleFilled(pos2,4.0f*dpiScale+1.0f,color);
            dl->AddCircleFilled(pos3,4.0f*dpiScale+1.0f,color);
            dl->AddCircleFilled(pos4,4.0f*dpiScale+1.0f,color);
            addAALine(dl,pos2,pos5,colorL);
            addAALine(dl,pos3,pos5,colorL);
            addAALine(dl,pos4,pos5,colorL);

            pos1.x-=ImGui::CalcTextSize("2").x+circleRadius+3.0*dpiScale;
            pos2.x-=ImGui::CalcTextSize("2").x+circleRadius+3.0*dpiScale;
            pos3.x-=ImGui::CalcTextSize("3").x+circleRadius+3.0*dpiScale;
            pos4.x-=ImGui::CalcTextSize("4").x+circleRadius+3.0*dpiScale;
            pos1.y-=ImGui::CalcTextSize("1").y*0.5;
            pos2.y-=ImGui::CalcTextSize("2").y*0.5;
            pos3.y-=ImGui::CalcTextSize("3").y*0.5;
            pos4.y-=ImGui::CalcTextSize("4").y*0.5;
            dl->AddText(pos1,color,"1");
            dl->AddText(pos2,color,"2");
            dl->AddText(pos3,color,"3");
            dl->AddText(pos4,color,"4");
            break;
          }
          case 7: { // 1 + 2 + 3 + 4
            ImVec2 pos1=ImLerp(rect.Min,rect.Max,ImVec2(0.25,0.2));
            ImVec2 pos2=ImLerp(rect.Min,rect.Max,ImVec2(0.35,0.4));
            ImVec2 pos3=ImLerp(rect.Min,rect.Max,ImVec2(0.45,0.6));
            ImVec2 pos4=ImLerp(rect.Min,rect.Max,ImVec2(0.55,0.8));
            ImVec2 pos5=ImLerp(rect.Min,rect.Max,ImVec2(0.75,0.5));
            dl->AddCircleFilled(pos1,4.0f*dpiScale+1.0f,color);
            dl->AddCircle(pos1,6.0f*dpiScale+1.0f,color);
            dl->AddCircleFilled(pos2,4.0f*dpiScale+1.0f,color);
            dl->AddCircleFilled(pos3,4.0f*dpiScale+1.0f,color);
            dl->AddCircleFilled(pos4,4.0f*dpiScale+1.0f,color);
            addAALine(dl,pos1,pos5,colorL);
            addAALine(dl,pos2,pos5,colorL);
            addAALine(dl,pos3,pos5,colorL);
            addAALine(dl,pos4,pos5,colorL);

            pos1.x-=ImGui::CalcTextSize("2").x+circleRadius+3.0*dpiScale;
            pos2.x-=ImGui::CalcTextSize("2").x+circleRadius+3.0*dpiScale;
            pos3.x-=ImGui::CalcTextSize("3").x+circleRadius+3.0*dpiScale;
            pos4.x-=ImGui::CalcTextSize("4").x+circleRadius+3.0*dpiScale;
            pos1.y-=ImGui::CalcTextSize("1").y*0.5;
            pos2.y-=ImGui::CalcTextSize("2").y*0.5;
            pos3.y-=ImGui::CalcTextSize("3").y*0.5;
            pos4.y-=ImGui::CalcTextSize("4").y*0.5;
            dl->AddText(pos1,color,"1");
            dl->AddText(pos2,color,"2");
            dl->AddText(pos3,color,"3");
            dl->AddText(pos4,color,"4");
            break;
          }
        }
        break;
      case FM_ALGS_2OP_OPL:
        switch (alg) {
          case 0: { // 1 > 2
            ImVec2 pos1=ImLerp(rect.Min,rect.Max,ImVec2(0.33,0.5));
            ImVec2 pos2=ImLerp(rect.Min,rect.Max,ImVec2(0.67,0.5));
            dl->AddCircleFilled(pos1,4.0f*dpiScale+1.0f,color);
            dl->AddCircle(pos1,6.0f*dpiScale+1.0f,color);
            addAALine(dl,pos1,pos2,colorL);
            dl->AddCircleFilled(pos2,4.0f*dpiScale+1.0f,color);

            pos1.x-=ImGui::CalcTextSize("2").x+circleRadius+3.0*dpiScale;
            pos2.x+=circleRadius+3.0*dpiScale;
            pos1.y-=ImGui::CalcTextSize("1").y*0.5;
            pos2.y-=ImGui::CalcTextSize("2").y*0.5;
            dl->AddText(pos1,color,"1");
            dl->AddText(pos2,color,"2");
            break;
          }
          case 1: { // 1 + 2
            ImVec2 pos1=ImLerp(rect.Min,rect.Max,ImVec2(0.33,0.5));
            ImVec2 pos2=ImLerp(rect.Min,rect.Max,ImVec2(0.67,0.5));
            dl->AddCircleFilled(pos1,4.0f*dpiScale+1.0f,color);
            dl->AddCircle(pos1,6.0f*dpiScale+1.0f,color);
            dl->AddCircleFilled(pos2,4.0f*dpiScale+1.0f,color);

            pos1.x-=ImGui::CalcTextSize("2").x+circleRadius+3.0*dpiScale;
            pos2.x+=circleRadius+3.0*dpiScale;
            pos1.y-=ImGui::CalcTextSize("1").y*0.5;
            pos2.y-=ImGui::CalcTextSize("2").y*0.5;
            dl->AddText(pos1,color,"1");
            dl->AddText(pos2,color,"2");
            break;
          }
        }
        break;
      case FM_ALGS_4OP_OPL:
        switch (alg) {
          case 0: { // 1 > 2 > 3 > 4
            ImVec2 pos1=ImLerp(rect.Min,rect.Max,ImVec2(0.2,0.5));
            ImVec2 pos2=ImLerp(rect.Min,rect.Max,ImVec2(0.4,0.5));
            ImVec2 pos3=ImLerp(rect.Min,rect.Max,ImVec2(0.6,0.5));
            ImVec2 pos4=ImLerp(rect.Min,rect.Max,ImVec2(0.8,0.5));
            dl->AddCircleFilled(pos1,4.0f*dpiScale+1.0f,color);
            dl->AddCircle(pos1,6.0f*dpiScale+1.0f,color);
            addAALine(dl,pos1,pos2,colorL);
            dl->AddCircleFilled(pos2,4.0f*dpiScale+1.0f,color);
            addAALine(dl,pos2,pos3,colorL);
            dl->AddCircleFilled(pos3,4.0f*dpiScale+1.0f,color);
            addAALine(dl,pos3,pos4,colorL);
            dl->AddCircleFilled(pos4,4.0f*dpiScale+1.0f,color);

            pos1.x-=ImGui::CalcTextSize("1").x*0.5;
            pos2.x-=ImGui::CalcTextSize("2").x*0.5;
            pos3.x-=ImGui::CalcTextSize("3").x*0.5;
            pos4.x-=ImGui::CalcTextSize("4").x*0.5;
            pos1.y-=ImGui::CalcTextSize("1").y+circleRadius;
            pos2.y-=ImGui::CalcTextSize("2").y+circleRadius;
            pos3.y-=ImGui::CalcTextSize("3").y+circleRadius;
            pos4.y-=ImGui::CalcTextSize("4").y+circleRadius;
            dl->AddText(pos1,color,"1");
            dl->AddText(pos2,color,"2");
            dl->AddText(pos3,color,"3");
            dl->AddText(pos4,color,"4");
            break;
          }
          case 1: { // 1 + (2 > 3 > 4)
            ImVec2 pos1=ImLerp(rect.Min,rect.Max,ImVec2(0.4,0.3));
            ImVec2 pos2=ImLerp(rect.Min,rect.Max,ImVec2(0.2,0.7));
            ImVec2 pos3=ImLerp(rect.Min,rect.Max,ImVec2(0.4,0.7));
            ImVec2 pos4=ImLerp(rect.Min,rect.Max,ImVec2(0.6,0.7));
            ImVec2 pos5=ImLerp(rect.Min,rect.Max,ImVec2(0.8,0.7));
            dl->AddCircleFilled(pos1,4.0f*dpiScale+1.0f,color);
            dl->AddCircle(pos1,6.0f*dpiScale+1.0f,color);
            addAALine(dl,pos1,pos5,colorL);
            dl->AddCircleFilled(pos2,4.0f*dpiScale+1.0f,color);
            addAALine(dl,pos2,pos3,colorL);
            dl->AddCircleFilled(pos3,4.0f*dpiScale+1.0f,color);
            addAALine(dl,pos3,pos4,colorL);
            dl->AddCircleFilled(pos4,4.0f*dpiScale+1.0f,color);

            addAALine(dl,pos4,pos5,colorL);

            pos1.x-=ImGui::CalcTextSize("2").x+circleRadius+3.0*dpiScale;
            pos2.x-=ImGui::CalcTextSize("2").x+circleRadius+3.0*dpiScale;
            pos3.x-=ImGui::CalcTextSize("3").x+circleRadius+3.0*dpiScale;
            pos4.x-=ImGui::CalcTextSize("4").x*0.5;
            pos1.y-=ImGui::CalcTextSize("1").y*0.5;
            pos2.y-=ImGui::CalcTextSize("2").y*0.5;
            pos3.y-=ImGui::CalcTextSize("3").y*0.5;
            pos4.y-=ImGui::CalcTextSize("4").y+circleRadius;
            dl->AddText(pos1,color,"1");
            dl->AddText(pos2,color,"2");
            dl->AddText(pos3,color,"3");
            dl->AddText(pos4,color,"4");
            break;
          }
          case 2: { // (1>2) + (3>4)
            ImVec2 pos1=ImLerp(rect.Min,rect.Max,ImVec2(0.25,0.3));
            ImVec2 pos2=ImLerp(rect.Min,rect.Max,ImVec2(0.5,0.3));
            ImVec2 pos3=ImLerp(rect.Min,rect.Max,ImVec2(0.25,0.7));
            ImVec2 pos4=ImLerp(rect.Min,rect.Max,ImVec2(0.5,0.7));
            ImVec2 pos5=ImLerp(rect.Min,rect.Max,ImVec2(0.75,0.5));
            dl->AddCircleFilled(pos1,4.0f*dpiScale+1.0f,color);
            dl->AddCircle(pos1,6.0f*dpiScale+1.0f,color);
            addAALine(dl,pos1,pos2,colorL);
            dl->AddCircleFilled(pos2,4.0f*dpiScale+1.0f,color);
            dl->AddCircleFilled(pos3,4.0f*dpiScale+1.0f,color);
            addAALine(dl,pos3,pos4,colorL);
            dl->AddCircleFilled(pos4,4.0f*dpiScale+1.0f,color);
            addAALine(dl,pos2,pos5,colorL);
            addAALine(dl,pos4,pos5,colorL);

            pos1.x-=ImGui::CalcTextSize("2").x+circleRadius+3.0*dpiScale;
            pos2.x-=ImGui::CalcTextSize("2").x+circleRadius+3.0*dpiScale;
            pos3.x-=ImGui::CalcTextSize("3").x+circleRadius+3.0*dpiScale;
            pos4.x-=ImGui::CalcTextSize("4").x+circleRadius+3.0*dpiScale;
            pos1.y-=ImGui::CalcTextSize("1").y*0.5;
            pos2.y-=ImGui::CalcTextSize("2").y*0.5;
            pos3.y-=ImGui::CalcTextSize("3").y*0.5;
            pos4.y-=ImGui::CalcTextSize("4").y*0.5;
            dl->AddText(pos1,color,"1");
            dl->AddText(pos2,color,"2");
            dl->AddText(pos3,color,"3");
            dl->AddText(pos4,color,"4");
            break;
          }
          case 3: { // 1 + (2 > 3) + 4
            ImVec2 pos1=ImLerp(rect.Min,rect.Max,ImVec2(0.5,0.25));
            ImVec2 pos2=ImLerp(rect.Min,rect.Max,ImVec2(0.25,0.5));
            ImVec2 pos3=ImLerp(rect.Min,rect.Max,ImVec2(0.5,0.5));
            ImVec2 pos4=ImLerp(rect.Min,rect.Max,ImVec2(0.5,0.75));
            ImVec2 pos5=ImLerp(rect.Min,rect.Max,ImVec2(0.75,0.5));
            dl->AddCircleFilled(pos1,4.0f*dpiScale+1.0f,color);
            dl->AddCircle(pos1,6.0f*dpiScale+1.0f,color);
            addAALine(dl,pos2,pos3,colorL);
            dl->AddCircleFilled(pos2,4.0f*dpiScale+1.0f,color);
            dl->AddCircleFilled(pos3,4.0f*dpiScale+1.0f,color);
            dl->AddCircleFilled(pos4,4.0f*dpiScale+1.0f,color);
            addAALine(dl,pos1,pos5,colorL);
            addAALine(dl,pos3,pos5,colorL);
            addAALine(dl,pos4,pos5,colorL);

            pos1.x-=ImGui::CalcTextSize("2").x+circleRadius+3.0*dpiScale;
            pos2.x-=ImGui::CalcTextSize("2").x+circleRadius+3.0*dpiScale;
            pos3.x-=ImGui::CalcTextSize("3").x+circleRadius+3.0*dpiScale;
            pos4.x-=ImGui::CalcTextSize("4").x+circleRadius+3.0*dpiScale;
            pos1.y-=ImGui::CalcTextSize("1").y*0.5;
            pos2.y-=ImGui::CalcTextSize("2").y*0.5;
            pos3.y-=ImGui::CalcTextSize("3").y*0.5;
            pos4.y-=ImGui::CalcTextSize("4").y*0.5;
            dl->AddText(pos1,color,"1");
            dl->AddText(pos2,color,"2");
            dl->AddText(pos3,color,"3");
            dl->AddText(pos4,color,"4");
            break;
          }
        }
        break;
      default:
        break;
    }
  }
}

void FurnaceGUI::drawFMEnv(unsigned char tl, unsigned char ar, unsigned char dr, unsigned char d2r, unsigned char rr, unsigned char sl, float maxTl, float maxArDr, const ImVec2& size) {
  ImDrawList* dl=ImGui::GetWindowDrawList();
  ImGuiWindow* window=ImGui::GetCurrentWindow();

  ImVec2 minArea=window->DC.CursorPos;
  ImVec2 maxArea=ImVec2(
    minArea.x+size.x,
    minArea.y+size.y
  );
  ImRect rect=ImRect(minArea,maxArea);
  ImGuiStyle& style=ImGui::GetStyle();
  ImU32 color=ImGui::GetColorU32(uiColors[GUI_COLOR_TEXT]);
  ImU32 colorS=ImGui::GetColorU32(uiColors[GUI_COLOR_SONG_LOOP]); //Relsease triangle and sustain horiz/vert line color
  ImGui::ItemSize(size,style.FramePadding.y);
  if (ImGui::ItemAdd(rect,ImGui::GetID("alg"))) {
    ImGui::RenderFrame(rect.Min,rect.Max,ImGui::GetColorU32(ImGuiCol_FrameBg),true,style.FrameRounding);

    //calculate x positions
    float arPos=float(maxArDr-ar)/maxArDr; //peak of AR, start of DR
    float drPos=arPos+((sl/15.0)*(float(maxArDr-dr)/maxArDr)); //end of DR, start of D2R
    float d2rPos=drPos+(((15.0-sl)/15.0)*(float(31.0-d2r)/31.0)); //End of D2R
    float rrPos=(float(15-rr)/15.0); //end of RR

    //shrink all the x positions horizontally
    arPos/=2.0;
    drPos/=2.0;
    d2rPos/=2.0;
    rrPos/=1.0;

    ImVec2 pos1=ImLerp(rect.Min,rect.Max,ImVec2(0.0,1.0)); //the bottom corner
    ImVec2 pos2=ImLerp(rect.Min,rect.Max,ImVec2(arPos,(tl/maxTl))); //peak of AR, start of DR
    ImVec2 pos3=ImLerp(rect.Min,rect.Max,ImVec2(drPos,(float)((tl/maxTl)+(sl/15.0)-((tl/maxTl)*(sl/15.0))))); //end of DR, start of D2R
    ImVec2 pos4=ImLerp(rect.Min,rect.Max,ImVec2(d2rPos,1.0)); //end of D2R
    ImVec2 posRStart=ImLerp(rect.Min,rect.Max,ImVec2(0.0,(tl/maxTl))); //release start
    ImVec2 posREnd=ImLerp(rect.Min,rect.Max,ImVec2(rrPos,1.0));//release end
    ImVec2 posSLineHEnd=ImLerp(rect.Min,rect.Max,ImVec2(1.0,(float)((tl/maxTl)+(sl/15.0)-((tl/maxTl)*(sl/15.0))))); //sustain horizontal line end
    ImVec2 posSLineVEnd=ImLerp(rect.Min,rect.Max,ImVec2(drPos,1.0)); //sustain vertical line end
    ImVec2 posDecayRate0Pt=ImLerp(rect.Min,rect.Max,ImVec2(1.0,(tl/maxTl))); //Heght of the peak of AR, forever
    ImVec2 posDecay2Rate0Pt=ImLerp(rect.Min,rect.Max,ImVec2(1.0,(float)((tl/maxTl)+(sl/15.0)-((tl/maxTl)*(sl/15.0))))); //Heght of the peak of SR, forever

    //dl->Flags=ImDrawListFlags_AntiAliasedLines|ImDrawListFlags_AntiAliasedLinesUseTex;
    if (ar==0.0) { //if AR = 0, the envelope never starts
      dl->AddTriangleFilled(posRStart,posREnd,pos1,colorS); //draw release as shaded triangle behind everything
      addAALine(dl,pos1,pos4,color); //draw line on ground
    } else if (dr==0.0 && sl!=0.0) { //if DR = 0 and SL is not 0, then the envelope stays at max volume forever
      dl->AddTriangleFilled(posRStart,posREnd,pos1,colorS); //draw release as shaded triangle behind everything
      //addAALine(dl,pos3,posSLineHEnd,colorS); //draw horiz line through sustain level
      //addAALine(dl,pos3,posSLineVEnd,colorS); //draw vert. line through sustain level
      addAALine(dl,pos1,pos2,color); //A
      addAALine(dl,pos2,posDecayRate0Pt,color); //Line from A to end of graph
    } else if (d2r==0.0) { //if D2R = 0, the envelope stays at the sustain level forever
      dl->AddTriangleFilled(posRStart,posREnd,pos1,colorS); //draw release as shaded triangle behind everything
      addAALine(dl,pos3,posSLineHEnd,colorS); //draw horiz line through sustain level
      addAALine(dl,pos3,posSLineVEnd,colorS); //draw vert. line through sustain level
      addAALine(dl,pos1,pos2,color); //A
      addAALine(dl,pos2,pos3,color); //D
      addAALine(dl,pos3,posDecay2Rate0Pt,color); //Line from D to end of graph
    } else { //draw graph normally
      dl->AddTriangleFilled(posRStart,posREnd,pos1,colorS); //draw release as shaded triangle behind everything
      addAALine(dl,pos3,posSLineHEnd,colorS); //draw horiz line through sustain level
      addAALine(dl,pos3,posSLineVEnd,colorS); //draw vert. line through sustain level
      addAALine(dl,pos1,pos2,color); //A
      addAALine(dl,pos2,pos3,color); //D
      addAALine(dl,pos3,pos4,color); //D2
    }
    //dl->Flags^=ImDrawListFlags_AntiAliasedLines|ImDrawListFlags_AntiAliasedLinesUseTex;
  }
}

#define P(x) if (x) { \
  MARK_MODIFIED; \
  e->notifyInsChange(curIns); \
}

#define PARAMETER MARK_MODIFIED; e->notifyInsChange(curIns);

#define NORMAL_MACRO(macro,macroLen,macroLoop,macroRel,macroMin,macroHeight,macroName,displayName,displayHeight,displayLoop,bitfield,bfVal,drawSlider,sliderVal,sliderLow,macroDispMin,bitOff,macroMode,macroColor,mmlStr,macroAMin,macroAMax,hoverFunc,blockMode) \
  ImGui::TableNextRow(); \
  ImGui::TableNextColumn(); \
  ImGui::Text("%s",displayName); \
  ImGui::SameLine(); \
  if (ImGui::SmallButton(displayLoop?(ICON_FA_CHEVRON_UP "##IMacroOpen_" macroName):(ICON_FA_CHEVRON_DOWN "##IMacroOpen_" macroName))) { \
    displayLoop=!displayLoop; \
  } \
  if (displayLoop) { \
    ImGui::SetNextItemWidth(lenAvail); \
    if (ImGui::InputScalar("##IMacroLen_" macroName,ImGuiDataType_U8,&macroLen,&_ONE,&_THREE)) { MARK_MODIFIED \
      if (macroLen>127) macroLen=127; \
    } \
    if (macroMode!=NULL) { \
      ImGui::Checkbox("Fixed##IMacroMode_" macroName,macroMode); \
    } \
  } \
  ImGui::TableNextColumn(); \
  for (int j=0; j<256; j++) { \
    if (j+macroDragScroll>=macroLen) { \
      asFloat[j]=0; \
      asInt[j]=0; \
    } else { \
      asFloat[j]=macro[j+macroDragScroll]+macroDispMin; \
      asInt[j]=macro[j+macroDragScroll]+macroDispMin+bitOff; \
    } \
    if (j+macroDragScroll>=macroLen || (j+macroDragScroll>macroRel && macroLoop<macroRel)) { \
      loopIndicator[j]=0; \
    } else { \
      loopIndicator[j]=((macroLoop!=-1 && (j+macroDragScroll)>=macroLoop))|((macroRel!=-1 && (j+macroDragScroll)==macroRel)<<1); \
    } \
  } \
  ImGui::PushStyleVar(ImGuiStyleVar_FramePadding,ImVec2(0.0f,0.0f)); \
  \
  if (bitfield) { \
    PlotBitfield("##IMacro_" macroName,asInt,totalFit,0,bfVal,macroHeight,ImVec2(availableWidth,(displayLoop)?(displayHeight*dpiScale):(32.0f*dpiScale))); \
  } else { \
    PlotCustom("##IMacro_" macroName,asFloat,totalFit,macroDragScroll,NULL,macroDispMin+macroMin,macroHeight+macroDispMin,ImVec2(availableWidth,(displayLoop)?(displayHeight*dpiScale):(32.0f*dpiScale)),sizeof(float),macroColor,macroLen-macroDragScroll,hoverFunc,blockMode); \
  } \
  if (displayLoop && ImGui::IsItemClicked(ImGuiMouseButton_Left)) { \
    macroDragStart=ImGui::GetItemRectMin(); \
    macroDragAreaSize=ImVec2(availableWidth,displayHeight*dpiScale); \
    macroDragMin=macroMin; \
    macroDragMax=macroHeight; \
    macroDragBitOff=bitOff; \
    macroDragBitMode=bitfield; \
    macroDragInitialValueSet=false; \
    macroDragInitialValue=false; \
    macroDragLen=totalFit; \
    macroDragActive=true; \
    macroDragTarget=macro; \
    macroDragChar=false; \
    processDrags(ImGui::GetMousePos().x,ImGui::GetMousePos().y); \
  } \
  if (displayLoop) { \
    if (drawSlider) { \
      ImGui::SameLine(); \
      ImGui::VSliderInt("##IArpMacroPos",ImVec2(20.0f*dpiScale,displayHeight*dpiScale),sliderVal,sliderLow,70); \
    } \
    PlotCustom("##IMacroLoop_" macroName,loopIndicator,totalFit,macroDragScroll,NULL,0,2,ImVec2(availableWidth,12.0f*dpiScale),sizeof(float),macroColor,macroLen-macroDragScroll,&macroHoverLoop); \
    if (ImGui::IsItemClicked(ImGuiMouseButton_Left)) { \
      macroLoopDragStart=ImGui::GetItemRectMin(); \
      macroLoopDragAreaSize=ImVec2(availableWidth,12.0f*dpiScale); \
      macroLoopDragLen=totalFit; \
      if (ImGui::IsKeyDown(ImGuiKey_LeftShift) || ImGui::IsKeyDown(ImGuiKey_RightShift)) { \
        macroLoopDragTarget=&macroRel; \
      } else { \
        macroLoopDragTarget=&macroLoop; \
      } \
      macroLoopDragActive=true; \
      processDrags(ImGui::GetMousePos().x,ImGui::GetMousePos().y); \
    } \
    if (ImGui::IsItemClicked(ImGuiMouseButton_Right)) { \
      if (ImGui::IsKeyDown(ImGuiKey_LeftShift) || ImGui::IsKeyDown(ImGuiKey_RightShift)) { \
        macroRel=-1; \
      } else { \
        macroLoop=-1; \
      } \
    } \
    ImGui::SetNextItemWidth(availableWidth); \
    if (ImGui::InputText("##IMacroMML_" macroName,&mmlStr)) { \
      decodeMMLStr(mmlStr,macro,macroLen,macroLoop,macroAMin,(bitfield)?((1<<macroAMax)-1):macroAMax,macroRel); \
    } \
    if (!ImGui::IsItemActive()) { \
      encodeMMLStr(mmlStr,macro,macroLen,macroLoop,macroRel); \
    } \
  } \
  ImGui::PopStyleVar();

#define OP_MACRO(macro,macroLen,macroLoop,macroRel,macroHeight,op,macroName,displayName,displayHeight,displayLoop,bitfield,bfVal,mmlStr) \
  ImGui::TableNextRow(); \
  ImGui::TableNextColumn(); \
  ImGui::Text("%s",displayName); \
  ImGui::SameLine(); \
  if (ImGui::SmallButton(displayLoop?(ICON_FA_CHEVRON_UP "##IOPMacroOpen_" macroName):(ICON_FA_CHEVRON_DOWN "##IOPMacroOpen_" macroName))) { \
    displayLoop=!displayLoop; \
  } \
  if (displayLoop) { \
    ImGui::SetNextItemWidth(lenAvail); \
    if (ImGui::InputScalar("##IOPMacroLen_" #op macroName,ImGuiDataType_U8,&macroLen,&_ONE,&_THREE)) { MARK_MODIFIED \
      if (macroLen>127) macroLen=127; \
    } \
  } \
  ImGui::TableNextColumn(); \
  for (int j=0; j<256; j++) { \
    if (j+macroDragScroll>=macroLen) { \
      asFloat[j]=0; \
      asInt[j]=0; \
    } else { \
      asFloat[j]=macro[j+macroDragScroll]; \
      asInt[j]=macro[j+macroDragScroll]; \
    } \
    if (j+macroDragScroll>=macroLen || (j+macroDragScroll>macroRel && macroLoop<macroRel)) { \
      loopIndicator[j]=0; \
    } else { \
      loopIndicator[j]=((macroLoop!=-1 && (j+macroDragScroll)>=macroLoop))|((macroRel!=-1 && (j+macroDragScroll)==macroRel)<<1); \
    } \
  } \
  ImGui::PushStyleVar(ImGuiStyleVar_FramePadding,ImVec2(0.0f,0.0f)); \
  \
  if (bitfield) { \
    PlotBitfield("##IOPMacro_" #op macroName,asInt,totalFit,0,bfVal,macroHeight,ImVec2(availableWidth,displayLoop?(displayHeight*dpiScale):(24*dpiScale))); \
  } else { \
    PlotCustom("##IOPMacro_" #op macroName,asFloat,totalFit,macroDragScroll,NULL,0,macroHeight,ImVec2(availableWidth,displayLoop?(displayHeight*dpiScale):(24*dpiScale)),sizeof(float),uiColors[GUI_COLOR_MACRO_OTHER],macroLen-macroDragScroll); \
  } \
  if (displayLoop && ImGui::IsItemClicked(ImGuiMouseButton_Left)) { \
    macroDragStart=ImGui::GetItemRectMin(); \
    macroDragAreaSize=ImVec2(availableWidth,displayHeight*dpiScale); \
    macroDragMin=0; \
    macroDragMax=macroHeight; \
    macroDragBitOff=0; \
    macroDragBitMode=bitfield; \
    macroDragInitialValueSet=false; \
    macroDragInitialValue=false; \
    macroDragLen=totalFit; \
    macroDragActive=true; \
    macroDragCTarget=macro; \
    macroDragChar=true; \
    processDrags(ImGui::GetMousePos().x,ImGui::GetMousePos().y); \
  } \
  if (displayLoop) { \
    PlotCustom("##IOPMacroLoop_" #op macroName,loopIndicator,totalFit,macroDragScroll,NULL,0,2,ImVec2(availableWidth,12.0f*dpiScale),sizeof(float),uiColors[GUI_COLOR_MACRO_OTHER],macroLen-macroDragScroll,&macroHoverLoop); \
    if (ImGui::IsItemClicked(ImGuiMouseButton_Left)) { \
      macroLoopDragStart=ImGui::GetItemRectMin(); \
      macroLoopDragAreaSize=ImVec2(availableWidth,8.0f*dpiScale); \
      macroLoopDragLen=totalFit; \
      if (ImGui::IsKeyDown(ImGuiKey_LeftShift) || ImGui::IsKeyDown(ImGuiKey_RightShift)) { \
        macroLoopDragTarget=&macroRel; \
      } else { \
        macroLoopDragTarget=&macroLoop; \
      } \
      macroLoopDragActive=true; \
      processDrags(ImGui::GetMousePos().x,ImGui::GetMousePos().y); \
    } \
    if (ImGui::IsItemClicked(ImGuiMouseButton_Right)) { \
      if (ImGui::IsKeyDown(ImGuiKey_LeftShift) || ImGui::IsKeyDown(ImGuiKey_RightShift)) { \
        macroRel=-1; \
      } else { \
        macroLoop=-1; \
      } \
    } \
    ImGui::SetNextItemWidth(availableWidth); \
    if (ImGui::InputText("##IOPMacroMML_" macroName,&mmlStr)) { \
      decodeMMLStr(mmlStr,macro,macroLen,macroLoop,0,bitfield?((1<<macroHeight)-1):(macroHeight),macroRel); \
    } \
    if (!ImGui::IsItemActive()) { \
      encodeMMLStr(mmlStr,macro,macroLen,macroLoop,macroRel); \
    } \
  } \
  ImGui::PopStyleVar();

#define MACRO_BEGIN(reservedSpace) \
if (ImGui::BeginTable("MacroSpace",2)) { \
  ImGui::TableSetupColumn("c0",ImGuiTableColumnFlags_WidthFixed,0.0); \
  ImGui::TableSetupColumn("c1",ImGuiTableColumnFlags_WidthStretch,0.0); \
  ImGui::TableNextRow(); \
  ImGui::TableNextColumn(); \
  float lenAvail=ImGui::GetContentRegionAvail().x; \
  ImGui::Dummy(ImVec2(120.0f*dpiScale,dpiScale)); \
  ImGui::TableNextColumn(); \
  float availableWidth=ImGui::GetContentRegionAvail().x-reservedSpace; \
  int totalFit=MIN(127,availableWidth/(16*dpiScale)); \
  if (macroDragScroll>127-totalFit) { \
    macroDragScroll=127-totalFit; \
  } \
  ImGui::SetNextItemWidth(availableWidth); \
  if (ImGui::SliderInt("##MacroScroll",&macroDragScroll,0,127-totalFit,"")) { \
    if (macroDragScroll<0) macroDragScroll=0; \
    if (macroDragScroll>127-totalFit) macroDragScroll=127-totalFit; \
  }

#define MACRO_END \
  ImGui::TableNextRow(); \
  ImGui::TableNextColumn(); \
  ImGui::TableNextColumn(); \
  ImGui::SetNextItemWidth(availableWidth); \
  if (ImGui::SliderInt("##MacroScroll",&macroDragScroll,0,127-totalFit,"")) { \
    if (macroDragScroll<0) macroDragScroll=0; \
    if (macroDragScroll>127-totalFit) macroDragScroll=127-totalFit; \
  } \
  ImGui::EndTable(); \
}

#define DRUM_FREQ(name,db,df,prop) \
  ImGui::TableNextRow(); \
  ImGui::TableNextColumn(); \
  if (ins->type==DIV_INS_OPLL) { \
    block=(prop>>9)&7; \
    fNum=prop&511; \
  } else { \
    block=(prop>>10)&7; \
    fNum=prop&1023; \
  } \
  ImGui::Text(name); \
  ImGui::TableNextColumn(); \
  if (ImGui::InputInt(db,&block,1,1)) { \
    if (block<0) block=0; \
    if (block>7) block=7; \
    if (ins->type==DIV_INS_OPLL) { \
      prop=(block<<9)|fNum; \
    } else { \
      prop=(block<<10)|fNum; \
    } \
  } \
  ImGui::TableNextColumn(); \
  if (ImGui::InputInt(df,&fNum,1,1)) { \
    if (fNum<0) fNum=0; \
    if (ins->type==DIV_INS_OPLL) { \
      if (fNum>511) fNum=511; \
      prop=(block<<9)|fNum; \
    } else { \
      if (fNum>1023) fNum=1023; \
      prop=(block<<10)|fNum; \
    } \
  }

#define CENTER_TEXT(text) \
  ImGui::SetCursorPosX(ImGui::GetCursorPosX()+0.5*(ImGui::GetContentRegionAvail().x-ImGui::CalcTextSize(text).x));

#define CENTER_VSLIDER \
  ImGui::SetCursorPosX(ImGui::GetCursorPosX()+0.5f*ImGui::GetContentRegionAvail().x-10.0f*dpiScale);

void FurnaceGUI::drawInsEdit() {
  if (nextWindow==GUI_WINDOW_INS_EDIT) {
    insEditOpen=true;
    ImGui::SetNextWindowFocus();
    nextWindow=GUI_WINDOW_NOTHING;
  }
  if (!insEditOpen) return;
  ImGui::SetNextWindowSizeConstraints(ImVec2(440.0f*dpiScale,400.0f*dpiScale),ImVec2(scrW*dpiScale,scrH*dpiScale));
  if (ImGui::Begin("Instrument Editor",&insEditOpen,settings.allowEditDocking?0:ImGuiWindowFlags_NoDocking)) {
    if (curIns<0 || curIns>=(int)e->song.ins.size()) {
      ImGui::Text("no instrument selected");
    } else {
      DivInstrument* ins=e->song.ins[curIns];
      if (ImGui::InputText("Name",&ins->name)) {
        MARK_MODIFIED;
      }
      if (ins->type<0 || ins->type>=DIV_INS_MAX) ins->type=DIV_INS_FM;
      int insType=ins->type;
      if (ImGui::Combo("Type",&insType,insTypes,DIV_INS_MAX,DIV_INS_MAX)) {
        ins->type=(DivInstrumentType)insType;
      }

      if (ImGui::BeginTabBar("insEditTab")) {
        if (ins->type==DIV_INS_FM || ins->type==DIV_INS_OPL || ins->type==DIV_INS_OPLL || ins->type==DIV_INS_OPZ) {
          char label[32];
          float asFloat[256];
          int asInt[256];
          float loopIndicator[256];
          int opCount=4;
          if (ins->type==DIV_INS_OPLL) opCount=2;
          if (ins->type==DIV_INS_OPL) opCount=(ins->fm.ops==4)?4:2;

          if (ImGui::BeginTabItem("FM")) {
            if (ImGui::BeginTable("fmDetails",3,ImGuiTableFlags_SizingStretchSame)) {
              ImGui::TableSetupColumn("c0",ImGuiTableColumnFlags_WidthStretch,0.0);
              ImGui::TableSetupColumn("c1",ImGuiTableColumnFlags_WidthStretch,0.0);
              ImGui::TableSetupColumn("c2",ImGuiTableColumnFlags_WidthStretch,0.0);
              ImGui::TableNextRow();
              switch (ins->type) {
                case DIV_INS_FM:
                case DIV_INS_OPZ:
                  ImGui::TableNextColumn();
                  P(ImGui::SliderScalar(FM_NAME(FM_FB),ImGuiDataType_U8,&ins->fm.fb,&_ZERO,&_SEVEN)); rightClickable
                  P(ImGui::SliderScalar(FM_NAME(FM_FMS),ImGuiDataType_U8,&ins->fm.fms,&_ZERO,&_SEVEN)); rightClickable
                  ImGui::TableNextColumn();
                  P(ImGui::SliderScalar(FM_NAME(FM_ALG),ImGuiDataType_U8,&ins->fm.alg,&_ZERO,&_SEVEN)); rightClickable
                  P(ImGui::SliderScalar(FM_NAME(FM_AMS),ImGuiDataType_U8,&ins->fm.ams,&_ZERO,&_THREE)); rightClickable
                  ImGui::TableNextColumn();
                  drawAlgorithm(ins->fm.alg,FM_ALGS_4OP,ImVec2(ImGui::GetContentRegionAvail().x,48.0*dpiScale));
                  break;
                case DIV_INS_OPL: {
                  bool fourOp=(ins->fm.ops==4);
                  bool drums=ins->fm.opllPreset==16;
                  int algMax=fourOp?3:1;
                  ImGui::TableNextColumn();
                  ins->fm.alg&=algMax;
                  P(ImGui::SliderScalar(FM_NAME(FM_FB),ImGuiDataType_U8,&ins->fm.fb,&_ZERO,&_SEVEN)); rightClickable
                  ImGui::BeginDisabled(ins->fm.opllPreset==16);
                  if (ImGui::Checkbox("4-op",&fourOp)) { PARAMETER
                    ins->fm.ops=fourOp?4:2;
                  }
                  ImGui::EndDisabled();
                  ImGui::TableNextColumn();
                  P(ImGui::SliderScalar(FM_NAME(FM_ALG),ImGuiDataType_U8,&ins->fm.alg,&_ZERO,&algMax)); rightClickable
                  if (ImGui::Checkbox("Drums",&drums)) { PARAMETER
                    ins->fm.opllPreset=drums?16:0;
                  }
                  ImGui::TableNextColumn();
                  drawAlgorithm(ins->fm.alg&algMax,fourOp?FM_ALGS_4OP_OPL:FM_ALGS_2OP_OPL,ImVec2(ImGui::GetContentRegionAvail().x,48.0*dpiScale));
                  break;
                }
                case DIV_INS_OPLL: {
                  bool dc=ins->fm.fms;
                  bool dm=ins->fm.ams;
                  bool sus=ins->fm.alg;
                  ImGui::TableNextColumn();
                  ImGui::BeginDisabled(ins->fm.opllPreset!=0);
                  P(ImGui::SliderScalar(FM_NAME(FM_FB),ImGuiDataType_U8,&ins->fm.fb,&_ZERO,&_SEVEN)); rightClickable
                  if (ImGui::Checkbox(FM_NAME(FM_DC),&dc)) { PARAMETER
                    ins->fm.fms=dc;
                  }
                  ImGui::EndDisabled();
                  ImGui::TableNextColumn();
                  if (ImGui::Checkbox(FM_NAME(FM_SUS),&sus)) { PARAMETER
                    ins->fm.alg=sus;
                  }
                  ImGui::BeginDisabled(ins->fm.opllPreset!=0);
                  if (ImGui::Checkbox(FM_NAME(FM_DM),&dm)) { PARAMETER
                    ins->fm.ams=dm;
                  }
                  ImGui::EndDisabled();
                  ImGui::TableNextColumn();
                  drawAlgorithm(0,FM_ALGS_2OP_OPL,ImVec2(ImGui::GetContentRegionAvail().x,24.0*dpiScale));
                  ImGui::SetNextItemWidth(ImGui::GetContentRegionAvail().x);
                  if (ImGui::BeginCombo("##LLPreset",opllInsNames[ins->fm.opllPreset])) {
                    for (int i=0; i<17; i++) {
                      if (ImGui::Selectable(opllInsNames[i])) {
                        ins->fm.opllPreset=i;
                      }
                    }
                    ImGui::EndCombo();
                  }
                  break;
                }
                default:
                  break;
              }
              ImGui::EndTable();
            }

            if ((ins->type==DIV_INS_OPLL || ins->type==DIV_INS_OPL) && ins->fm.opllPreset==16) {
              ins->fm.ops=2;
              P(ImGui::Checkbox("Fixed frequency mode",&ins->fm.fixedDrums));
              if (ImGui::IsItemHovered()) {
                ImGui::SetTooltip("when enabled, drums will be set to the specified frequencies, ignoring the note.");
              }
              if (ins->fm.fixedDrums) {
                int block=0;
                int fNum=0;
                if (ImGui::BeginTable("fixedDrumSettings",3)) {
                  ImGui::TableNextRow(ImGuiTableRowFlags_Headers);
                  ImGui::TableNextColumn();
                  ImGui::Text("Drum");
                  ImGui::TableNextColumn();
                  ImGui::Text("Block");
                  ImGui::TableNextColumn();
                  ImGui::Text("FreqNum");

                  DRUM_FREQ("Kick","##DBlock0","##DFreq0",ins->fm.kickFreq);
                  DRUM_FREQ("Snare/Hi-hat","##DBlock1","##DFreq1",ins->fm.snareHatFreq);
                  DRUM_FREQ("Tom/Top","##DBlock2","##DFreq2",ins->fm.tomTopFreq);
                  ImGui::EndTable();
                }
              }
            }

            bool willDisplayOps=true;
            if (ins->type==DIV_INS_OPLL && ins->fm.opllPreset!=0) willDisplayOps=false;
            if (!willDisplayOps && ins->type==DIV_INS_OPLL) {
              ins->fm.op[1].tl&=15;
              P(ImGui::SliderScalar("Volume##TL",ImGuiDataType_U8,&ins->fm.op[1].tl,&_FIFTEEN,&_ZERO)); rightClickable
            }
            if (willDisplayOps) {
              if (settings.fmLayout==0) {
                int numCols=16;
                if (ins->type==DIV_INS_OPL) numCols=13;
                if (ins->type==DIV_INS_OPLL) numCols=12;
                if (ImGui::BeginTable("FMOperators",numCols,ImGuiTableFlags_SizingStretchProp|ImGuiTableFlags_BordersH|ImGuiTableFlags_BordersOuterV)) {
                  // configure columns
                  ImGui::TableSetupColumn("c0",ImGuiTableColumnFlags_WidthFixed); // op name
                  ImGui::TableSetupColumn("c1",ImGuiTableColumnFlags_WidthStretch,0.05f); // ar
                  ImGui::TableSetupColumn("c2",ImGuiTableColumnFlags_WidthStretch,0.05f); // dr
                  ImGui::TableSetupColumn("c3",ImGuiTableColumnFlags_WidthStretch,0.05f); // sl
                  if (ins->type==DIV_INS_FM || ins->type==DIV_INS_OPZ) {
                    ImGui::TableSetupColumn("c4",ImGuiTableColumnFlags_WidthStretch,0.05f); // d2r
                  }
                  ImGui::TableSetupColumn("c5",ImGuiTableColumnFlags_WidthStretch,0.05f); // rr
                  ImGui::TableSetupColumn("c6",ImGuiTableColumnFlags_WidthFixed); // -separator-
                  ImGui::TableSetupColumn("c7",ImGuiTableColumnFlags_WidthStretch,0.05f); // tl
                  ImGui::TableSetupColumn("c8",ImGuiTableColumnFlags_WidthStretch,0.05f); // rs/ksl
                  ImGui::TableSetupColumn("c9",ImGuiTableColumnFlags_WidthStretch,0.05f); // mult

                  if (ins->type==DIV_INS_FM || ins->type==DIV_INS_OPZ) {
                    ImGui::TableSetupColumn("c10",ImGuiTableColumnFlags_WidthStretch,0.05f); // dt
                    ImGui::TableSetupColumn("c11",ImGuiTableColumnFlags_WidthStretch,0.05f); // dt2
                  }
                  ImGui::TableSetupColumn("c15",ImGuiTableColumnFlags_WidthFixed); // am

                  ImGui::TableSetupColumn("c12",ImGuiTableColumnFlags_WidthFixed); // -separator-
                  if (ins->type!=DIV_INS_OPLL) {
                    ImGui::TableSetupColumn("c13",ImGuiTableColumnFlags_WidthStretch,0.2f); // ssg/waveform
                  }
                  ImGui::TableSetupColumn("c14",ImGuiTableColumnFlags_WidthStretch,0.3f); // env

                  // header
                  ImGui::TableNextRow(ImGuiTableRowFlags_Headers);
                  ImGui::TableNextColumn();

                  ImGui::TableNextColumn();
                  CENTER_TEXT(FM_SHORT_NAME(FM_AR));
                  ImGui::TextUnformatted(FM_SHORT_NAME(FM_AR));
                  ImGui::TableNextColumn();
                  CENTER_TEXT(FM_SHORT_NAME(FM_DR));
                  ImGui::TextUnformatted(FM_SHORT_NAME(FM_DR));
                  if (settings.susPosition==0) {
                    ImGui::TableNextColumn();
                    CENTER_TEXT(FM_SHORT_NAME(FM_SL));
                    ImGui::TextUnformatted(FM_SHORT_NAME(FM_SL));
                  }
                  if (ins->type==DIV_INS_FM || ins->type==DIV_INS_OPZ) {
                    ImGui::TableNextColumn();
                    CENTER_TEXT(FM_SHORT_NAME(FM_D2R));
                    ImGui::TextUnformatted(FM_SHORT_NAME(FM_D2R));
                  }
                  ImGui::TableNextColumn();
                  CENTER_TEXT(FM_SHORT_NAME(FM_RR));
                  ImGui::TextUnformatted(FM_SHORT_NAME(FM_RR));
                  if (settings.susPosition==1) {
                    ImGui::TableNextColumn();
                    CENTER_TEXT(FM_SHORT_NAME(FM_SL));
                    ImGui::TextUnformatted(FM_SHORT_NAME(FM_SL));
                  }
                  ImGui::TableNextColumn();
                  ImGui::TableNextColumn();
                  CENTER_TEXT(FM_SHORT_NAME(FM_TL));
                  ImGui::TextUnformatted(FM_SHORT_NAME(FM_TL));
                  ImGui::TableNextColumn();
                  if (ins->type==DIV_INS_FM || ins->type==DIV_INS_OPZ) {
                    CENTER_TEXT(FM_SHORT_NAME(FM_RS));
                    ImGui::TextUnformatted(FM_SHORT_NAME(FM_RS));
                  } else {
                    CENTER_TEXT(FM_SHORT_NAME(FM_KSL));
                    ImGui::TextUnformatted(FM_SHORT_NAME(FM_KSL));
                  }
                  ImGui::TableNextColumn();
                  CENTER_TEXT(FM_SHORT_NAME(FM_MULT));
                  ImGui::TextUnformatted(FM_SHORT_NAME(FM_MULT));
                  ImGui::TableNextColumn();
                  if (ins->type==DIV_INS_FM || ins->type==DIV_INS_OPZ) {
                    CENTER_TEXT(FM_SHORT_NAME(FM_DT));
                    ImGui::TextUnformatted(FM_SHORT_NAME(FM_DT));
                    ImGui::TableNextColumn();
                    CENTER_TEXT(FM_SHORT_NAME(FM_DT2));
                    ImGui::TextUnformatted(FM_SHORT_NAME(FM_DT2));
                    ImGui::TableNextColumn();
                  }
                  if (ins->type==DIV_INS_FM || ins->type==DIV_INS_OPZ) {
                    CENTER_TEXT(FM_SHORT_NAME(FM_AM));
                    ImGui::TextUnformatted(FM_SHORT_NAME(FM_AM));
                  } else {
                    CENTER_TEXT("Other");
                    ImGui::TextUnformatted("Other");
                  }
                  ImGui::TableNextColumn();
                  if (ins->type==DIV_INS_OPL || ins->type==DIV_INS_OPZ) {
                    ImGui::TableNextColumn();
                    CENTER_TEXT(FM_NAME(FM_WS));
                    ImGui::TextUnformatted(FM_NAME(FM_WS));
                  } else if (ins->type!=DIV_INS_OPLL) {
                    ImGui::TableNextColumn();
                    CENTER_TEXT(FM_NAME(FM_SSG));
                    ImGui::TextUnformatted(FM_NAME(FM_SSG));
                  }
                  ImGui::TableNextColumn();
                  CENTER_TEXT("Envelope");
                  ImGui::TextUnformatted("Envelope");

                  float sliderHeight=32.0f*dpiScale;

                  for (int i=0; i<opCount; i++) {
                    DivInstrumentFM::Operator& op=ins->fm.op[(opCount==4)?opOrder[i]:i];
                    ImGui::TableNextRow();
                    ImGui::TableNextColumn();

                    if (i==0) sliderHeight=(ImGui::GetContentRegionAvail().y/opCount)-ImGui::GetStyle().ItemSpacing.y;

                    ImGui::PushID(fmt::sprintf("op%d",i).c_str());
                    if (ins->type==DIV_INS_OPL && ins->fm.opllPreset==16) {
                      if (i==1) {
                        ImGui::Text("Kick");
                      } else {
                        ImGui::Text("Env");
                      }
                    } else {
                      ImGui::Text("OP%d",i+1);
                    }

                    int maxTl=127;
                    if (ins->type==DIV_INS_OPLL) {
                      if (i==1) {
                        maxTl=15;
                      } else {
                        maxTl=63;
                      }
                    }
                    if (ins->type==DIV_INS_OPL) {
                      maxTl=63;
                    }
                    int maxArDr=(ins->type==DIV_INS_FM || ins->type==DIV_INS_OPZ)?31:15;
                    bool ssgOn=op.ssgEnv&8;
                    bool ksrOn=op.ksr;
                    bool vibOn=op.vib;
                    bool susOn=op.sus;
                    unsigned char ssgEnv=op.ssgEnv&7;

                    ImGui::TableNextColumn();
                    op.ar&=maxArDr;
                    CENTER_VSLIDER;
                    P(ImGui::VSliderScalar("##AR",ImVec2(20.0f*dpiScale,sliderHeight),ImGuiDataType_U8,&op.ar,&_ZERO,&maxArDr));

                    ImGui::TableNextColumn();
                    op.dr&=maxArDr;
                    CENTER_VSLIDER;
                    P(ImGui::VSliderScalar("##DR",ImVec2(20.0f*dpiScale,sliderHeight),ImGuiDataType_U8,&op.dr,&_ZERO,&maxArDr));

                    if (settings.susPosition==0) {
                      ImGui::TableNextColumn();
                      op.sl&=15;
                      CENTER_VSLIDER;
                      P(ImGui::VSliderScalar("##SL",ImVec2(20.0f*dpiScale,sliderHeight),ImGuiDataType_U8,&op.sl,&_FIFTEEN,&_ZERO));
                    }

                    if (ins->type==DIV_INS_FM || ins->type==DIV_INS_OPZ) {
                      ImGui::TableNextColumn();
                      op.d2r&=31;
                      CENTER_VSLIDER;
                      P(ImGui::VSliderScalar("##D2R",ImVec2(20.0f*dpiScale,sliderHeight),ImGuiDataType_U8,&op.d2r,&_ZERO,&_THIRTY_ONE));
                    }

                    ImGui::TableNextColumn();
                    op.rr&=15;
                    CENTER_VSLIDER;
                    P(ImGui::VSliderScalar("##RR",ImVec2(20.0f*dpiScale,sliderHeight),ImGuiDataType_U8,&op.rr,&_ZERO,&_FIFTEEN));

                    if (settings.susPosition==1) {
                      ImGui::TableNextColumn();
                      op.sl&=15;
                      CENTER_VSLIDER;
                      P(ImGui::VSliderScalar("##SL",ImVec2(20.0f*dpiScale,sliderHeight),ImGuiDataType_U8,&op.sl,&_FIFTEEN,&_ZERO));
                    }

                    ImGui::TableNextColumn();
                    ImGui::Dummy(ImVec2(4.0f*dpiScale,2.0f*dpiScale));

                    ImGui::TableNextColumn();
                    op.tl&=maxTl;
                    CENTER_VSLIDER;
                    P(ImGui::VSliderScalar("##TL",ImVec2(20.0f*dpiScale,sliderHeight),ImGuiDataType_U8,&op.tl,&maxTl,&_ZERO));

                    ImGui::TableNextColumn();
                    CENTER_VSLIDER;
                    if (ins->type==DIV_INS_FM || ins->type==DIV_INS_OPZ) {
                      P(ImGui::VSliderScalar("##RS",ImVec2(20.0f*dpiScale,sliderHeight),ImGuiDataType_U8,&op.rs,&_ZERO,&_THREE));
                    } else {
                      P(ImGui::VSliderScalar("##KSL",ImVec2(20.0f*dpiScale,sliderHeight),ImGuiDataType_U8,&op.ksl,&_ZERO,&_THREE));
                    }

                    ImGui::TableNextColumn();
                    CENTER_VSLIDER;
                    P(ImGui::VSliderScalar("##MULT",ImVec2(20.0f*dpiScale,sliderHeight),ImGuiDataType_U8,&op.mult,&_ZERO,&_FIFTEEN));

                    if (ins->type==DIV_INS_FM || ins->type==DIV_INS_OPZ) {
                      int detune=(op.dt&7)-3;
                      ImGui::TableNextColumn();
                      CENTER_VSLIDER;
                      if (ImGui::VSliderInt("##DT",ImVec2(20.0f*dpiScale,sliderHeight),&detune,-3,4)) { PARAMETER
                        op.dt=detune+3;
                      }

                      ImGui::TableNextColumn();
                      CENTER_VSLIDER;
                      P(ImGui::VSliderScalar("##DT2",ImVec2(20.0f*dpiScale,sliderHeight),ImGuiDataType_U8,&op.dt2,&_ZERO,&_THREE)); rightClickable
                      if (ImGui::IsItemHovered()) {
                        ImGui::SetTooltip("Only on YM2151 (OPM)");
                      }

                      ImGui::TableNextColumn();
                      bool amOn=op.am;
                      ImGui::SetCursorPosY(ImGui::GetCursorPosY()+0.5*(sliderHeight-ImGui::GetFrameHeight()));
                      if (ImGui::Checkbox("##AM",&amOn)) { PARAMETER
                        op.am=amOn;
                      }

                      ImGui::TableNextColumn();
                      ImGui::Dummy(ImVec2(4.0f*dpiScale,2.0f*dpiScale));

                      ImGui::TableNextColumn();
                      if (ins->type!=DIV_INS_OPL && ins->type!=DIV_INS_OPZ) {
                        ImGui::BeginDisabled(!ssgOn);
                        drawSSGEnv(op.ssgEnv&7,ImVec2(ImGui::GetContentRegionAvail().x,sliderHeight-ImGui::GetFrameHeightWithSpacing()));
                        ImGui::EndDisabled();
                        if (ImGui::Checkbox("##SSGOn",&ssgOn)) { PARAMETER
                          op.ssgEnv=(op.ssgEnv&7)|(ssgOn<<3);
                        }
                        if (ins->type==DIV_INS_FM) {
                          if (ImGui::IsItemHovered()) {
                            ImGui::SetTooltip("Only for OPN family chips");
                          }
                        }

                        ImGui::SameLine();
                        ImGui::SetNextItemWidth(ImGui::GetContentRegionAvail().x);
                        if (ImGui::SliderScalar("##SSG",ImGuiDataType_U8,&ssgEnv,&_ZERO,&_SEVEN,ssgEnvTypes[ssgEnv])) { PARAMETER
                          op.ssgEnv=(op.ssgEnv&8)|(ssgEnv&7);
                        }
                      }
                    } else {
                      ImGui::TableNextColumn();
                      bool amOn=op.am;
                      ImGui::SetCursorPosY(ImGui::GetCursorPosY()+0.5*(sliderHeight-ImGui::GetFrameHeight()*4.0-ImGui::GetStyle().ItemSpacing.y*3.0));
                      if (ImGui::Checkbox(FM_NAME(FM_AM),&amOn)) { PARAMETER
                        op.am=amOn;
                      }
                      if (ImGui::Checkbox(FM_NAME(FM_VIB),&vibOn)) { PARAMETER
                        op.vib=vibOn;
                      }
                      if (ImGui::Checkbox(FM_NAME(FM_KSR),&ksrOn)) { PARAMETER
                        op.ksr=ksrOn;
                      }
                      if (ins->type==DIV_INS_OPL) {
                        if (ImGui::Checkbox(FM_NAME(FM_SUS),&susOn)) { PARAMETER
                          op.sus=susOn;
                        }
                      } else if (ins->type==DIV_INS_OPLL) {
                        if (ImGui::Checkbox(FM_NAME(FM_EGS),&ssgOn)) { PARAMETER
                          op.ssgEnv=(op.ssgEnv&7)|(ssgOn<<3);
                        }
                      }
                    }

                    if (ins->type==DIV_INS_OPL || ins->type==DIV_INS_OPZ) {
                      ImGui::TableNextColumn();
                      ImGui::Dummy(ImVec2(4.0f*dpiScale,2.0f*dpiScale));
                      ImGui::TableNextColumn();

                      drawWaveform(op.ws&7,ins->type==DIV_INS_OPZ,ImVec2(ImGui::GetContentRegionAvail().x,sliderHeight-ImGui::GetFrameHeightWithSpacing()));
                      ImGui::SetNextItemWidth(ImGui::GetContentRegionAvail().x);
                      P(ImGui::SliderScalar("##WS",ImGuiDataType_U8,&op.ws,&_ZERO,&_SEVEN,(ins->type==DIV_INS_OPZ)?opzWaveforms[op.ws&7]:oplWaveforms[op.ws&7])); rightClickable
                      if (ins->type==DIV_INS_OPL && ImGui::IsItemHovered()) {
                        ImGui::SetTooltip("OPL2/3 only (last 4 waveforms are OPL3 only)");
                      }
                    } else if (ins->type==DIV_INS_OPLL) {
                      ImGui::TableNextColumn();
                      ImGui::Dummy(ImVec2(4.0f*dpiScale,2.0f*dpiScale));
                    }

                    ImGui::TableNextColumn();
                    drawFMEnv(op.tl&maxTl,op.ar&maxArDr,op.dr&maxArDr,(ins->type==DIV_INS_OPL || ins->type==DIV_INS_OPLL)?((op.rr&15)*2):op.d2r&31,op.rr&15,op.sl&15,maxTl,maxArDr,ImVec2(ImGui::GetContentRegionAvail().x,sliderHeight));

                    ImGui::PopID();
                  }

                  ImGui::EndTable();
                }
              } else {
                int columns=2;
                switch (settings.fmLayout) {
                  case 1: // 2x2
                    columns=2;
                    break;
                  case 2: // 1x4
                    columns=1;
                    break;
                  case 3: // 4x1
                    columns=opCount;
                    break;
                }
                if (ImGui::BeginTable("FMOperators",columns,ImGuiTableFlags_SizingStretchSame)) {
                  for (int i=0; i<opCount; i++) {
                    DivInstrumentFM::Operator& op=ins->fm.op[(opCount==4)?opOrder[i]:i];
                    if ((settings.fmLayout!=3 && ((i+1)&1)) || i==0 || settings.fmLayout==2) ImGui::TableNextRow();
                    ImGui::TableNextColumn();
                    ImGui::Separator();
                    ImGui::PushID(fmt::sprintf("op%d",i).c_str());
                    ImGui::Dummy(ImVec2(dpiScale,dpiScale));
                    if (ins->type==DIV_INS_OPL && ins->fm.opllPreset==16) {
                      if (i==1) {
                        ImGui::Text("Envelope 2 (kick only)");
                      } else {
                        ImGui::Text("Envelope");
                      }
                    } else {
                      ImGui::Text("OP%d",i+1);
                    }

                    ImGui::SameLine();

                    bool amOn=op.am;
                    if (ImGui::Checkbox(FM_NAME(FM_AM),&amOn)) { PARAMETER
                      op.am=amOn;
                    }

                    ImGui::SameLine();

                    int maxTl=127;
                    if (ins->type==DIV_INS_OPLL) {
                      if (i==1) {
                        maxTl=15;
                      } else {
                        maxTl=63;
                      }
                    }
                    if (ins->type==DIV_INS_OPL) {
                      maxTl=63;
                    }
                    int maxArDr=(ins->type==DIV_INS_FM || ins->type==DIV_INS_OPZ)?31:15;

                    bool ssgOn=op.ssgEnv&8;
                    bool ksrOn=op.ksr;
                    bool vibOn=op.vib;
                    bool susOn=op.sus; // don't you make fun of this one
                    unsigned char ssgEnv=op.ssgEnv&7;
                    if (ins->type!=DIV_INS_OPL && ins->type!=DIV_INS_OPZ) {
                      if (ImGui::Checkbox((ins->type==DIV_INS_OPLL)?FM_NAME(FM_EGS):"SSG On",&ssgOn)) { PARAMETER
                        op.ssgEnv=(op.ssgEnv&7)|(ssgOn<<3);
                      }
                      if (ins->type==DIV_INS_FM) {
                        if (ImGui::IsItemHovered()) {
                          ImGui::SetTooltip("Only for OPN family chips");
                        }
                      }
                    }

                    if (ins->type==DIV_INS_OPL) {
                      if (ImGui::Checkbox(FM_NAME(FM_SUS),&susOn)) { PARAMETER
                        op.sus=susOn;
                      }
                    }

                    //52.0 controls vert scaling; default 96
                    drawFMEnv(op.tl&maxTl,op.ar&maxArDr,op.dr&maxArDr,(ins->type==DIV_INS_OPL || ins->type==DIV_INS_OPLL)?((op.rr&15)*2):op.d2r&31,op.rr&15,op.sl&15,maxTl,maxArDr,ImVec2(ImGui::GetContentRegionAvail().x,52.0*dpiScale));
                    //P(ImGui::SliderScalar(FM_NAME(FM_AR),ImGuiDataType_U8,&op.ar,&_ZERO,&_THIRTY_ONE)); rightClickable
                    if (ImGui::BeginTable("opParams",2,ImGuiTableFlags_SizingStretchProp)) {
                      ImGui::TableSetupColumn("c0",ImGuiTableColumnFlags_WidthStretch,0.0); \
                      ImGui::TableSetupColumn("c1",ImGuiTableColumnFlags_WidthFixed,0.0); \

                      ImGui::TableNextRow();
                      ImGui::TableNextColumn();
                      ImGui::SetNextItemWidth(ImGui::GetContentRegionAvail().x);
                      op.ar&=maxArDr;
                      P(ImGui::SliderScalar("##AR",ImGuiDataType_U8,&op.ar,&maxArDr,&_ZERO)); rightClickable
                      ImGui::TableNextColumn();
                      ImGui::Text("%s",FM_NAME(FM_AR));

                      ImGui::TableNextRow();
                      ImGui::TableNextColumn();
                      ImGui::SetNextItemWidth(ImGui::GetContentRegionAvail().x);
                      op.dr&=maxArDr;
                      P(ImGui::SliderScalar("##DR",ImGuiDataType_U8,&op.dr,&maxArDr,&_ZERO)); rightClickable
                      ImGui::TableNextColumn();
                      ImGui::Text("%s",FM_NAME(FM_DR));

                      if (settings.susPosition==0) {
                        ImGui::TableNextRow();
                        ImGui::TableNextColumn();
                        ImGui::SetNextItemWidth(ImGui::GetContentRegionAvail().x);
                        P(ImGui::SliderScalar("##SL",ImGuiDataType_U8,&op.sl,&_FIFTEEN,&_ZERO)); rightClickable
                        ImGui::TableNextColumn();
                        ImGui::Text("%s",FM_NAME(FM_SL));
                      }

                      if (ins->type==DIV_INS_FM || ins->type==DIV_INS_OPZ) {
                        ImGui::TableNextRow();
                        ImGui::TableNextColumn();
                        ImGui::SetNextItemWidth(ImGui::GetContentRegionAvail().x);
                        P(ImGui::SliderScalar("##D2R",ImGuiDataType_U8,&op.d2r,&_THIRTY_ONE,&_ZERO)); rightClickable
                        ImGui::TableNextColumn();
                        ImGui::Text("%s",FM_NAME(FM_D2R));
                      }

                      ImGui::TableNextRow();
                      ImGui::TableNextColumn();
                      ImGui::SetNextItemWidth(ImGui::GetContentRegionAvail().x);
                      P(ImGui::SliderScalar("##RR",ImGuiDataType_U8,&op.rr,&_FIFTEEN,&_ZERO)); rightClickable
                      ImGui::TableNextColumn();
                      ImGui::Text("%s",FM_NAME(FM_RR));

                      if (settings.susPosition==1) {
                        ImGui::TableNextRow();
                        ImGui::TableNextColumn();
                        ImGui::SetNextItemWidth(ImGui::GetContentRegionAvail().x);
                        P(ImGui::SliderScalar("##SL",ImGuiDataType_U8,&op.sl,&_FIFTEEN,&_ZERO)); rightClickable
                        ImGui::TableNextColumn();
                        ImGui::Text("%s",FM_NAME(FM_SL));
                      }

                      ImGui::TableNextRow();
                      ImGui::TableNextColumn();
                      ImGui::SetNextItemWidth(ImGui::GetContentRegionAvail().x);
                      op.tl&=maxTl;
                      P(ImGui::SliderScalar("##TL",ImGuiDataType_U8,&op.tl,&maxTl,&_ZERO)); rightClickable
                      ImGui::TableNextColumn();
                      ImGui::Text("%s",FM_NAME(FM_TL));

                      ImGui::TableNextRow();
                      ImGui::TableNextColumn();
                      ImGui::Separator();
                      ImGui::TableNextColumn();
                      ImGui::Separator();
                      
                      ImGui::TableNextRow();
                      ImGui::TableNextColumn();
                      ImGui::SetNextItemWidth(ImGui::GetContentRegionAvail().x);
                      if (ins->type==DIV_INS_FM || ins->type==DIV_INS_OPZ) {
                        P(ImGui::SliderScalar("##RS",ImGuiDataType_U8,&op.rs,&_ZERO,&_THREE)); rightClickable
                        ImGui::TableNextColumn();
                        ImGui::Text("%s",FM_NAME(FM_RS));
                      } else {
                        P(ImGui::SliderScalar("##KSL",ImGuiDataType_U8,&op.ksl,&_ZERO,&_THREE)); rightClickable
                        ImGui::TableNextColumn();
                        ImGui::Text("%s",FM_NAME(FM_KSL));
                      }

                      ImGui::TableNextRow();
                      ImGui::TableNextColumn();
                      ImGui::SetNextItemWidth(ImGui::GetContentRegionAvail().x);
                      P(ImGui::SliderScalar(FM_NAME(FM_MULT),ImGuiDataType_U8,&op.mult,&_ZERO,&_FIFTEEN)); rightClickable
                      ImGui::TableNextColumn();
                      ImGui::Text("%s",FM_NAME(FM_MULT));
                      
                      if (ins->type==DIV_INS_FM || ins->type==DIV_INS_OPZ) {
                        int detune=(op.dt&7)-3;
                        ImGui::TableNextRow();
                        ImGui::TableNextColumn();
                        ImGui::SetNextItemWidth(ImGui::GetContentRegionAvail().x);
                        if (ImGui::SliderInt("##DT",&detune,-3,4)) { PARAMETER
                          op.dt=detune+3;
                        } rightClickable
                        ImGui::TableNextColumn();
                        ImGui::Text("%s",FM_NAME(FM_DT));

                        ImGui::TableNextRow();
                        ImGui::TableNextColumn();
                        ImGui::SetNextItemWidth(ImGui::GetContentRegionAvail().x);
                        P(ImGui::SliderScalar("##DT2",ImGuiDataType_U8,&op.dt2,&_ZERO,&_THREE)); rightClickable
                        if (ImGui::IsItemHovered()) {
                          ImGui::SetTooltip("Only on YM2151 (OPM)");
                        }
                        ImGui::TableNextColumn();
                        ImGui::Text("%s",FM_NAME(FM_DT2));

                        ImGui::TableNextRow();
                        ImGui::TableNextColumn();
                        ImGui::SetNextItemWidth(ImGui::GetContentRegionAvail().x);
                        if (ImGui::SliderScalar("##SSG",ImGuiDataType_U8,&ssgEnv,&_ZERO,&_SEVEN,ssgEnvTypes[ssgEnv])) { PARAMETER
                          op.ssgEnv=(op.ssgEnv&8)|(ssgEnv&7);
                        } rightClickable
                        ImGui::TableNextColumn();
                        ImGui::Text("%s",FM_NAME(FM_SSG));
                      }

                      if (ins->type==DIV_INS_OPL || ins->type==DIV_INS_OPZ) {
                        ImGui::TableNextRow();
                        ImGui::TableNextColumn();
                        ImGui::SetNextItemWidth(ImGui::GetContentRegionAvail().x);
                        P(ImGui::SliderScalar("##WS",ImGuiDataType_U8,&op.ws,&_ZERO,&_SEVEN,(ins->type==DIV_INS_OPZ)?opzWaveforms[op.ws&7]:oplWaveforms[op.ws&7])); rightClickable
                        if (ins->type==DIV_INS_OPL && ImGui::IsItemHovered()) {
                          ImGui::SetTooltip("OPL2/3 only (last 4 waveforms are OPL3 only)");
                        }
                        ImGui::TableNextColumn();
                        ImGui::Text("%s",FM_NAME(FM_WS));
                      }
                      
                      ImGui::EndTable();
                    }

                    if (ins->type==DIV_INS_OPLL || ins->type==DIV_INS_OPL) {
                      if (ImGui::Checkbox(FM_NAME(FM_VIB),&vibOn)) { PARAMETER
                        op.vib=vibOn;
                      }
                      ImGui::SameLine();
                      if (ImGui::Checkbox(FM_NAME(FM_KSR),&ksrOn)) { PARAMETER
                        op.ksr=ksrOn;
                      }
                    }

                    ImGui::PopID();
                  }
                  ImGui::EndTable();
                }
              }
            }
            ImGui::EndTabItem();
          }
          if (ImGui::BeginTabItem("FM Macros")) {
            MACRO_BEGIN(0);
            if (ins->type==DIV_INS_OPLL) {
              NORMAL_MACRO(ins->std.algMacro,ins->std.algMacroLen,ins->std.algMacroLoop,ins->std.algMacroRel,0,1,"alg",FM_NAME(FM_SUS),32,ins->std.algMacroOpen,true,NULL,false,NULL,0,0,0,NULL,uiColors[GUI_COLOR_MACRO_OTHER],mmlString[0],0,1,NULL,false);
              NORMAL_MACRO(ins->std.fbMacro,ins->std.fbMacroLen,ins->std.fbMacroLoop,ins->std.fbMacroRel,0,7,"fb",FM_NAME(FM_FB),96,ins->std.fbMacroOpen,false,NULL,false,NULL,0,0,0,NULL,uiColors[GUI_COLOR_MACRO_OTHER],mmlString[1],0,7,NULL,false);
              NORMAL_MACRO(ins->std.fmsMacro,ins->std.fmsMacroLen,ins->std.fmsMacroLoop,ins->std.fmsMacroRel,0,1,"fms",FM_NAME(FM_DC),32,ins->std.fmsMacroOpen,true,NULL,false,NULL,0,0,0,NULL,uiColors[GUI_COLOR_MACRO_OTHER],mmlString[2],0,1,NULL,false);
              NORMAL_MACRO(ins->std.amsMacro,ins->std.amsMacroLen,ins->std.amsMacroLoop,ins->std.amsMacroRel,0,1,"ams",FM_NAME(FM_DM),32,ins->std.amsMacroOpen,true,NULL,false,NULL,0,0,0,NULL,uiColors[GUI_COLOR_MACRO_OTHER],mmlString[3],0,1,NULL,false);
            } else {
              NORMAL_MACRO(ins->std.algMacro,ins->std.algMacroLen,ins->std.algMacroLoop,ins->std.algMacroRel,0,7,"alg",FM_NAME(FM_ALG),96,ins->std.algMacroOpen,false,NULL,false,NULL,0,0,0,NULL,uiColors[GUI_COLOR_MACRO_OTHER],mmlString[0],0,7,NULL,false);
              NORMAL_MACRO(ins->std.fbMacro,ins->std.fbMacroLen,ins->std.fbMacroLoop,ins->std.fbMacroRel,0,7,"fb",FM_NAME(FM_FB),96,ins->std.fbMacroOpen,false,NULL,false,NULL,0,0,0,NULL,uiColors[GUI_COLOR_MACRO_OTHER],mmlString[1],0,7,NULL,false);
              if (ins->type!=DIV_INS_OPL) {
                NORMAL_MACRO(ins->std.fmsMacro,ins->std.fmsMacroLen,ins->std.fmsMacroLoop,ins->std.fmsMacroRel,0,7,"fms",FM_NAME(FM_FMS),96,ins->std.fmsMacroOpen,false,NULL,false,NULL,0,0,0,NULL,uiColors[GUI_COLOR_MACRO_OTHER],mmlString[2],0,7,NULL,false);
                NORMAL_MACRO(ins->std.amsMacro,ins->std.amsMacroLen,ins->std.amsMacroLoop,ins->std.amsMacroRel,0,3,"ams",FM_NAME(FM_AMS),48,ins->std.amsMacroOpen,false,NULL,false,NULL,0,0,0,NULL,uiColors[GUI_COLOR_MACRO_OTHER],mmlString[3],0,3,NULL,false);
              }
            }
            
            if (ins->type==DIV_INS_FM || ins->type==DIV_INS_OPZ) {
              NORMAL_MACRO(ins->std.ex1Macro,ins->std.ex1MacroLen,ins->std.ex1MacroLoop,ins->std.ex1MacroRel,0,127,"ex1","AM Depth",128,ins->std.ex1MacroOpen,false,NULL,false,NULL,0,0,0,NULL,uiColors[GUI_COLOR_MACRO_OTHER],mmlString[4],0,127,NULL,false);
              NORMAL_MACRO(ins->std.ex2Macro,ins->std.ex2MacroLen,ins->std.ex2MacroLoop,ins->std.ex2MacroRel,0,127,"ex2","PM Depth",128,ins->std.ex2MacroOpen,false,NULL,false,NULL,0,0,0,NULL,uiColors[GUI_COLOR_MACRO_OTHER],mmlString[5],0,127,NULL,false);
              NORMAL_MACRO(ins->std.ex3Macro,ins->std.ex3MacroLen,ins->std.ex3MacroLoop,ins->std.ex3MacroRel,0,255,"ex3","LFO Speed",128,ins->std.ex3MacroOpen,false,NULL,false,NULL,0,0,0,NULL,uiColors[GUI_COLOR_MACRO_OTHER],mmlString[6],0,255,NULL,false);
              NORMAL_MACRO(ins->std.waveMacro,ins->std.waveMacroLen,ins->std.waveMacroLoop,ins->std.waveMacroRel,0,3,"wave","LFO Shape",48,ins->std.waveMacroOpen,false,NULL,false,NULL,0,0,0,NULL,uiColors[GUI_COLOR_MACRO_WAVE],mmlString[7],0,3,&macroLFOWaves,false);
            }
            MACRO_END;
            ImGui::EndTabItem();
          }
          for (int i=0; i<opCount; i++) {
            snprintf(label,31,"OP%d Macros",i+1);
            if (ImGui::BeginTabItem(label)) {
              ImGui::PushID(i);
              MACRO_BEGIN(0);
              int ordi=(opCount==4)?orderedOps[i]:i;
              int maxTl=127;
              if (ins->type==DIV_INS_OPLL) {
                if (i==1) {
                  maxTl=15;
                } else {
                  maxTl=63;
                }
              }
              if (ins->type==DIV_INS_OPL) {
                maxTl=63;
              }
              int maxArDr=(ins->type==DIV_INS_FM || ins->type==DIV_INS_OPZ)?31:15;

              if (ins->type==DIV_INS_OPL) {
                OP_MACRO(ins->std.opMacros[ordi].tlMacro,ins->std.opMacros[ordi].tlMacroLen,ins->std.opMacros[ordi].tlMacroLoop,ins->std.opMacros[ordi].tlMacroRel,maxTl,ordi,"tl",FM_NAME(FM_TL),128,ins->std.opMacros[ordi].tlMacroOpen,false,NULL,mmlString[0]);
                OP_MACRO(ins->std.opMacros[ordi].arMacro,ins->std.opMacros[ordi].arMacroLen,ins->std.opMacros[ordi].arMacroLoop,ins->std.opMacros[ordi].arMacroRel,maxArDr,ordi,"ar",FM_NAME(FM_AR),64,ins->std.opMacros[ordi].arMacroOpen,false,NULL,mmlString[1]);
                OP_MACRO(ins->std.opMacros[ordi].drMacro,ins->std.opMacros[ordi].drMacroLen,ins->std.opMacros[ordi].drMacroLoop,ins->std.opMacros[ordi].drMacroRel,maxArDr,ordi,"dr",FM_NAME(FM_DR),64,ins->std.opMacros[ordi].drMacroOpen,false,NULL,mmlString[2]);
                OP_MACRO(ins->std.opMacros[ordi].slMacro,ins->std.opMacros[ordi].slMacroLen,ins->std.opMacros[ordi].slMacroLoop,ins->std.opMacros[ordi].slMacroRel,15,ordi,"sl",FM_NAME(FM_SL),64,ins->std.opMacros[ordi].slMacroOpen,false,NULL,mmlString[5]);
                OP_MACRO(ins->std.opMacros[ordi].rrMacro,ins->std.opMacros[ordi].rrMacroLen,ins->std.opMacros[ordi].rrMacroLoop,ins->std.opMacros[ordi].rrMacroRel,15,ordi,"rr",FM_NAME(FM_RR),64,ins->std.opMacros[ordi].rrMacroOpen,false,NULL,mmlString[4]);
                OP_MACRO(ins->std.opMacros[ordi].kslMacro,ins->std.opMacros[ordi].kslMacroLen,ins->std.opMacros[ordi].kslMacroLoop,ins->std.opMacros[ordi].kslMacroRel,3,ordi,"ksl",FM_NAME(FM_KSL),32,ins->std.opMacros[ordi].kslMacroOpen,false,NULL,mmlString[6]);
                OP_MACRO(ins->std.opMacros[ordi].multMacro,ins->std.opMacros[ordi].multMacroLen,ins->std.opMacros[ordi].multMacroLoop,ins->std.opMacros[ordi].multMacroRel,15,ordi,"mult",FM_NAME(FM_MULT),64,ins->std.opMacros[ordi].multMacroOpen,false,NULL,mmlString[7]);
                OP_MACRO(ins->std.opMacros[ordi].wsMacro,ins->std.opMacros[ordi].wsMacroLen,ins->std.opMacros[ordi].wsMacroLoop,ins->std.opMacros[ordi].wsMacroRel,7,ordi,"ws",FM_NAME(FM_WS),64,ins->std.opMacros[ordi].wsMacroOpen,false,NULL,mmlString[8]);

                OP_MACRO(ins->std.opMacros[ordi].amMacro,ins->std.opMacros[ordi].amMacroLen,ins->std.opMacros[ordi].amMacroLoop,ins->std.opMacros[ordi].amMacroRel,1,ordi,"am",FM_NAME(FM_AM),32,ins->std.opMacros[ordi].amMacroOpen,true,NULL,mmlString[9]);
                OP_MACRO(ins->std.opMacros[ordi].vibMacro,ins->std.opMacros[ordi].vibMacroLen,ins->std.opMacros[ordi].vibMacroLoop,ins->std.opMacros[ordi].vibMacroRel,1,ordi,"vib",FM_NAME(FM_VIB),32,ins->std.opMacros[ordi].vibMacroOpen,true,NULL,mmlString[10]);
                OP_MACRO(ins->std.opMacros[ordi].ksrMacro,ins->std.opMacros[ordi].ksrMacroLen,ins->std.opMacros[ordi].ksrMacroLoop,ins->std.opMacros[ordi].ksrMacroRel,1,ordi,"ksr",FM_NAME(FM_KSR),32,ins->std.opMacros[ordi].ksrMacroOpen,true,NULL,mmlString[11]);
                OP_MACRO(ins->std.opMacros[ordi].susMacro,ins->std.opMacros[ordi].susMacroLen,ins->std.opMacros[ordi].susMacroLoop,ins->std.opMacros[ordi].susMacroRel,1,ordi,"sus",FM_NAME(FM_SUS),32,ins->std.opMacros[ordi].susMacroOpen,true,NULL,mmlString[12]);
              } else if (ins->type==DIV_INS_OPLL) {
                OP_MACRO(ins->std.opMacros[ordi].tlMacro,ins->std.opMacros[ordi].tlMacroLen,ins->std.opMacros[ordi].tlMacroLoop,ins->std.opMacros[ordi].tlMacroRel,maxTl,ordi,"tl",FM_NAME(FM_TL),128,ins->std.opMacros[ordi].tlMacroOpen,false,NULL,mmlString[0]);
                OP_MACRO(ins->std.opMacros[ordi].arMacro,ins->std.opMacros[ordi].arMacroLen,ins->std.opMacros[ordi].arMacroLoop,ins->std.opMacros[ordi].arMacroRel,maxArDr,ordi,"ar",FM_NAME(FM_AR),64,ins->std.opMacros[ordi].arMacroOpen,false,NULL,mmlString[1]);
                OP_MACRO(ins->std.opMacros[ordi].drMacro,ins->std.opMacros[ordi].drMacroLen,ins->std.opMacros[ordi].drMacroLoop,ins->std.opMacros[ordi].drMacroRel,maxArDr,ordi,"dr",FM_NAME(FM_DR),64,ins->std.opMacros[ordi].drMacroOpen,false,NULL,mmlString[2]);
                OP_MACRO(ins->std.opMacros[ordi].slMacro,ins->std.opMacros[ordi].slMacroLen,ins->std.opMacros[ordi].slMacroLoop,ins->std.opMacros[ordi].slMacroRel,15,ordi,"sl",FM_NAME(FM_SL),64,ins->std.opMacros[ordi].slMacroOpen,false,NULL,mmlString[5]);
                OP_MACRO(ins->std.opMacros[ordi].rrMacro,ins->std.opMacros[ordi].rrMacroLen,ins->std.opMacros[ordi].rrMacroLoop,ins->std.opMacros[ordi].rrMacroRel,15,ordi,"rr",FM_NAME(FM_RR),64,ins->std.opMacros[ordi].rrMacroOpen,false,NULL,mmlString[4]);
                OP_MACRO(ins->std.opMacros[ordi].kslMacro,ins->std.opMacros[ordi].kslMacroLen,ins->std.opMacros[ordi].kslMacroLoop,ins->std.opMacros[ordi].kslMacroRel,3,ordi,"ksl",FM_NAME(FM_KSL),32,ins->std.opMacros[ordi].kslMacroOpen,false,NULL,mmlString[6]);
                OP_MACRO(ins->std.opMacros[ordi].multMacro,ins->std.opMacros[ordi].multMacroLen,ins->std.opMacros[ordi].multMacroLoop,ins->std.opMacros[ordi].multMacroRel,15,ordi,"mult",FM_NAME(FM_MULT),64,ins->std.opMacros[ordi].multMacroOpen,false,NULL,mmlString[7]);
                
                OP_MACRO(ins->std.opMacros[ordi].amMacro,ins->std.opMacros[ordi].amMacroLen,ins->std.opMacros[ordi].amMacroLoop,ins->std.opMacros[ordi].amMacroRel,1,ordi,"am",FM_NAME(FM_AM),32,ins->std.opMacros[ordi].amMacroOpen,true,NULL,mmlString[8]);
                OP_MACRO(ins->std.opMacros[ordi].vibMacro,ins->std.opMacros[ordi].vibMacroLen,ins->std.opMacros[ordi].vibMacroLoop,ins->std.opMacros[ordi].vibMacroRel,1,ordi,"vib",FM_NAME(FM_VIB),32,ins->std.opMacros[ordi].vibMacroOpen,true,NULL,mmlString[9]);
                OP_MACRO(ins->std.opMacros[ordi].ksrMacro,ins->std.opMacros[ordi].ksrMacroLen,ins->std.opMacros[ordi].ksrMacroLoop,ins->std.opMacros[ordi].ksrMacroRel,1,ordi,"ksr",FM_NAME(FM_KSR),32,ins->std.opMacros[ordi].ksrMacroOpen,true,NULL,mmlString[10]);
                OP_MACRO(ins->std.opMacros[ordi].egtMacro,ins->std.opMacros[ordi].egtMacroLen,ins->std.opMacros[ordi].egtMacroLoop,ins->std.opMacros[ordi].egtMacroRel,1,ordi,"egt",FM_NAME(FM_EGS),32,ins->std.opMacros[ordi].egtMacroOpen,true,NULL,mmlString[11]);
              } else {
                OP_MACRO(ins->std.opMacros[ordi].tlMacro,ins->std.opMacros[ordi].tlMacroLen,ins->std.opMacros[ordi].tlMacroLoop,ins->std.opMacros[ordi].tlMacroRel,maxTl,ordi,"tl",FM_NAME(FM_TL),128,ins->std.opMacros[ordi].tlMacroOpen,false,NULL,mmlString[0]);
                OP_MACRO(ins->std.opMacros[ordi].arMacro,ins->std.opMacros[ordi].arMacroLen,ins->std.opMacros[ordi].arMacroLoop,ins->std.opMacros[ordi].arMacroRel,maxArDr,ordi,"ar",FM_NAME(FM_AR),64,ins->std.opMacros[ordi].arMacroOpen,false,NULL,mmlString[1]);
                OP_MACRO(ins->std.opMacros[ordi].drMacro,ins->std.opMacros[ordi].drMacroLen,ins->std.opMacros[ordi].drMacroLoop,ins->std.opMacros[ordi].drMacroRel,maxArDr,ordi,"dr",FM_NAME(FM_DR),64,ins->std.opMacros[ordi].drMacroOpen,false,NULL,mmlString[2]);
                OP_MACRO(ins->std.opMacros[ordi].d2rMacro,ins->std.opMacros[ordi].d2rMacroLen,ins->std.opMacros[ordi].d2rMacroLoop,ins->std.opMacros[ordi].d2rMacroRel,31,ordi,"d2r",FM_NAME(FM_D2R),64,ins->std.opMacros[ordi].d2rMacroOpen,false,NULL,mmlString[3]);
                OP_MACRO(ins->std.opMacros[ordi].rrMacro,ins->std.opMacros[ordi].rrMacroLen,ins->std.opMacros[ordi].rrMacroLoop,ins->std.opMacros[ordi].rrMacroRel,15,ordi,"rr",FM_NAME(FM_RR),64,ins->std.opMacros[ordi].rrMacroOpen,false,NULL,mmlString[4]);
                OP_MACRO(ins->std.opMacros[ordi].slMacro,ins->std.opMacros[ordi].slMacroLen,ins->std.opMacros[ordi].slMacroLoop,ins->std.opMacros[ordi].slMacroRel,15,ordi,"sl",FM_NAME(FM_SL),64,ins->std.opMacros[ordi].slMacroOpen,false,NULL,mmlString[5]);
                OP_MACRO(ins->std.opMacros[ordi].rsMacro,ins->std.opMacros[ordi].rsMacroLen,ins->std.opMacros[ordi].rsMacroLoop,ins->std.opMacros[ordi].rsMacroRel,3,ordi,"rs",FM_NAME(FM_RS),32,ins->std.opMacros[ordi].rsMacroOpen,false,NULL,mmlString[6]);
                OP_MACRO(ins->std.opMacros[ordi].multMacro,ins->std.opMacros[ordi].multMacroLen,ins->std.opMacros[ordi].multMacroLoop,ins->std.opMacros[ordi].multMacroRel,15,ordi,"mult",FM_NAME(FM_MULT),64,ins->std.opMacros[ordi].multMacroOpen,false,NULL,mmlString[7]);
                OP_MACRO(ins->std.opMacros[ordi].dtMacro,ins->std.opMacros[ordi].dtMacroLen,ins->std.opMacros[ordi].dtMacroLoop,ins->std.opMacros[ordi].dtMacroRel,7,ordi,"dt",FM_NAME(FM_DT),64,ins->std.opMacros[ordi].dtMacroOpen,false,NULL,mmlString[8]);
                OP_MACRO(ins->std.opMacros[ordi].dt2Macro,ins->std.opMacros[ordi].dt2MacroLen,ins->std.opMacros[ordi].dt2MacroLoop,ins->std.opMacros[ordi].dt2MacroRel,3,ordi,"dt2",FM_NAME(FM_DT2),32,ins->std.opMacros[ordi].dt2MacroOpen,false,NULL,mmlString[9]);
                OP_MACRO(ins->std.opMacros[ordi].amMacro,ins->std.opMacros[ordi].amMacroLen,ins->std.opMacros[ordi].amMacroLoop,ins->std.opMacros[ordi].amMacroRel,1,ordi,"am",FM_NAME(FM_AM),32,ins->std.opMacros[ordi].amMacroOpen,true,NULL,mmlString[10]);
                OP_MACRO(ins->std.opMacros[ordi].ssgMacro,ins->std.opMacros[ordi].ssgMacroLen,ins->std.opMacros[ordi].ssgMacroLoop,ins->std.opMacros[ordi].ssgMacroRel,4,ordi,"ssg",FM_NAME(FM_SSG),64,ins->std.opMacros[ordi].ssgMacroOpen,true,ssgEnvBits,mmlString[11]);
              }
              MACRO_END;
              ImGui::PopID();
              ImGui::EndTabItem();
            }
          }
        }
        if (ins->type==DIV_INS_GB) if (ImGui::BeginTabItem("Game Boy")) {
          P(ImGui::SliderScalar("Volume",ImGuiDataType_U8,&ins->gb.envVol,&_ZERO,&_FIFTEEN)); rightClickable
          P(ImGui::SliderScalar("Envelope Length",ImGuiDataType_U8,&ins->gb.envLen,&_ZERO,&_SEVEN)); rightClickable
          P(ImGui::SliderScalar("Sound Length",ImGuiDataType_U8,&ins->gb.soundLen,&_ZERO,&_SIXTY_FOUR,ins->gb.soundLen>63?"Infinity":"%d")); rightClickable
          ImGui::Text("Envelope Direction:");

          bool goesUp=ins->gb.envDir;
          ImGui::SameLine();
          if (ImGui::RadioButton("Up",goesUp)) { PARAMETER
            goesUp=true;
            ins->gb.envDir=goesUp;
          }
          ImGui::SameLine();
          if (ImGui::RadioButton("Down",!goesUp)) { PARAMETER
            goesUp=false;
            ins->gb.envDir=goesUp;
          }
          ImGui::EndTabItem();
        }
        if (ins->type==DIV_INS_C64) if (ImGui::BeginTabItem("C64")) {
          ImGui::Text("Waveform");
          ImGui::SameLine();
          ImGui::PushStyleColor(ImGuiCol_Button,TOGGLE_COLOR(ins->c64.triOn));
          if (ImGui::Button("tri")) { PARAMETER
            ins->c64.triOn=!ins->c64.triOn;
          }
          ImGui::PopStyleColor();
          ImGui::SameLine();
          ImGui::PushStyleColor(ImGuiCol_Button,TOGGLE_COLOR(ins->c64.sawOn));
          if (ImGui::Button("saw")) { PARAMETER
            ins->c64.sawOn=!ins->c64.sawOn;
          }
          ImGui::PopStyleColor();
          ImGui::SameLine();
          ImGui::PushStyleColor(ImGuiCol_Button,TOGGLE_COLOR(ins->c64.pulseOn));
          if (ImGui::Button("pulse")) { PARAMETER
            ins->c64.pulseOn=!ins->c64.pulseOn;
          }
          ImGui::PopStyleColor();
          ImGui::SameLine();
          ImGui::PushStyleColor(ImGuiCol_Button,TOGGLE_COLOR(ins->c64.noiseOn));
          if (ImGui::Button("noise")) { PARAMETER
            ins->c64.noiseOn=!ins->c64.noiseOn;
          }
          ImGui::PopStyleColor();

          P(ImGui::SliderScalar("Attack",ImGuiDataType_U8,&ins->c64.a,&_ZERO,&_FIFTEEN)); rightClickable
          P(ImGui::SliderScalar("Decay",ImGuiDataType_U8,&ins->c64.d,&_ZERO,&_FIFTEEN)); rightClickable
          P(ImGui::SliderScalar("Sustain",ImGuiDataType_U8,&ins->c64.s,&_ZERO,&_FIFTEEN)); rightClickable
          P(ImGui::SliderScalar("Release",ImGuiDataType_U8,&ins->c64.r,&_ZERO,&_FIFTEEN)); rightClickable
          P(ImGui::SliderScalar("Duty",ImGuiDataType_U16,&ins->c64.duty,&_ZERO,&_FOUR_THOUSAND_NINETY_FIVE)); rightClickable

          bool ringMod=ins->c64.ringMod;
          if (ImGui::Checkbox("Ring Modulation",&ringMod)) { PARAMETER
            ins->c64.ringMod=ringMod;
          }
          bool oscSync=ins->c64.oscSync;
          if (ImGui::Checkbox("Oscillator Sync",&oscSync)) { PARAMETER
            ins->c64.oscSync=oscSync;
          }

          P(ImGui::Checkbox("Enable filter",&ins->c64.toFilter));
          P(ImGui::Checkbox("Initialize filter",&ins->c64.initFilter));
          
          P(ImGui::SliderScalar("Cutoff",ImGuiDataType_U16,&ins->c64.cut,&_ZERO,&_TWO_THOUSAND_FORTY_SEVEN)); rightClickable
          P(ImGui::SliderScalar("Resonance",ImGuiDataType_U8,&ins->c64.res,&_ZERO,&_FIFTEEN)); rightClickable

          ImGui::Text("Filter Mode");
          ImGui::SameLine();
          ImGui::PushStyleColor(ImGuiCol_Button,TOGGLE_COLOR(ins->c64.lp));
          if (ImGui::Button("low")) { PARAMETER
            ins->c64.lp=!ins->c64.lp;
          }
          ImGui::PopStyleColor();
          ImGui::SameLine();
          ImGui::PushStyleColor(ImGuiCol_Button,TOGGLE_COLOR(ins->c64.bp));
          if (ImGui::Button("band")) { PARAMETER
            ins->c64.bp=!ins->c64.bp;
          }
          ImGui::PopStyleColor();
          ImGui::SameLine();
          ImGui::PushStyleColor(ImGuiCol_Button,TOGGLE_COLOR(ins->c64.hp));
          if (ImGui::Button("high")) { PARAMETER
            ins->c64.hp=!ins->c64.hp;
          }
          ImGui::PopStyleColor();
          ImGui::SameLine();
          ImGui::PushStyleColor(ImGuiCol_Button,TOGGLE_COLOR(ins->c64.ch3off));
          if (ImGui::Button("ch3off")) { PARAMETER
            ins->c64.ch3off=!ins->c64.ch3off;
          }
          ImGui::PopStyleColor();

          P(ImGui::Checkbox("Volume Macro is Cutoff Macro",&ins->c64.volIsCutoff));
          P(ImGui::Checkbox("Absolute Cutoff Macro",&ins->c64.filterIsAbs));
          P(ImGui::Checkbox("Absolute Duty Macro",&ins->c64.dutyIsAbs));
          ImGui::EndTabItem();
        }
        if (ins->type==DIV_INS_AMIGA) if (ImGui::BeginTabItem("Amiga/Sample")) {
          String sName;
          if (ins->amiga.initSample<0 || ins->amiga.initSample>=e->song.sampleLen) {
            sName="none selected";
          } else {
            sName=e->song.sample[ins->amiga.initSample]->name;
          }
          if (ImGui::BeginCombo("Initial Sample",sName.c_str())) {
            String id;
            for (int i=0; i<e->song.sampleLen; i++) {
              id=fmt::sprintf("%d: %s",i,e->song.sample[i]->name);
              if (ImGui::Selectable(id.c_str(),ins->amiga.initSample==i)) { PARAMETER
                ins->amiga.initSample=i;
              }
            }
            ImGui::EndCombo();
          }
          P(ImGui::Checkbox("Use sample map (does not work yet!)",&ins->amiga.useNoteMap));
          if (ins->amiga.useNoteMap) {
            if (ImGui::BeginTable("NoteMap",3,ImGuiTableFlags_ScrollY|ImGuiTableFlags_Borders|ImGuiTableFlags_SizingStretchSame)) {
              ImGui::TableSetupColumn("c0",ImGuiTableColumnFlags_WidthFixed);
              ImGui::TableSetupColumn("c1",ImGuiTableColumnFlags_WidthStretch);
              ImGui::TableSetupColumn("c2",ImGuiTableColumnFlags_WidthStretch);

              ImGui::TableSetupScrollFreeze(0,1);

              ImGui::TableNextRow(ImGuiTableRowFlags_Headers);
              ImGui::TableNextColumn();
              ImGui::TableNextColumn();
              ImGui::Text("Sample");
              ImGui::TableNextColumn();
              ImGui::Text("Frequency");
              for (int i=0; i<120; i++) {
                ImGui::TableNextRow();
                ImGui::PushID(fmt::sprintf("NM_%d",i).c_str());
                ImGui::TableNextColumn();
                ImGui::Text("%s",noteNames[60+i]);
                ImGui::TableNextColumn();
                if (ins->amiga.noteMap[i]<0 || ins->amiga.noteMap[i]>=e->song.sampleLen) {
                  sName="-- empty --";
                  ins->amiga.noteMap[i]=-1;
                } else {
                  sName=e->song.sample[ins->amiga.noteMap[i]]->name;
                }
                ImGui::SetNextItemWidth(ImGui::GetContentRegionAvail().x);
                if (ImGui::BeginCombo("##SM",sName.c_str())) {
                  String id;
                  if (ImGui::Selectable("-- empty --",ins->amiga.noteMap[i]==-1)) { PARAMETER
                    ins->amiga.noteMap[i]=-1;
                  }
                  for (int j=0; j<e->song.sampleLen; j++) {
                    id=fmt::sprintf("%d: %s",j,e->song.sample[j]->name);
                    if (ImGui::Selectable(id.c_str(),ins->amiga.noteMap[i]==j)) { PARAMETER
                      ins->amiga.noteMap[i]=j;
                      if (ins->amiga.noteFreq[i]<=0) ins->amiga.noteFreq[i]=(int)((double)e->song.sample[j]->centerRate*pow(2.0,((double)i-48.0)/12.0));
                    }
                  }
                  ImGui::EndCombo();
                }
                ImGui::TableNextColumn();
                ImGui::SetNextItemWidth(ImGui::GetContentRegionAvail().x);
                if (ImGui::InputInt("##SF",&ins->amiga.noteFreq[i],50,500)) { PARAMETER
                  if (ins->amiga.noteFreq[i]<0) ins->amiga.noteFreq[i]=0;
                  if (ins->amiga.noteFreq[i]>262144) ins->amiga.noteFreq[i]=262144;
                }
                ImGui::PopID();
              }
              ImGui::EndTable();
            }
          }
          ImGui::EndTabItem();
        }
        if (ins->type==DIV_INS_N163) if (ImGui::BeginTabItem("Namco 163")) {
          if (ImGui::InputInt("Waveform##WAVE",&ins->n163.wave,1,10)) { PARAMETER
            if (ins->n163.wave<0) ins->n163.wave=0;
            if (ins->n163.wave>=e->song.waveLen) ins->n163.wave=e->song.waveLen-1;
          }
          if (ImGui::InputInt("Offset##WAVEPOS",&ins->n163.wavePos,1,16)) { PARAMETER
            if (ins->n163.wavePos<0) ins->n163.wavePos=0;
            if (ins->n163.wavePos>255) ins->n163.wavePos=255;
          }
          if (ImGui::InputInt("Length##WAVELEN",&ins->n163.waveLen,4,16)) { PARAMETER
            if (ins->n163.waveLen<0) ins->n163.waveLen=0;
            if (ins->n163.waveLen>252) ins->n163.waveLen=252;
            ins->n163.waveLen&=0xfc;
          }

          bool preLoad=ins->n163.waveMode&0x1;
          if (ImGui::Checkbox("Load waveform before playback",&preLoad)) { PARAMETER
            ins->n163.waveMode=(ins->n163.waveMode&~0x1)|(preLoad?0x1:0);
          }
          bool waveMode=ins->n163.waveMode&0x2;
          if (ImGui::Checkbox("Update waveforms into RAM when every waveform changes",&waveMode)) { PARAMETER
            ins->n163.waveMode=(ins->n163.waveMode&~0x2)|(waveMode?0x2:0);
          }

          ImGui::EndTabItem();
        }
        if (ImGui::BeginTabItem("Macros")) {
          float asFloat[256];
          int asInt[256];
          float loopIndicator[256];
          const char* volumeLabel="Volume";

          int volMax=15;
          int volMin=0;
          if (ins->type==DIV_INS_C64) {
            if (ins->c64.volIsCutoff) {
              volumeLabel="Cutoff";
              if (ins->c64.filterIsAbs) {
                volMax=2047;
              } else {
                volMin=-18;
                volMax=18;
              }
            }
          }
          if ((ins->type==DIV_INS_PCE || ins->type==DIV_INS_AY8930)) {
            volMax=31;
          }
          if (ins->type==DIV_INS_OPL || ins->type==DIV_INS_VERA || ins->type==DIV_INS_VRC6) {
            volMax=63;
          }
          if (ins->type==DIV_INS_AMIGA) {
            volMax=64;
          }
          if (ins->type==DIV_INS_FM || ins->type == DIV_INS_MIKEY) {
            volMax=127;
          }
          if (ins->type==DIV_INS_GB) {
            volMax=0;
          }
          if (ins->type==DIV_INS_PET) {
            volMax=1;
          }

          bool arpMode=ins->std.arpMacroMode;

          const char* dutyLabel="Duty/Noise";
          int dutyMax=3;
          if (ins->type==DIV_INS_C64) {
            dutyLabel="Duty";
            if (ins->c64.dutyIsAbs) {
              dutyMax=4095;
            } else {
              dutyMax=24;
            }
          }
          if (ins->type==DIV_INS_FM) {
            dutyMax=32;
          }
          if ((ins->type==DIV_INS_AY || ins->type==DIV_INS_AY8930)) {
            dutyMax=31;
          }
          if (ins->type==DIV_INS_AY || ins->type==DIV_INS_AY8930 || ins->type==DIV_INS_FM) {
            dutyLabel="Noise Freq";
          }
          if (ins->type == DIV_INS_MIKEY) {
            dutyLabel = "Duty/Int";
            dutyMax = 10;
          }
          if (ins->type==DIV_INS_AY8930) {
            dutyMax=255;
          }
          if (ins->type==DIV_INS_TIA || ins->type==DIV_INS_AMIGA || ins->type==DIV_INS_SCC || ins->type==DIV_INS_PET || ins->type==DIV_INS_VIC) {
            dutyMax=0;
          }
          if (ins->type==DIV_INS_PCE) {
            dutyMax=1;
          }
          if (ins->type==DIV_INS_SWAN) {
            dutyLabel="Noise";
            dutyMax=8;
          }
          if (ins->type==DIV_INS_OPLL || ins->type==DIV_INS_OPL) {
            dutyMax=0;
          }
          if (ins->type==DIV_INS_VERA) {
            dutyLabel="Duty";
            dutyMax=63;
          }
<<<<<<< HEAD
          if (ins->type==DIV_INS_N163) {
            dutyLabel="Waveform pos.";
            dutyMax=255;
=======
          if (ins->type==DIV_INS_VRC6) {
            dutyLabel="Duty";
            dutyMax=7;
>>>>>>> 79d64330
          }
          bool dutyIsRel=(ins->type==DIV_INS_C64 && !ins->c64.dutyIsAbs);

          const char* waveLabel="Waveform";
          int waveMax=(ins->type==DIV_INS_AY || ins->type==DIV_INS_AY8930 || ins->type==DIV_INS_VERA)?3:63;
          bool bitMode=false;
          if (ins->type==DIV_INS_C64 || ins->type==DIV_INS_AY || ins->type==DIV_INS_AY8930 || ins->type==DIV_INS_SAA1099) {
            bitMode=true;
          }
          if (ins->type==DIV_INS_STD || ins->type==DIV_INS_VRC6) waveMax=0;
          if (ins->type==DIV_INS_TIA || ins->type==DIV_INS_VIC || ins->type==DIV_INS_OPLL) waveMax=15;
          if (ins->type==DIV_INS_C64) waveMax=4;
          if (ins->type==DIV_INS_SAA1099) waveMax=2;
          if (ins->type==DIV_INS_FM || ins->type==DIV_INS_OPL || ins->type==DIV_INS_OPZ) waveMax=0;
          if (ins->type==DIV_INS_MIKEY) waveMax=0;
          if (ins->type==DIV_INS_PET) {
            waveMax=8;
            bitMode=true;
          }

          if (ins->type==DIV_INS_OPLL) {
            waveLabel="Patch";
          }

          const char** waveNames=NULL;
          if (ins->type==DIV_INS_AY || ins->type==DIV_INS_AY8930 || ins->type==DIV_INS_SAA1099) waveNames=ayShapeBits;
          if (ins->type==DIV_INS_C64) waveNames=c64ShapeBits;

          int ex1Max=(ins->type==DIV_INS_AY8930)?8:0;
          int ex2Max=(ins->type==DIV_INS_AY || ins->type==DIV_INS_AY8930)?4:0;
          bool ex2Bit=true;

          if (ins->type==DIV_INS_C64) {
            ex1Max=4;
            ex2Max=15;
          }
          if (ins->type==DIV_INS_X1_010) {
            dutyMax=0;
            ex1Max=7;
            ex2Max=63;
            ex2Bit=false;
          }
          if (ins->type==DIV_INS_N163) {
            ex1Max=252;
            ex2Max=2;
          }
          if (ins->type==DIV_INS_SAA1099) ex1Max=8;

          if (settings.macroView==0) { // modern view
            MACRO_BEGIN(28*dpiScale);
            if (volMax>0) {
              NORMAL_MACRO(ins->std.volMacro,ins->std.volMacroLen,ins->std.volMacroLoop,ins->std.volMacroRel,volMin,volMax,"vol",volumeLabel,160,ins->std.volMacroOpen,false,NULL,false,NULL,0,0,0,NULL,uiColors[GUI_COLOR_MACRO_VOLUME],mmlString[0],volMin,volMax,NULL,false);
            }
            NORMAL_MACRO(ins->std.arpMacro,ins->std.arpMacroLen,ins->std.arpMacroLoop,ins->std.arpMacroRel,arpMacroScroll,arpMacroScroll+24,"arp","Arpeggio",160,ins->std.arpMacroOpen,false,NULL,true,&arpMacroScroll,(arpMode?-60:-80),0,0,&ins->std.arpMacroMode,uiColors[GUI_COLOR_MACRO_PITCH],mmlString[1],-92,94,(ins->std.arpMacroMode?(&macroHoverNote):NULL),true);
            if (dutyMax>0) {
              if (ins->type==DIV_INS_MIKEY) {
                NORMAL_MACRO(ins->std.dutyMacro,ins->std.dutyMacroLen,ins->std.dutyMacroLoop,ins->std.dutyMacroRel,0,dutyMax,"duty",dutyLabel,160,ins->std.dutyMacroOpen,true,mikeyFeedbackBits,false,NULL,0,0,0,NULL,uiColors[GUI_COLOR_MACRO_OTHER],mmlString[2],0,dutyMax,NULL,false);
              }
              else {
                NORMAL_MACRO(ins->std.dutyMacro,ins->std.dutyMacroLen,ins->std.dutyMacroLoop,ins->std.dutyMacroRel,0,dutyMax,"duty",dutyLabel,160,ins->std.dutyMacroOpen,false,NULL,false,NULL,0,0,0,NULL,uiColors[GUI_COLOR_MACRO_OTHER],mmlString[2],0,dutyMax,NULL,false);
              }            
            }
            if (waveMax>0) {
              NORMAL_MACRO(ins->std.waveMacro,ins->std.waveMacroLen,ins->std.waveMacroLoop,ins->std.waveMacroRel,0,waveMax,"wave",waveLabel,(bitMode && ins->type!=DIV_INS_PET)?64:160,ins->std.waveMacroOpen,bitMode,waveNames,false,NULL,0,0,((ins->type==DIV_INS_AY || ins->type==DIV_INS_AY8930)?1:0),NULL,uiColors[GUI_COLOR_MACRO_WAVE],mmlString[3],0,waveMax,NULL,false);
            }
            if (ex1Max>0) {
              if (ins->type==DIV_INS_C64) {
                NORMAL_MACRO(ins->std.ex1Macro,ins->std.ex1MacroLen,ins->std.ex1MacroLoop,ins->std.ex1MacroRel,0,ex1Max,"ex1","Filter Mode",64,ins->std.ex1MacroOpen,true,filtModeBits,false,NULL,0,0,0,NULL,uiColors[GUI_COLOR_MACRO_OTHER],mmlString[4],0,ex1Max,NULL,false);
              } else if (ins->type==DIV_INS_SAA1099) {
                NORMAL_MACRO(ins->std.ex1Macro,ins->std.ex1MacroLen,ins->std.ex1MacroLoop,ins->std.ex1MacroRel,0,ex1Max,"ex1","Envelope",160,ins->std.ex1MacroOpen,true,saaEnvBits,false,NULL,0,0,0,NULL,uiColors[GUI_COLOR_MACRO_OTHER],mmlString[4],0,ex1Max,NULL,false);
              } else if (ins->type==DIV_INS_X1_010) {
                NORMAL_MACRO(ins->std.ex1Macro,ins->std.ex1MacroLen,ins->std.ex1MacroLoop,ins->std.ex1MacroRel,0,ex1Max,"ex1","Envelope Mode",160,ins->std.ex1MacroOpen,true,x1_010EnvBits,false,NULL,0,0,0,NULL,uiColors[GUI_COLOR_MACRO_OTHER],mmlString[4],0,ex1Max,NULL,false);
              } else if (ins->type==DIV_INS_N163) {
                NORMAL_MACRO(ins->std.ex1Macro,ins->std.ex1MacroLen,ins->std.ex1MacroLoop,ins->std.ex1MacroRel,0,ex1Max,"ex1","Waveform len.",160,ins->std.ex1MacroOpen,false,NULL,false,NULL,0,0,0,NULL,uiColors[GUI_COLOR_MACRO_OTHER],mmlString[4],0,ex1Max,NULL,false);
              } else {
                NORMAL_MACRO(ins->std.ex1Macro,ins->std.ex1MacroLen,ins->std.ex1MacroLoop,ins->std.ex1MacroRel,0,ex1Max,"ex1","Duty",160,ins->std.ex1MacroOpen,false,NULL,false,NULL,0,0,0,NULL,uiColors[GUI_COLOR_MACRO_OTHER],mmlString[4],0,ex1Max,NULL,false);
              }
            }
            if (ex2Max>0) {
              if (ins->type==DIV_INS_C64) {
                NORMAL_MACRO(ins->std.ex2Macro,ins->std.ex2MacroLen,ins->std.ex2MacroLoop,ins->std.ex2MacroRel,0,ex2Max,"ex2","Resonance",64,ins->std.ex2MacroOpen,false,NULL,false,NULL,0,0,0,NULL,uiColors[GUI_COLOR_MACRO_OTHER],mmlString[5],0,ex2Max,NULL,false);
              } else if (ins->type==DIV_INS_N163) {
                NORMAL_MACRO(ins->std.ex2Macro,ins->std.ex2MacroLen,ins->std.ex2MacroLoop,ins->std.ex2MacroRel,0,ex2Max,"ex2","Waveform update",64,ins->std.ex2MacroOpen,true,n163UpdateBits,false,NULL,0,0,0,NULL,uiColors[GUI_COLOR_MACRO_OTHER],mmlString[5],0,ex2Max,NULL,false);
              } else {
                NORMAL_MACRO(ins->std.ex2Macro,ins->std.ex2MacroLen,ins->std.ex2MacroLoop,ins->std.ex2MacroRel,0,ex2Max,"ex2","Envelope",ex2Bit?64:160,ins->std.ex2MacroOpen,ex2Bit,ayEnvBits,false,NULL,0,0,0,NULL,uiColors[GUI_COLOR_MACRO_OTHER],mmlString[5],0,ex2Max,NULL,false);
              }
            }
            if (ins->type==DIV_INS_C64) {
              NORMAL_MACRO(ins->std.ex3Macro,ins->std.ex3MacroLen,ins->std.ex3MacroLoop,ins->std.ex3MacroRel,0,2,"ex3","Special",32,ins->std.ex3MacroOpen,true,c64SpecialBits,false,NULL,0,0,0,NULL,uiColors[GUI_COLOR_MACRO_OTHER],mmlString[6],0,2,NULL,false);
            }
            if (ins->type==DIV_INS_AY || ins->type==DIV_INS_AY8930 || ins->type==DIV_INS_X1_010) {
              NORMAL_MACRO(ins->std.ex3Macro,ins->std.ex3MacroLen,ins->std.ex3MacroLoop,ins->std.ex3MacroRel,0,15,"ex3","AutoEnv Num",96,ins->std.ex3MacroOpen,false,NULL,false,NULL,0,0,0,NULL,uiColors[GUI_COLOR_MACRO_OTHER],mmlString[6],0,15,NULL,false);
              NORMAL_MACRO(ins->std.algMacro,ins->std.algMacroLen,ins->std.algMacroLoop,ins->std.algMacroRel,0,15,"alg","AutoEnv Den",96,ins->std.algMacroOpen,false,NULL,false,NULL,0,0,0,NULL,uiColors[GUI_COLOR_MACRO_OTHER],mmlString[7],0,15,NULL,false);
            }
            if (ins->type==DIV_INS_AY8930) {
              // oh my i am running out of macros
              NORMAL_MACRO(ins->std.fbMacro,ins->std.fbMacroLen,ins->std.fbMacroLoop,ins->std.fbMacroRel,0,8,"fb","Noise AND Mask",96,ins->std.fbMacroOpen,true,NULL,false,NULL,0,0,0,NULL,uiColors[GUI_COLOR_MACRO_OTHER],mmlString[8],0,8,NULL,false);
              NORMAL_MACRO(ins->std.fmsMacro,ins->std.fmsMacroLen,ins->std.fmsMacroLoop,ins->std.fmsMacroRel,0,8,"fms","Noise OR Mask",96,ins->std.fmsMacroOpen,true,NULL,false,NULL,0,0,0,NULL,uiColors[GUI_COLOR_MACRO_OTHER],mmlString[9],0,8,NULL,false);
            }
            if (ins->type==DIV_INS_N163) {
              NORMAL_MACRO(ins->std.ex3Macro,ins->std.ex3MacroLen,ins->std.ex3MacroLoop,ins->std.ex3MacroRel,0,255,"ex3","Waveform to Load",160,ins->std.ex3MacroOpen,false,NULL,false,NULL,0,0,0,NULL,uiColors[GUI_COLOR_MACRO_OTHER],mmlString[6],0,255,NULL,false);
              NORMAL_MACRO(ins->std.algMacro,ins->std.algMacroLen,ins->std.algMacroLoop,ins->std.algMacroRel,0,255,"alg","Wave pos. to Load",160,ins->std.algMacroOpen,false,NULL,false,NULL,0,0,0,NULL,uiColors[GUI_COLOR_MACRO_OTHER],mmlString[7],0,255,NULL,false);
              NORMAL_MACRO(ins->std.fbMacro,ins->std.fbMacroLen,ins->std.fbMacroLoop,ins->std.fbMacroRel,0,252,"fb","Wave len. to Load",160,ins->std.fbMacroOpen,false,NULL,false,NULL,0,0,0,NULL,uiColors[GUI_COLOR_MACRO_OTHER],mmlString[8],0,252,NULL,false);
              NORMAL_MACRO(ins->std.fmsMacro,ins->std.fmsMacroLen,ins->std.fmsMacroLoop,ins->std.fmsMacroRel,0,2,"fms","Waveform load",64,ins->std.fmsMacroOpen,true,n163UpdateBits,false,NULL,0,0,0,NULL,uiColors[GUI_COLOR_MACRO_OTHER],mmlString[9],0,2,NULL,false);
            }

            MACRO_END;
          } else { // classic view
            // volume macro
            ImGui::Separator();
            if (ins->type==DIV_INS_C64 && ins->c64.volIsCutoff) {
              if (ins->c64.filterIsAbs) {
                ImGui::Text("Cutoff Macro");
              } else {
                ImGui::Text("Relative Cutoff Macro");
              }
            } else {
              ImGui::Text("Volume Macro");
            }
            for (int i=0; i<ins->std.volMacroLen; i++) {
              if (ins->type==DIV_INS_C64 && ins->c64.volIsCutoff && !ins->c64.filterIsAbs) {
                asFloat[i]=ins->std.volMacro[i]-18;
              } else {
                asFloat[i]=ins->std.volMacro[i];
              }
              loopIndicator[i]=(ins->std.volMacroLoop!=-1 && i>=ins->std.volMacroLoop);
            }
            macroDragScroll=0;
            if (volMax>0) {
              ImGui::PushStyleVar(ImGuiStyleVar_FramePadding,ImVec2(0.0f,0.0f));
              ImGui::PlotHistogram("##IVolMacro",asFloat,ins->std.volMacroLen,0,NULL,volMin,volMax,ImVec2(400.0f*dpiScale,200.0f*dpiScale));
              if (ImGui::IsItemClicked(ImGuiMouseButton_Left)) {
                macroDragStart=ImGui::GetItemRectMin();
                macroDragAreaSize=ImVec2(400.0f*dpiScale,200.0f*dpiScale);
                macroDragMin=volMin;
                macroDragMax=volMax;
                macroDragLen=ins->std.volMacroLen;
                macroDragActive=true;
                macroDragTarget=ins->std.volMacro;
                macroDragChar=false;
                processDrags(ImGui::GetMousePos().x,ImGui::GetMousePos().y);
              }
              ImGui::PlotHistogram("##IVolMacroLoop",loopIndicator,ins->std.volMacroLen,0,NULL,0,1,ImVec2(400.0f*dpiScale,16.0f*dpiScale));
              if (ImGui::IsItemClicked(ImGuiMouseButton_Left)) {
                macroLoopDragStart=ImGui::GetItemRectMin();
                macroLoopDragAreaSize=ImVec2(400.0f*dpiScale,16.0f*dpiScale);
                macroLoopDragLen=ins->std.volMacroLen;
                macroLoopDragTarget=&ins->std.volMacroLoop;
                macroLoopDragActive=true;
                processDrags(ImGui::GetMousePos().x,ImGui::GetMousePos().y);
              }
              if (ImGui::IsItemClicked(ImGuiMouseButton_Right)) {
                ins->std.volMacroLoop=-1;
              }
              ImGui::PopStyleVar();
              if (ImGui::InputScalar("Length##IVolMacroL",ImGuiDataType_U8,&ins->std.volMacroLen,&_ONE,&_THREE)) {
                if (ins->std.volMacroLen>127) ins->std.volMacroLen=127;
              }
            }

            // arp macro
            ImGui::Separator();
            ImGui::Text("Arpeggio Macro");
            for (int i=0; i<ins->std.arpMacroLen; i++) {
              asFloat[i]=ins->std.arpMacro[i];
              loopIndicator[i]=(ins->std.arpMacroLoop!=-1 && i>=ins->std.arpMacroLoop);
            }
            ImGui::PushStyleVar(ImGuiStyleVar_FramePadding,ImVec2(0.0f,0.0f));
            ImGui::PlotHistogram("##IArpMacro",asFloat,ins->std.arpMacroLen,0,NULL,arpMode?arpMacroScroll:(arpMacroScroll-12),arpMacroScroll+(arpMode?24:12),ImVec2(400.0f*dpiScale,200.0f*dpiScale));
            if (ImGui::IsItemClicked(ImGuiMouseButton_Left)) {
              macroDragStart=ImGui::GetItemRectMin();
              macroDragAreaSize=ImVec2(400.0f*dpiScale,200.0f*dpiScale);
              macroDragMin=arpMacroScroll;
              macroDragMax=arpMacroScroll+24;
              macroDragLen=ins->std.arpMacroLen;
              macroDragActive=true;
              macroDragTarget=ins->std.arpMacro;
              macroDragChar=false;
              processDrags(ImGui::GetMousePos().x,ImGui::GetMousePos().y);
            }
            ImGui::SameLine();
            ImGui::VSliderInt("##IArpMacroPos",ImVec2(20.0f*dpiScale,200.0f*dpiScale),&arpMacroScroll,arpMode?0:-80,70);
            ImGui::PlotHistogram("##IArpMacroLoop",loopIndicator,ins->std.arpMacroLen,0,NULL,0,1,ImVec2(400.0f*dpiScale,16.0f*dpiScale));
            if (ImGui::IsItemClicked(ImGuiMouseButton_Left)) {
              macroLoopDragStart=ImGui::GetItemRectMin();
              macroLoopDragAreaSize=ImVec2(400.0f*dpiScale,16.0f*dpiScale);
              macroLoopDragLen=ins->std.arpMacroLen;
              macroLoopDragTarget=&ins->std.arpMacroLoop;
              macroLoopDragActive=true;
              processDrags(ImGui::GetMousePos().x,ImGui::GetMousePos().y);
            }
            if (ImGui::IsItemClicked(ImGuiMouseButton_Right)) {
              ins->std.arpMacroLoop=-1;
            }
            ImGui::PopStyleVar();
            if (ImGui::InputScalar("Length##IArpMacroL",ImGuiDataType_U8,&ins->std.arpMacroLen,&_ONE,&_THREE)) {
              if (ins->std.arpMacroLen>127) ins->std.arpMacroLen=127;
            }
            if (ImGui::Checkbox("Fixed",&arpMode)) {
              ins->std.arpMacroMode=arpMode;
              if (arpMode) {
                if (arpMacroScroll<0) arpMacroScroll=0;
              }
            }

            // duty macro
            if (dutyMax>0) {
              ImGui::Separator();
              if (ins->type==DIV_INS_C64) {
                if (ins->c64.dutyIsAbs) {
                  ImGui::Text("Duty Macro");
                } else {
                  ImGui::Text("Relative Duty Macro");
                }
              } else {
                if (ins->type==DIV_INS_AY || ins->type==DIV_INS_AY8930 || ins->type==DIV_INS_SAA1099) {
                  ImGui::Text("Noise Frequency Macro");
                } else {
                  ImGui::Text("Duty/Noise Mode Macro");
                }
              }
              for (int i=0; i<ins->std.dutyMacroLen; i++) {
                asFloat[i]=ins->std.dutyMacro[i]-(dutyIsRel?12:0);
                loopIndicator[i]=(ins->std.dutyMacroLoop!=-1 && i>=ins->std.dutyMacroLoop);
              }
              ImGui::PushStyleVar(ImGuiStyleVar_FramePadding,ImVec2(0.0f,0.0f));
              
              ImGui::PlotHistogram("##IDutyMacro",asFloat,ins->std.dutyMacroLen,0,NULL,dutyIsRel?-12:0,dutyMax-(dutyIsRel?12:0),ImVec2(400.0f*dpiScale,200.0f*dpiScale));
              if (ImGui::IsItemClicked(ImGuiMouseButton_Left)) {
                macroDragStart=ImGui::GetItemRectMin();
                macroDragAreaSize=ImVec2(400.0f*dpiScale,200.0f*dpiScale);
                macroDragMin=0;
                macroDragMax=dutyMax;
                macroDragLen=ins->std.dutyMacroLen;
                macroDragActive=true;
                macroDragTarget=ins->std.dutyMacro;
                macroDragChar=false;
                processDrags(ImGui::GetMousePos().x,ImGui::GetMousePos().y);
              }
              ImGui::PlotHistogram("##IDutyMacroLoop",loopIndicator,ins->std.dutyMacroLen,0,NULL,0,1,ImVec2(400.0f*dpiScale,16.0f*dpiScale));
              if (ImGui::IsItemClicked(ImGuiMouseButton_Left)) {
                macroLoopDragStart=ImGui::GetItemRectMin();
                macroLoopDragAreaSize=ImVec2(400.0f*dpiScale,16.0f*dpiScale);
                macroLoopDragLen=ins->std.dutyMacroLen;
                macroLoopDragTarget=&ins->std.dutyMacroLoop;
                macroLoopDragActive=true;
                processDrags(ImGui::GetMousePos().x,ImGui::GetMousePos().y);
              }
              if (ImGui::IsItemClicked(ImGuiMouseButton_Right)) {
                ins->std.dutyMacroLoop=-1;
              }
              ImGui::PopStyleVar();
              if (ImGui::InputScalar("Length##IDutyMacroL",ImGuiDataType_U8,&ins->std.dutyMacroLen,&_ONE,&_THREE)) {
                if (ins->std.dutyMacroLen>127) ins->std.dutyMacroLen=127;
              }
            }

            // wave macro
            if (waveMax>0) {
              ImGui::Separator();
              ImGui::Text("Waveform Macro");
              for (int i=0; i<ins->std.waveMacroLen; i++) {
                asFloat[i]=ins->std.waveMacro[i];
                if (ins->type==DIV_INS_AY || ins->type==DIV_INS_AY8930) {
                  asInt[i]=ins->std.waveMacro[i]+1;
                } else {
                  asInt[i]=ins->std.waveMacro[i];
                }
                loopIndicator[i]=(ins->std.waveMacroLoop!=-1 && i>=ins->std.waveMacroLoop);
              }
              ImGui::PushStyleVar(ImGuiStyleVar_FramePadding,ImVec2(0.0f,0.0f));
              
              ImVec2 areaSize=ImVec2(400.0f*dpiScale,200.0f*dpiScale);
              if (ins->type==DIV_INS_C64 || ins->type==DIV_INS_AY || ins->type==DIV_INS_AY8930 || ins->type==DIV_INS_SAA1099) {
                areaSize=ImVec2(400.0f*dpiScale,waveMax*32.0f*dpiScale);
                PlotBitfield("##IWaveMacro",asInt,ins->std.waveMacroLen,0,(ins->type==DIV_INS_C64)?c64ShapeBits:ayShapeBits,waveMax,areaSize);
                bitMode=true;
              } else {
                ImGui::PlotHistogram("##IWaveMacro",asFloat,ins->std.waveMacroLen,0,NULL,0,waveMax,areaSize);
              }
              if (ImGui::IsItemClicked(ImGuiMouseButton_Left)) {
                macroDragStart=ImGui::GetItemRectMin();
                macroDragAreaSize=areaSize;
                macroDragMin=0;
                macroDragMax=waveMax;
                macroDragBitOff=(ins->type==DIV_INS_AY || ins->type==DIV_INS_AY8930)?1:0;
                macroDragBitMode=bitMode;
                macroDragInitialValueSet=false;
                macroDragInitialValue=false;
                macroDragLen=ins->std.waveMacroLen;
                macroDragActive=true;
                macroDragTarget=ins->std.waveMacro;
                macroDragChar=false;
                processDrags(ImGui::GetMousePos().x,ImGui::GetMousePos().y);
              }
              ImGui::PlotHistogram("##IWaveMacroLoop",loopIndicator,ins->std.waveMacroLen,0,NULL,0,1,ImVec2(400.0f*dpiScale,16.0f*dpiScale));
              if (ImGui::IsItemClicked(ImGuiMouseButton_Left)) {
                macroLoopDragStart=ImGui::GetItemRectMin();
                macroLoopDragAreaSize=ImVec2(400.0f*dpiScale,16.0f*dpiScale);
                macroLoopDragLen=ins->std.waveMacroLen;
                macroLoopDragTarget=&ins->std.waveMacroLoop;
                macroLoopDragActive=true;
                processDrags(ImGui::GetMousePos().x,ImGui::GetMousePos().y);
              }
              if (ImGui::IsItemClicked(ImGuiMouseButton_Right)) {
                ins->std.waveMacroLoop=-1;
              }
              ImGui::PopStyleVar();
              if (ImGui::InputScalar("Length##IWaveMacroL",ImGuiDataType_U8,&ins->std.waveMacroLen,&_ONE,&_THREE)) {
                if (ins->std.waveMacroLen>127) ins->std.waveMacroLen=127;
              }
            }

            // extra 1 macro
            if (ex1Max>0) {
              ImGui::Separator();
              if (ins->type==DIV_INS_AY8930) {
                ImGui::Text("Duty Macro");
              } else {
                ImGui::Text("Extra 1 Macro");
              }
              for (int i=0; i<ins->std.ex1MacroLen; i++) {
                asFloat[i]=ins->std.ex1Macro[i];
                loopIndicator[i]=(ins->std.ex1MacroLoop!=-1 && i>=ins->std.ex1MacroLoop);
              }
              ImGui::PushStyleVar(ImGuiStyleVar_FramePadding,ImVec2(0.0f,0.0f));
              
              ImGui::PlotHistogram("##IEx1Macro",asFloat,ins->std.ex1MacroLen,0,NULL,0,ex1Max,ImVec2(400.0f*dpiScale,200.0f*dpiScale));
              if (ImGui::IsItemClicked(ImGuiMouseButton_Left)) {
                macroDragStart=ImGui::GetItemRectMin();
                macroDragAreaSize=ImVec2(400.0f*dpiScale,200.0f*dpiScale);
                macroDragMin=0;
                macroDragMax=ex1Max;
                macroDragLen=ins->std.ex1MacroLen;
                macroDragActive=true;
                macroDragTarget=ins->std.ex1Macro;
                macroDragChar=false;
                processDrags(ImGui::GetMousePos().x,ImGui::GetMousePos().y);
              }
              ImGui::PlotHistogram("##IEx1MacroLoop",loopIndicator,ins->std.ex1MacroLen,0,NULL,0,1,ImVec2(400.0f*dpiScale,16.0f*dpiScale));
              if (ImGui::IsItemClicked(ImGuiMouseButton_Left)) {
                macroLoopDragStart=ImGui::GetItemRectMin();
                macroLoopDragAreaSize=ImVec2(400.0f*dpiScale,16.0f*dpiScale);
                macroLoopDragLen=ins->std.ex1MacroLen;
                macroLoopDragTarget=&ins->std.ex1MacroLoop;
                macroLoopDragActive=true;
                processDrags(ImGui::GetMousePos().x,ImGui::GetMousePos().y);
              }
              if (ImGui::IsItemClicked(ImGuiMouseButton_Right)) {
                ins->std.ex1MacroLoop=-1;
              }
              ImGui::PopStyleVar();
              if (ImGui::InputScalar("Length##IEx1MacroL",ImGuiDataType_U8,&ins->std.ex1MacroLen,&_ONE,&_THREE)) {
                if (ins->std.ex1MacroLen>127) ins->std.ex1MacroLen=127;
              }
            }
          }
          ImGui::EndTabItem();
        }
        ImGui::EndTabBar();
      }
    }
  }
  if (ImGui::IsWindowFocused(ImGuiFocusedFlags_ChildWindows)) curWindow=GUI_WINDOW_INS_EDIT;
  ImGui::End();
}<|MERGE_RESOLUTION|>--- conflicted
+++ resolved
@@ -2152,15 +2152,13 @@
             dutyLabel="Duty";
             dutyMax=63;
           }
-<<<<<<< HEAD
           if (ins->type==DIV_INS_N163) {
             dutyLabel="Waveform pos.";
             dutyMax=255;
-=======
+          }
           if (ins->type==DIV_INS_VRC6) {
             dutyLabel="Duty";
             dutyMax=7;
->>>>>>> 79d64330
           }
           bool dutyIsRel=(ins->type==DIV_INS_C64 && !ins->c64.dutyIsAbs);
 
