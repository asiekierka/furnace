--- conflicted
+++ resolved
@@ -331,14 +331,11 @@
   return "";
 }
 
-<<<<<<< HEAD
-=======
 String macroHoverBit30(int id, float val) {
   if (val>0) return "Fixed";
   return "Relative";
 }
 
->>>>>>> d5777550
 String macroHoverES5506FilterMode(int id, float val) {
   String mode="???";
   switch (((int)val)&3) {
@@ -3341,10 +3338,6 @@
                 ins->gb.hwSeqLen++;
               }
             }
-<<<<<<< HEAD
-
-=======
->>>>>>> d5777550
           }
           ImGui::EndChild();
           ImGui::EndDisabled();
@@ -3467,7 +3460,6 @@
           P(ImGui::Checkbox("Don't test/gate before new note",&ins->c64.noTest));
           ImGui::EndTabItem();
         }
-<<<<<<< HEAD
         if (ins->type==DIV_INS_PCE ||
             ins->type==DIV_INS_MSM6258 ||
             ins->type==DIV_INS_MSM6295 ||
@@ -3512,28 +3504,6 @@
                   if (ins->x1_010.bankSlot<0) ins->x1_010.bankSlot=0;
                   if (ins->x1_010.bankSlot>=7) ins->x1_010.bankSlot=7;
                 }
-=======
-        if (ins->type==DIV_INS_AMIGA ||
-            ins->type==DIV_INS_SU ||
-            ins->type==DIV_INS_SNES ||
-            ins->type==DIV_INS_ES5506) if (ImGui::BeginTabItem((ins->type==DIV_INS_SU)?"Sound Unit":"Sample")) {
-          String sName;
-          if (ins->amiga.initSample<0 || ins->amiga.initSample>=e->song.sampleLen) {
-            sName="none selected";
-          } else {
-            sName=e->song.sample[ins->amiga.initSample]->name;
-          }
-          if (ins->type==DIV_INS_SU) {
-            P(ImGui::Checkbox("Use sample",&ins->su.useSample));
-            P(ImGui::Checkbox("Switch roles of frequency and phase reset timer",&ins->su.switchRoles));
-          }
-          if (ImGui::BeginCombo("Initial Sample",sName.c_str())) {
-            String id;
-            for (int i=0; i<e->song.sampleLen; i++) {
-              id=fmt::sprintf("%d: %s",i,e->song.sample[i]->name);
-              if (ImGui::Selectable(id.c_str(),ins->amiga.initSample==i)) { PARAMETER
-                ins->amiga.initSample=i;
->>>>>>> d5777550
               }
             }
             if (ImGui::BeginCombo("Initial Sample",sName.c_str())) {
@@ -4079,11 +4049,7 @@
           if (ins->type==DIV_INS_AMIGA) {
             volMax=64;
           }
-<<<<<<< HEAD
           if (ins->type==DIV_INS_FM || ins->type==DIV_INS_SEGAPCM || ins->type==DIV_INS_MIKEY || ins->type==DIV_INS_MULTIPCM || ins->type==DIV_INS_SU || ins->type==DIV_INS_OPZ) {
-=======
-          if (ins->type==DIV_INS_FM || ins->type==DIV_INS_MIKEY || ins->type==DIV_INS_MULTIPCM || ins->type==DIV_INS_SU || ins->type==DIV_INS_OPZ) {
->>>>>>> d5777550
             volMax=127;
           }
           if (ins->type==DIV_INS_GB) {
@@ -4102,7 +4068,6 @@
           if (ins->type==DIV_INS_ES5506) {
             volMax=65535;
           }
-<<<<<<< HEAD
           if (ins->type==DIV_INS_MSM6258) {
             volMax=0;
           }
@@ -4118,8 +4083,6 @@
           if (ins->type==DIV_INS_QSOUND) {
             volMax=16383;
           }
-=======
->>>>>>> d5777550
 
           const char* dutyLabel="Duty/Noise";
           int dutyMin=0;
@@ -4186,7 +4149,6 @@
             dutyLabel="Filter Mode";
             dutyMax=3;
           }
-<<<<<<< HEAD
           if (ins->type==DIV_INS_MSM6258) {
             dutyLabel="Frequency Divider";
             dutyMax=2;
@@ -4206,8 +4168,6 @@
             dutyLabel="Echo Level";
             dutyMax=32767;
           }
-=======
->>>>>>> d5777550
 
           const char* waveLabel="Waveform";
           int waveMax=(ins->type==DIV_INS_VERA)?3:255;
@@ -4396,12 +4356,8 @@
               (ins->type==DIV_INS_VRC6 && ins->amiga.useSample) ||
               ins->type==DIV_INS_SU ||
               ins->type==DIV_INS_MIKEY ||
-<<<<<<< HEAD
               ins->type==DIV_INS_ES5506 ||
               (ins->type==DIV_INS_X1_010 && ins->amiga.useSample)) {
-=======
-              ins->type==DIV_INS_ES5506) {
->>>>>>> d5777550
             macroList.push_back(FurnaceGUIMacroDesc("Phase Reset",&ins->std.phaseResetMacro,0,1,32,uiColors[GUI_COLOR_MACRO_OTHER],false,NULL,NULL,true));
           }
           if (ex1Max>0) {
@@ -4419,13 +4375,10 @@
               macroList.push_back(FurnaceGUIMacroDesc("Cutoff",&ins->std.ex1Macro,0,ex1Max,160,uiColors[GUI_COLOR_MACRO_OTHER]));
             } else if (ins->type==DIV_INS_ES5506) {
               macroList.push_back(FurnaceGUIMacroDesc("Filter K1",&ins->std.ex1Macro,((ins->std.ex1Macro.mode==1)?(-ex1Max):0),ex1Max,160,uiColors[GUI_COLOR_MACRO_OTHER],false,macroRelativeMode));
-<<<<<<< HEAD
             } else if (ins->type==DIV_INS_MSM6258) {
               macroList.push_back(FurnaceGUIMacroDesc("Clock Divider",&ins->std.ex1Macro,0,ex1Max,160,uiColors[GUI_COLOR_MACRO_OTHER]));
             } else if (ins->type==DIV_INS_QSOUND) {
               macroList.push_back(FurnaceGUIMacroDesc("Echo Feedback",&ins->std.ex1Macro,0,ex1Max,160,uiColors[GUI_COLOR_MACRO_OTHER]));
-=======
->>>>>>> d5777550
             } else {
               macroList.push_back(FurnaceGUIMacroDesc("Duty",&ins->std.ex1Macro,0,ex1Max,160,uiColors[GUI_COLOR_MACRO_OTHER]));
             }
@@ -4441,11 +4394,8 @@
               macroList.push_back(FurnaceGUIMacroDesc("Resonance",&ins->std.ex2Macro,0,ex2Max,160,uiColors[GUI_COLOR_MACRO_OTHER]));
             } else if (ins->type==DIV_INS_ES5506) {
               macroList.push_back(FurnaceGUIMacroDesc("Filter K2",&ins->std.ex2Macro,((ins->std.ex2Macro.mode==1)?(-ex2Max):0),ex2Max,160,uiColors[GUI_COLOR_MACRO_OTHER],false,macroRelativeMode));
-<<<<<<< HEAD
             } else if (ins->type==DIV_INS_QSOUND) {
               macroList.push_back(FurnaceGUIMacroDesc("Echo Buffer Len",&ins->std.ex2Macro,0,ex2Max,160,uiColors[GUI_COLOR_MACRO_OTHER]));
-=======
->>>>>>> d5777550
             } else {
               macroList.push_back(FurnaceGUIMacroDesc("Envelope",&ins->std.ex2Macro,0,ex2Max,ex2Bit?64:160,uiColors[GUI_COLOR_MACRO_OTHER],false,NULL,NULL,ex2Bit,ayEnvBits));
             }
