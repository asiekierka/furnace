/**
 * Furnace Tracker - multi-system chiptune tracker
 * Copyright (C) 2021-2022 tildearrow and contributors
 *
 * This program is free software; you can redistribute it and/or modify
 * it under the terms of the GNU General Public License as published by
 * the Free Software Foundation; either version 2 of the License, or
 * (at your option) any later version.
 *
 * This program is distributed in the hope that it will be useful,
 * but WITHOUT ANY WARRANTY; without even the implied warranty of
 * MERCHANTABILITY or FITNESS FOR A PARTICULAR PURPOSE.  See the
 * GNU General Public License for more details.
 *
 * You should have received a copy of the GNU General Public License along
 * with this program; if not, write to the Free Software Foundation, Inc.,
 * 51 Franklin Street, Fifth Floor, Boston, MA 02110-1301 USA.
 */

#include "gui.h"
#include "IconsFontAwesome4.h"
#include "misc/cpp/imgui_stdlib.h"
#include "plot_nolerp.h"
#include "guiConst.h"
#include <fmt/printf.h>

const char* sampleNote[12]={
  "C", "C#", "D", "D#", "E", "F", "F#", "G", "G#", "A", "A#", "B"
};

void FurnaceGUI::drawInsList() {
  if (nextWindow==GUI_WINDOW_INS_LIST) {
    insListOpen=true;
    ImGui::SetNextWindowFocus();
    nextWindow=GUI_WINDOW_NOTHING;
  }
  if (!insListOpen) return;
  if (ImGui::Begin("Instruments",&insListOpen)) {
    if (ImGui::Button(ICON_FA_PLUS "##InsAdd")) {
      doAction(GUI_ACTION_INS_LIST_ADD);
    }
    ImGui::SameLine();
    if (ImGui::Button(ICON_FA_FILES_O "##InsClone")) {
      doAction(GUI_ACTION_INS_LIST_DUPLICATE);
    }
    ImGui::SameLine();
    if (ImGui::Button(ICON_FA_FOLDER_OPEN "##InsLoad")) {
      doAction(GUI_ACTION_INS_LIST_OPEN);
    }
    ImGui::SameLine();
    if (ImGui::Button(ICON_FA_FLOPPY_O "##InsSave")) {
      doAction(GUI_ACTION_INS_LIST_SAVE);
    }
    ImGui::SameLine();
    if (ImGui::ArrowButton("InsUp",ImGuiDir_Up)) {
      doAction(GUI_ACTION_INS_LIST_MOVE_UP);
    }
    ImGui::SameLine();
    if (ImGui::ArrowButton("InsDown",ImGuiDir_Down)) {
      doAction(GUI_ACTION_INS_LIST_MOVE_DOWN);
    }
    ImGui::SameLine();
    if (ImGui::Button(ICON_FA_TIMES "##InsDelete")) {
      doAction(GUI_ACTION_INS_LIST_DELETE);
    }
    ImGui::Separator();
    if (ImGui::BeginTable("InsListScroll",1,ImGuiTableFlags_ScrollY)) {
      if (settings.unifiedDataView) {
        ImGui::TableNextRow();
        ImGui::TableNextColumn();
        ImGui::Text(ICON_FA_TASKS " Instruments");
        ImGui::Indent();
      }

<<<<<<< HEAD
      for (int i=0; i<(int)e->song.ins.size(); i++) {
        DivInstrument* ins=e->song.ins[i];
        String name;
        switch (ins->type) {
          case DIV_INS_FM:
            ImGui::PushStyleColor(ImGuiCol_Text,uiColors[GUI_COLOR_INSTR_FM]);
            name=fmt::sprintf(ICON_FA_AREA_CHART " %.2X: %s##_INS%d",i,ins->name,i);
            break;
          case DIV_INS_STD:
            ImGui::PushStyleColor(ImGuiCol_Text,uiColors[GUI_COLOR_INSTR_STD]);
            name=fmt::sprintf(ICON_FA_BAR_CHART " %.2X: %s##_INS%d",i,ins->name,i);
            break;
          case DIV_INS_GB:
            ImGui::PushStyleColor(ImGuiCol_Text,uiColors[GUI_COLOR_INSTR_GB]);
            name=fmt::sprintf(ICON_FA_GAMEPAD " %.2X: %s##_INS%d",i,ins->name,i);
            break;
          case DIV_INS_C64:
            ImGui::PushStyleColor(ImGuiCol_Text,uiColors[GUI_COLOR_INSTR_C64]);
            name=fmt::sprintf(ICON_FA_KEYBOARD_O " %.2X: %s##_INS%d",i,ins->name,i);
            break;
          case DIV_INS_AMIGA:
            ImGui::PushStyleColor(ImGuiCol_Text,uiColors[GUI_COLOR_INSTR_AMIGA]);
            name=fmt::sprintf(ICON_FA_VOLUME_UP " %.2X: %s##_INS%d",i,ins->name,i);
            break;
          case DIV_INS_PCE:
            ImGui::PushStyleColor(ImGuiCol_Text,uiColors[GUI_COLOR_INSTR_PCE]);
            name=fmt::sprintf(ICON_FA_ID_BADGE " %.2X: %s##_INS%d",i,ins->name,i);
            break;
          case DIV_INS_AY:
            ImGui::PushStyleColor(ImGuiCol_Text,uiColors[GUI_COLOR_INSTR_AY]);
            name=fmt::sprintf(ICON_FA_BAR_CHART " %.2X: %s##_INS%d",i,ins->name,i);
            break;
          case DIV_INS_AY8930:
            ImGui::PushStyleColor(ImGuiCol_Text,uiColors[GUI_COLOR_INSTR_AY8930]);
            name=fmt::sprintf(ICON_FA_BAR_CHART " %.2X: %s##_INS%d",i,ins->name,i);
            break;
          case DIV_INS_TIA:
            ImGui::PushStyleColor(ImGuiCol_Text,uiColors[GUI_COLOR_INSTR_TIA]);
            name=fmt::sprintf(ICON_FA_BAR_CHART " %.2X: %s##_INS%d",i,ins->name,i);
            break;
          case DIV_INS_SAA1099:
            ImGui::PushStyleColor(ImGuiCol_Text,uiColors[GUI_COLOR_INSTR_SAA1099]);
            name=fmt::sprintf(ICON_FA_BAR_CHART " %.2X: %s##_INS%d",i,ins->name,i);
            break;
          case DIV_INS_VIC:
            ImGui::PushStyleColor(ImGuiCol_Text,uiColors[GUI_COLOR_INSTR_VIC]);
            name=fmt::sprintf(ICON_FA_BAR_CHART " %.2X: %s##_INS%d",i,ins->name,i);
            break;
          case DIV_INS_PET:
            ImGui::PushStyleColor(ImGuiCol_Text,uiColors[GUI_COLOR_INSTR_PET]);
            name=fmt::sprintf(ICON_FA_SQUARE " %.2X: %s##_INS%d",i,ins->name,i);
            break;
          case DIV_INS_VRC6:
            ImGui::PushStyleColor(ImGuiCol_Text,uiColors[GUI_COLOR_INSTR_VRC6]);
            name=fmt::sprintf(ICON_FA_BAR_CHART " %.2X: %s##_INS%d",i,ins->name,i);
            break;
          case DIV_INS_VRC6_SAW:
            ImGui::PushStyleColor(ImGuiCol_Text,uiColors[GUI_COLOR_INSTR_VRC6_SAW]);
            name=fmt::sprintf(ICON_FA_BAR_CHART " %.2X: %s##_INS%d",i,ins->name,i);
            break;
          case DIV_INS_OPLL:
            ImGui::PushStyleColor(ImGuiCol_Text,uiColors[GUI_COLOR_INSTR_OPLL]);
            name=fmt::sprintf(ICON_FA_AREA_CHART " %.2X: %s##_INS%d",i,ins->name,i);
            break;
          case DIV_INS_OPL:
            ImGui::PushStyleColor(ImGuiCol_Text,uiColors[GUI_COLOR_INSTR_OPL]);
            name=fmt::sprintf(ICON_FA_AREA_CHART " %.2X: %s##_INS%d",i,ins->name,i);
            break;
          case DIV_INS_FDS:
            ImGui::PushStyleColor(ImGuiCol_Text,uiColors[GUI_COLOR_INSTR_FDS]);
            name=fmt::sprintf(ICON_FA_FLOPPY_O " %.2X: %s##_INS%d",i,ins->name,i);
            break;
          case DIV_INS_VBOY:
            ImGui::PushStyleColor(ImGuiCol_Text,uiColors[GUI_COLOR_INSTR_VBOY]);
            name=fmt::sprintf(ICON_FA_BINOCULARS " %.2X: %s##_INS%d",i,ins->name,i);
            break;
          case DIV_INS_N163:
            ImGui::PushStyleColor(ImGuiCol_Text,uiColors[GUI_COLOR_INSTR_N163]);
            name=fmt::sprintf(ICON_FA_CALCULATOR " %.2X: %s##_INS%d",i,ins->name,i);
            break;
          case DIV_INS_SCC:
            ImGui::PushStyleColor(ImGuiCol_Text,uiColors[GUI_COLOR_INSTR_SCC]);
            name=fmt::sprintf(ICON_FA_CALCULATOR " %.2X: %s##_INS%d",i,ins->name,i);
            break;
          case DIV_INS_OPZ:
            ImGui::PushStyleColor(ImGuiCol_Text,uiColors[GUI_COLOR_INSTR_OPZ]);
            name=fmt::sprintf(ICON_FA_AREA_CHART " %.2X: %s##_INS%d",i,ins->name,i);
            break;
          case DIV_INS_POKEY:
            ImGui::PushStyleColor(ImGuiCol_Text,uiColors[GUI_COLOR_INSTR_POKEY]);
            name=fmt::sprintf(ICON_FA_BAR_CHART " %.2X: %s##_INS%d",i,ins->name,i);
            break;
          case DIV_INS_BEEPER:
            ImGui::PushStyleColor(ImGuiCol_Text,uiColors[GUI_COLOR_INSTR_BEEPER]);
            name=fmt::sprintf(ICON_FA_SQUARE " %.2X: %s##_INS%d",i,ins->name,i);
            break;
          case DIV_INS_SWAN:
            ImGui::PushStyleColor(ImGuiCol_Text,uiColors[GUI_COLOR_INSTR_SWAN]);
            name=fmt::sprintf(ICON_FA_GAMEPAD " %.2X: %s##_INS%d",i,ins->name,i);
            break;
          case DIV_INS_MIKEY:
            ImGui::PushStyleColor(ImGuiCol_Text,uiColors[GUI_COLOR_INSTR_MIKEY]);
            name=fmt::sprintf(ICON_FA_BAR_CHART " %.2X: %s##_INS%d",i,ins->name,i);
            break;
          case DIV_INS_VERA:
            ImGui::PushStyleColor(ImGuiCol_Text,uiColors[GUI_COLOR_INSTR_VERA]);
            name=fmt::sprintf(ICON_FA_KEYBOARD_O " %.2X: %s##_INS%d",i,ins->name,i);
            break;
          case DIV_INS_X1_010:
            ImGui::PushStyleColor(ImGuiCol_Text,uiColors[GUI_COLOR_INSTR_X1_010]);
            name=fmt::sprintf(ICON_FA_BAR_CHART " %.2X: %s##_INS%d",i,ins->name,i);
            break;
          case DIV_INS_ES5506:
            ImGui::PushStyleColor(ImGuiCol_Text,uiColors[GUI_COLOR_INSTR_ES5506]);
            name=fmt::sprintf(ICON_FA_VOLUME_UP " %.2X: %s##_INS%d",i,ins->name,i);
            break;
          default:
            ImGui::PushStyleColor(ImGuiCol_Text,uiColors[GUI_COLOR_INSTR_UNKNOWN]);
            name=fmt::sprintf(ICON_FA_QUESTION " %.2X: %s##_INS%d",i,ins->name,i);
            break;
=======
      for (int i=-1; i<(int)e->song.ins.size(); i++) {
        String name=ICON_FA_CIRCLE_O " - None -";
        const char* insType="Bug!";
        if (i>=0) {
          DivInstrument* ins=e->song.ins[i];
          insType=(ins->type>DIV_INS_MAX)?"Unknown":insTypes[ins->type];
          switch (ins->type) {
            case DIV_INS_FM:
              ImGui::PushStyleColor(ImGuiCol_Text,uiColors[GUI_COLOR_INSTR_FM]);
              name=fmt::sprintf(ICON_FA_AREA_CHART " %.2X: %s##_INS%d",i,ins->name,i);
              break;
            case DIV_INS_STD:
              ImGui::PushStyleColor(ImGuiCol_Text,uiColors[GUI_COLOR_INSTR_STD]);
              name=fmt::sprintf(ICON_FA_BAR_CHART " %.2X: %s##_INS%d",i,ins->name,i);
              break;
            case DIV_INS_GB:
              ImGui::PushStyleColor(ImGuiCol_Text,uiColors[GUI_COLOR_INSTR_GB]);
              name=fmt::sprintf(ICON_FA_GAMEPAD " %.2X: %s##_INS%d",i,ins->name,i);
              break;
            case DIV_INS_C64:
              ImGui::PushStyleColor(ImGuiCol_Text,uiColors[GUI_COLOR_INSTR_C64]);
              name=fmt::sprintf(ICON_FA_KEYBOARD_O " %.2X: %s##_INS%d",i,ins->name,i);
              break;
            case DIV_INS_AMIGA:
              ImGui::PushStyleColor(ImGuiCol_Text,uiColors[GUI_COLOR_INSTR_AMIGA]);
              name=fmt::sprintf(ICON_FA_VOLUME_UP " %.2X: %s##_INS%d",i,ins->name,i);
              break;
            case DIV_INS_PCE:
              ImGui::PushStyleColor(ImGuiCol_Text,uiColors[GUI_COLOR_INSTR_PCE]);
              name=fmt::sprintf(ICON_FA_ID_BADGE " %.2X: %s##_INS%d",i,ins->name,i);
              break;
            case DIV_INS_AY:
              ImGui::PushStyleColor(ImGuiCol_Text,uiColors[GUI_COLOR_INSTR_AY]);
              name=fmt::sprintf(ICON_FA_BAR_CHART " %.2X: %s##_INS%d",i,ins->name,i);
              break;
            case DIV_INS_AY8930:
              ImGui::PushStyleColor(ImGuiCol_Text,uiColors[GUI_COLOR_INSTR_AY8930]);
              name=fmt::sprintf(ICON_FA_BAR_CHART " %.2X: %s##_INS%d",i,ins->name,i);
              break;
            case DIV_INS_TIA:
              ImGui::PushStyleColor(ImGuiCol_Text,uiColors[GUI_COLOR_INSTR_TIA]);
              name=fmt::sprintf(ICON_FA_BAR_CHART " %.2X: %s##_INS%d",i,ins->name,i);
              break;
            case DIV_INS_SAA1099:
              ImGui::PushStyleColor(ImGuiCol_Text,uiColors[GUI_COLOR_INSTR_SAA1099]);
              name=fmt::sprintf(ICON_FA_BAR_CHART " %.2X: %s##_INS%d",i,ins->name,i);
              break;
            case DIV_INS_VIC:
              ImGui::PushStyleColor(ImGuiCol_Text,uiColors[GUI_COLOR_INSTR_VIC]);
              name=fmt::sprintf(ICON_FA_BAR_CHART " %.2X: %s##_INS%d",i,ins->name,i);
              break;
            case DIV_INS_PET:
              ImGui::PushStyleColor(ImGuiCol_Text,uiColors[GUI_COLOR_INSTR_PET]);
              name=fmt::sprintf(ICON_FA_SQUARE " %.2X: %s##_INS%d",i,ins->name,i);
              break;
            case DIV_INS_VRC6:
              ImGui::PushStyleColor(ImGuiCol_Text,uiColors[GUI_COLOR_INSTR_VRC6]);
              name=fmt::sprintf(ICON_FA_BAR_CHART " %.2X: %s##_INS%d",i,ins->name,i);
              break;
            case DIV_INS_VRC6_SAW:
              ImGui::PushStyleColor(ImGuiCol_Text,uiColors[GUI_COLOR_INSTR_VRC6_SAW]);
              name=fmt::sprintf(ICON_FA_BAR_CHART " %.2X: %s##_INS%d",i,ins->name,i);
              break;
            case DIV_INS_OPLL:
              ImGui::PushStyleColor(ImGuiCol_Text,uiColors[GUI_COLOR_INSTR_OPLL]);
              name=fmt::sprintf(ICON_FA_AREA_CHART " %.2X: %s##_INS%d",i,ins->name,i);
              break;
            case DIV_INS_OPL:
              ImGui::PushStyleColor(ImGuiCol_Text,uiColors[GUI_COLOR_INSTR_OPL]);
              name=fmt::sprintf(ICON_FA_AREA_CHART " %.2X: %s##_INS%d",i,ins->name,i);
              break;
            case DIV_INS_FDS:
              ImGui::PushStyleColor(ImGuiCol_Text,uiColors[GUI_COLOR_INSTR_FDS]);
              name=fmt::sprintf(ICON_FA_FLOPPY_O " %.2X: %s##_INS%d",i,ins->name,i);
              break;
            case DIV_INS_VBOY:
              ImGui::PushStyleColor(ImGuiCol_Text,uiColors[GUI_COLOR_INSTR_VBOY]);
              name=fmt::sprintf(ICON_FA_BINOCULARS " %.2X: %s##_INS%d",i,ins->name,i);
              break;
            case DIV_INS_N163:
              ImGui::PushStyleColor(ImGuiCol_Text,uiColors[GUI_COLOR_INSTR_N163]);
              name=fmt::sprintf(ICON_FA_CALCULATOR " %.2X: %s##_INS%d",i,ins->name,i);
              break;
            case DIV_INS_SCC:
              ImGui::PushStyleColor(ImGuiCol_Text,uiColors[GUI_COLOR_INSTR_SCC]);
              name=fmt::sprintf(ICON_FA_CALCULATOR " %.2X: %s##_INS%d",i,ins->name,i);
              break;
            case DIV_INS_OPZ:
              ImGui::PushStyleColor(ImGuiCol_Text,uiColors[GUI_COLOR_INSTR_OPZ]);
              name=fmt::sprintf(ICON_FA_AREA_CHART " %.2X: %s##_INS%d",i,ins->name,i);
              break;
            case DIV_INS_POKEY:
              ImGui::PushStyleColor(ImGuiCol_Text,uiColors[GUI_COLOR_INSTR_POKEY]);
              name=fmt::sprintf(ICON_FA_BAR_CHART " %.2X: %s##_INS%d",i,ins->name,i);
              break;
            case DIV_INS_BEEPER:
              ImGui::PushStyleColor(ImGuiCol_Text,uiColors[GUI_COLOR_INSTR_BEEPER]);
              name=fmt::sprintf(ICON_FA_SQUARE " %.2X: %s##_INS%d",i,ins->name,i);
              break;
            case DIV_INS_SWAN:
              ImGui::PushStyleColor(ImGuiCol_Text,uiColors[GUI_COLOR_INSTR_SWAN]);
              name=fmt::sprintf(ICON_FA_GAMEPAD " %.2X: %s##_INS%d",i,ins->name,i);
              break;
            case DIV_INS_MIKEY:
              ImGui::PushStyleColor(ImGuiCol_Text,uiColors[GUI_COLOR_INSTR_MIKEY]);
              name=fmt::sprintf(ICON_FA_BAR_CHART " %.2X: %s##_INS%d",i,ins->name,i);
              break;
            case DIV_INS_VERA:
              ImGui::PushStyleColor(ImGuiCol_Text,uiColors[GUI_COLOR_INSTR_VERA]);
              name=fmt::sprintf(ICON_FA_KEYBOARD_O " %.2X: %s##_INS%d",i,ins->name,i);
              break;
            case DIV_INS_X1_010:
              ImGui::PushStyleColor(ImGuiCol_Text,uiColors[GUI_COLOR_INSTR_X1_010]);
              name=fmt::sprintf(ICON_FA_BAR_CHART " %.2X: %s##_INS%d",i,ins->name,i);
              break;
            default:
              ImGui::PushStyleColor(ImGuiCol_Text,uiColors[GUI_COLOR_INSTR_UNKNOWN]);
              name=fmt::sprintf(ICON_FA_QUESTION " %.2X: %s##_INS%d",i,ins->name,i);
              break;
          }
        } else {
          ImGui::PushStyleColor(ImGuiCol_Text,uiColors[GUI_COLOR_TEXT]);
>>>>>>> 9c8d1223
        }
        ImGui::TableNextRow();
        ImGui::TableNextColumn();
        if (ImGui::Selectable(name.c_str(),(i==-1)?(curIns<0 || curIns>=e->song.insLen):(curIns==i))) {
          curIns=i;
        }
        if (settings.insFocusesPattern && patternOpen && ImGui::IsItemActivated()) {
          nextWindow=GUI_WINDOW_PATTERN;
          curIns=i;
        }
        ImGui::PopStyleColor();
        if (ImGui::IsItemHovered() && i>=0) {
          ImGui::SetTooltip("%s",insType);
          if (ImGui::IsMouseDoubleClicked(ImGuiMouseButton_Left)) {
            insEditOpen=true;
            nextWindow=GUI_WINDOW_INS_EDIT;
          }
        }
      }

      if (settings.unifiedDataView) {
        ImGui::Unindent();

        ImGui::TableNextRow();
        ImGui::TableNextColumn();
        ImGui::Text(ICON_FA_AREA_CHART " Wavetables");
        ImGui::Indent();
        actualWaveList();
        ImGui::Unindent();

        ImGui::TableNextRow();
        ImGui::TableNextColumn();
        ImGui::Text(ICON_FA_VOLUME_UP " Samples");
        ImGui::Indent();
        actualSampleList();
        ImGui::Unindent();
      }

      ImGui::EndTable();
    }
  }
  if (ImGui::IsWindowFocused(ImGuiFocusedFlags_ChildWindows)) curWindow=GUI_WINDOW_INS_LIST;
  ImGui::End();
}

void FurnaceGUI::drawWaveList() {
  if (nextWindow==GUI_WINDOW_WAVE_LIST) {
    waveListOpen=true;
    ImGui::SetNextWindowFocus();
    nextWindow=GUI_WINDOW_NOTHING;
  }
  if (!waveListOpen) return;
  if (ImGui::Begin("Wavetables",&waveListOpen)) {
    if (ImGui::Button(ICON_FA_PLUS "##WaveAdd")) {
      doAction(GUI_ACTION_WAVE_LIST_ADD);
    }
    ImGui::SameLine();
    if (ImGui::Button(ICON_FA_FILES_O "##WaveClone")) {
      doAction(GUI_ACTION_WAVE_LIST_DUPLICATE);
    }
    ImGui::SameLine();
    if (ImGui::Button(ICON_FA_FOLDER_OPEN "##WaveLoad")) {
      doAction(GUI_ACTION_WAVE_LIST_OPEN);
    }
    ImGui::SameLine();
    if (ImGui::Button(ICON_FA_FLOPPY_O "##WaveSave")) {
      doAction(GUI_ACTION_WAVE_LIST_SAVE);
    }
    ImGui::SameLine();
    if (ImGui::ArrowButton("WaveUp",ImGuiDir_Up)) {
      doAction(GUI_ACTION_WAVE_LIST_UP);
    }
    ImGui::SameLine();
    if (ImGui::ArrowButton("WaveDown",ImGuiDir_Down)) {
      doAction(GUI_ACTION_WAVE_LIST_DOWN);
    }
    ImGui::SameLine();
    if (ImGui::Button(ICON_FA_TIMES "##WaveDelete")) {
      doAction(GUI_ACTION_WAVE_LIST_DELETE);
    }
    ImGui::Separator();
    if (ImGui::BeginTable("WaveListScroll",1,ImGuiTableFlags_ScrollY)) {
      actualWaveList();
      ImGui::EndTable();
    }
  }
  if (ImGui::IsWindowFocused(ImGuiFocusedFlags_ChildWindows)) curWindow=GUI_WINDOW_WAVE_LIST;
  ImGui::End();
}

void FurnaceGUI::drawSampleList() {
  if (nextWindow==GUI_WINDOW_SAMPLE_LIST) {
    sampleListOpen=true;
    ImGui::SetNextWindowFocus();
    nextWindow=GUI_WINDOW_NOTHING;
  }
  if (!sampleListOpen) return;
  if (ImGui::Begin("Samples",&sampleListOpen)) {
    if (ImGui::Button(ICON_FA_FILE "##SampleAdd")) {
      doAction(GUI_ACTION_SAMPLE_LIST_ADD);
    }
    ImGui::SameLine();
    if (ImGui::Button(ICON_FA_FILES_O "##SampleClone")) {
      doAction(GUI_ACTION_SAMPLE_LIST_DUPLICATE);
    }
    ImGui::SameLine();
    if (ImGui::Button(ICON_FA_FOLDER_OPEN "##SampleLoad")) {
      doAction(GUI_ACTION_SAMPLE_LIST_OPEN);
    }
    ImGui::SameLine();
    if (ImGui::Button(ICON_FA_FLOPPY_O "##SampleSave")) {
      doAction(GUI_ACTION_SAMPLE_LIST_SAVE);
    }
    ImGui::SameLine();
    if (ImGui::ArrowButton("SampleUp",ImGuiDir_Up)) {
      doAction(GUI_ACTION_SAMPLE_LIST_MOVE_UP);
    }
    ImGui::SameLine();
    if (ImGui::ArrowButton("SampleDown",ImGuiDir_Down)) {
      doAction(GUI_ACTION_SAMPLE_LIST_MOVE_DOWN);
    }
    ImGui::SameLine();
    if (ImGui::Button(ICON_FA_TIMES "##SampleDelete")) {
      doAction(GUI_ACTION_SAMPLE_LIST_DELETE);
    }
    ImGui::SameLine();
    if (ImGui::Button(ICON_FA_VOLUME_UP "##PreviewSampleL")) {
      doAction(GUI_ACTION_SAMPLE_LIST_PREVIEW);
    }
    ImGui::SameLine();
    if (ImGui::Button(ICON_FA_VOLUME_OFF "##StopSampleL")) {
      doAction(GUI_ACTION_SAMPLE_LIST_STOP_PREVIEW);
    }
    ImGui::Separator();
    if (ImGui::BeginTable("SampleListScroll",1,ImGuiTableFlags_ScrollY)) {
      actualSampleList();
      ImGui::EndTable();
    }
    ImGui::Unindent();
  }
  if (ImGui::IsWindowFocused(ImGuiFocusedFlags_ChildWindows)) curWindow=GUI_WINDOW_SAMPLE_LIST;
  ImGui::End();
}

void FurnaceGUI::actualWaveList() {
  float wavePreview[256];
  for (int i=0; i<(int)e->song.wave.size(); i++) {
    DivWavetable* wave=e->song.wave[i];
    for (int i=0; i<wave->len; i++) {
      wavePreview[i]=wave->data[i];
    }
    if (wave->len>0) wavePreview[wave->len]=wave->data[wave->len-1];
    ImGui::TableNextRow();
    ImGui::TableNextColumn();
    if (ImGui::Selectable(fmt::sprintf("%d##_WAVE%d\n",i,i).c_str(),curWave==i)) {
      curWave=i;
    }
    if (ImGui::IsItemHovered()) {
      if (ImGui::IsMouseDoubleClicked(ImGuiMouseButton_Left)) {
        waveEditOpen=true;
      }
    }
    ImGui::SameLine();
    PlotNoLerp(fmt::sprintf("##_WAVEP%d",i).c_str(),wavePreview,wave->len+1,0,NULL,0,wave->max);
  }
}

void FurnaceGUI::actualSampleList() {
  for (int i=0; i<(int)e->song.sample.size(); i++) {
    DivSample* sample=e->song.sample[i];
    ImGui::TableNextRow();
    ImGui::TableNextColumn();
    if (ImGui::Selectable(fmt::sprintf("%d: %s##_SAM%d",i,sample->name,i).c_str(),curSample==i)) {
      curSample=i;
      samplePos=0;
      updateSampleTex=true;
    }
    if (ImGui::IsItemHovered()) {
      ImGui::SetTooltip("Bank %d: %s",i/12,sampleNote[i%12]);
      if (ImGui::IsMouseDoubleClicked(ImGuiMouseButton_Left)) {
        sampleEditOpen=true;
      }
    }
  }
}<|MERGE_RESOLUTION|>--- conflicted
+++ resolved
@@ -72,128 +72,6 @@
         ImGui::Indent();
       }
 
-<<<<<<< HEAD
-      for (int i=0; i<(int)e->song.ins.size(); i++) {
-        DivInstrument* ins=e->song.ins[i];
-        String name;
-        switch (ins->type) {
-          case DIV_INS_FM:
-            ImGui::PushStyleColor(ImGuiCol_Text,uiColors[GUI_COLOR_INSTR_FM]);
-            name=fmt::sprintf(ICON_FA_AREA_CHART " %.2X: %s##_INS%d",i,ins->name,i);
-            break;
-          case DIV_INS_STD:
-            ImGui::PushStyleColor(ImGuiCol_Text,uiColors[GUI_COLOR_INSTR_STD]);
-            name=fmt::sprintf(ICON_FA_BAR_CHART " %.2X: %s##_INS%d",i,ins->name,i);
-            break;
-          case DIV_INS_GB:
-            ImGui::PushStyleColor(ImGuiCol_Text,uiColors[GUI_COLOR_INSTR_GB]);
-            name=fmt::sprintf(ICON_FA_GAMEPAD " %.2X: %s##_INS%d",i,ins->name,i);
-            break;
-          case DIV_INS_C64:
-            ImGui::PushStyleColor(ImGuiCol_Text,uiColors[GUI_COLOR_INSTR_C64]);
-            name=fmt::sprintf(ICON_FA_KEYBOARD_O " %.2X: %s##_INS%d",i,ins->name,i);
-            break;
-          case DIV_INS_AMIGA:
-            ImGui::PushStyleColor(ImGuiCol_Text,uiColors[GUI_COLOR_INSTR_AMIGA]);
-            name=fmt::sprintf(ICON_FA_VOLUME_UP " %.2X: %s##_INS%d",i,ins->name,i);
-            break;
-          case DIV_INS_PCE:
-            ImGui::PushStyleColor(ImGuiCol_Text,uiColors[GUI_COLOR_INSTR_PCE]);
-            name=fmt::sprintf(ICON_FA_ID_BADGE " %.2X: %s##_INS%d",i,ins->name,i);
-            break;
-          case DIV_INS_AY:
-            ImGui::PushStyleColor(ImGuiCol_Text,uiColors[GUI_COLOR_INSTR_AY]);
-            name=fmt::sprintf(ICON_FA_BAR_CHART " %.2X: %s##_INS%d",i,ins->name,i);
-            break;
-          case DIV_INS_AY8930:
-            ImGui::PushStyleColor(ImGuiCol_Text,uiColors[GUI_COLOR_INSTR_AY8930]);
-            name=fmt::sprintf(ICON_FA_BAR_CHART " %.2X: %s##_INS%d",i,ins->name,i);
-            break;
-          case DIV_INS_TIA:
-            ImGui::PushStyleColor(ImGuiCol_Text,uiColors[GUI_COLOR_INSTR_TIA]);
-            name=fmt::sprintf(ICON_FA_BAR_CHART " %.2X: %s##_INS%d",i,ins->name,i);
-            break;
-          case DIV_INS_SAA1099:
-            ImGui::PushStyleColor(ImGuiCol_Text,uiColors[GUI_COLOR_INSTR_SAA1099]);
-            name=fmt::sprintf(ICON_FA_BAR_CHART " %.2X: %s##_INS%d",i,ins->name,i);
-            break;
-          case DIV_INS_VIC:
-            ImGui::PushStyleColor(ImGuiCol_Text,uiColors[GUI_COLOR_INSTR_VIC]);
-            name=fmt::sprintf(ICON_FA_BAR_CHART " %.2X: %s##_INS%d",i,ins->name,i);
-            break;
-          case DIV_INS_PET:
-            ImGui::PushStyleColor(ImGuiCol_Text,uiColors[GUI_COLOR_INSTR_PET]);
-            name=fmt::sprintf(ICON_FA_SQUARE " %.2X: %s##_INS%d",i,ins->name,i);
-            break;
-          case DIV_INS_VRC6:
-            ImGui::PushStyleColor(ImGuiCol_Text,uiColors[GUI_COLOR_INSTR_VRC6]);
-            name=fmt::sprintf(ICON_FA_BAR_CHART " %.2X: %s##_INS%d",i,ins->name,i);
-            break;
-          case DIV_INS_VRC6_SAW:
-            ImGui::PushStyleColor(ImGuiCol_Text,uiColors[GUI_COLOR_INSTR_VRC6_SAW]);
-            name=fmt::sprintf(ICON_FA_BAR_CHART " %.2X: %s##_INS%d",i,ins->name,i);
-            break;
-          case DIV_INS_OPLL:
-            ImGui::PushStyleColor(ImGuiCol_Text,uiColors[GUI_COLOR_INSTR_OPLL]);
-            name=fmt::sprintf(ICON_FA_AREA_CHART " %.2X: %s##_INS%d",i,ins->name,i);
-            break;
-          case DIV_INS_OPL:
-            ImGui::PushStyleColor(ImGuiCol_Text,uiColors[GUI_COLOR_INSTR_OPL]);
-            name=fmt::sprintf(ICON_FA_AREA_CHART " %.2X: %s##_INS%d",i,ins->name,i);
-            break;
-          case DIV_INS_FDS:
-            ImGui::PushStyleColor(ImGuiCol_Text,uiColors[GUI_COLOR_INSTR_FDS]);
-            name=fmt::sprintf(ICON_FA_FLOPPY_O " %.2X: %s##_INS%d",i,ins->name,i);
-            break;
-          case DIV_INS_VBOY:
-            ImGui::PushStyleColor(ImGuiCol_Text,uiColors[GUI_COLOR_INSTR_VBOY]);
-            name=fmt::sprintf(ICON_FA_BINOCULARS " %.2X: %s##_INS%d",i,ins->name,i);
-            break;
-          case DIV_INS_N163:
-            ImGui::PushStyleColor(ImGuiCol_Text,uiColors[GUI_COLOR_INSTR_N163]);
-            name=fmt::sprintf(ICON_FA_CALCULATOR " %.2X: %s##_INS%d",i,ins->name,i);
-            break;
-          case DIV_INS_SCC:
-            ImGui::PushStyleColor(ImGuiCol_Text,uiColors[GUI_COLOR_INSTR_SCC]);
-            name=fmt::sprintf(ICON_FA_CALCULATOR " %.2X: %s##_INS%d",i,ins->name,i);
-            break;
-          case DIV_INS_OPZ:
-            ImGui::PushStyleColor(ImGuiCol_Text,uiColors[GUI_COLOR_INSTR_OPZ]);
-            name=fmt::sprintf(ICON_FA_AREA_CHART " %.2X: %s##_INS%d",i,ins->name,i);
-            break;
-          case DIV_INS_POKEY:
-            ImGui::PushStyleColor(ImGuiCol_Text,uiColors[GUI_COLOR_INSTR_POKEY]);
-            name=fmt::sprintf(ICON_FA_BAR_CHART " %.2X: %s##_INS%d",i,ins->name,i);
-            break;
-          case DIV_INS_BEEPER:
-            ImGui::PushStyleColor(ImGuiCol_Text,uiColors[GUI_COLOR_INSTR_BEEPER]);
-            name=fmt::sprintf(ICON_FA_SQUARE " %.2X: %s##_INS%d",i,ins->name,i);
-            break;
-          case DIV_INS_SWAN:
-            ImGui::PushStyleColor(ImGuiCol_Text,uiColors[GUI_COLOR_INSTR_SWAN]);
-            name=fmt::sprintf(ICON_FA_GAMEPAD " %.2X: %s##_INS%d",i,ins->name,i);
-            break;
-          case DIV_INS_MIKEY:
-            ImGui::PushStyleColor(ImGuiCol_Text,uiColors[GUI_COLOR_INSTR_MIKEY]);
-            name=fmt::sprintf(ICON_FA_BAR_CHART " %.2X: %s##_INS%d",i,ins->name,i);
-            break;
-          case DIV_INS_VERA:
-            ImGui::PushStyleColor(ImGuiCol_Text,uiColors[GUI_COLOR_INSTR_VERA]);
-            name=fmt::sprintf(ICON_FA_KEYBOARD_O " %.2X: %s##_INS%d",i,ins->name,i);
-            break;
-          case DIV_INS_X1_010:
-            ImGui::PushStyleColor(ImGuiCol_Text,uiColors[GUI_COLOR_INSTR_X1_010]);
-            name=fmt::sprintf(ICON_FA_BAR_CHART " %.2X: %s##_INS%d",i,ins->name,i);
-            break;
-          case DIV_INS_ES5506:
-            ImGui::PushStyleColor(ImGuiCol_Text,uiColors[GUI_COLOR_INSTR_ES5506]);
-            name=fmt::sprintf(ICON_FA_VOLUME_UP " %.2X: %s##_INS%d",i,ins->name,i);
-            break;
-          default:
-            ImGui::PushStyleColor(ImGuiCol_Text,uiColors[GUI_COLOR_INSTR_UNKNOWN]);
-            name=fmt::sprintf(ICON_FA_QUESTION " %.2X: %s##_INS%d",i,ins->name,i);
-            break;
-=======
       for (int i=-1; i<(int)e->song.ins.size(); i++) {
         String name=ICON_FA_CIRCLE_O " - None -";
         const char* insType="Bug!";
@@ -309,6 +187,10 @@
               ImGui::PushStyleColor(ImGuiCol_Text,uiColors[GUI_COLOR_INSTR_X1_010]);
               name=fmt::sprintf(ICON_FA_BAR_CHART " %.2X: %s##_INS%d",i,ins->name,i);
               break;
+            case DIV_INS_ES5506:
+              ImGui::PushStyleColor(ImGuiCol_Text,uiColors[GUI_COLOR_INSTR_ES5506]);
+              name=fmt::sprintf(ICON_FA_VOLUME_UP " %.2X: %s##_INS%d",i,ins->name,i);
+              break;
             default:
               ImGui::PushStyleColor(ImGuiCol_Text,uiColors[GUI_COLOR_INSTR_UNKNOWN]);
               name=fmt::sprintf(ICON_FA_QUESTION " %.2X: %s##_INS%d",i,ins->name,i);
@@ -316,7 +198,6 @@
           }
         } else {
           ImGui::PushStyleColor(ImGuiCol_Text,uiColors[GUI_COLOR_TEXT]);
->>>>>>> 9c8d1223
         }
         ImGui::TableNextRow();
         ImGui::TableNextColumn();
