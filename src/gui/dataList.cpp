--- conflicted
+++ resolved
@@ -191,8 +191,6 @@
               ImGui::PushStyleColor(ImGuiCol_Text,uiColors[GUI_COLOR_INSTR_ES5506]);
               name=fmt::sprintf(ICON_FA_VOLUME_UP " %.2X: %s##_INS%d",i,ins->name,i);
               break;
-<<<<<<< HEAD
-=======
             case DIV_INS_MULTIPCM:
               ImGui::PushStyleColor(ImGuiCol_Text,uiColors[GUI_COLOR_INSTR_MULTIPCM]);
               name=fmt::sprintf(ICON_FA_VOLUME_UP " %.2X: %s##_INS%d",i,ins->name,i);
@@ -205,7 +203,6 @@
               ImGui::PushStyleColor(ImGuiCol_Text,uiColors[GUI_COLOR_INSTR_SU]);
               name=fmt::sprintf(ICON_FA_MICROCHIP " %.2X: %s##_INS%d",i,ins->name,i);
               break;
->>>>>>> 24d60507
             default:
               ImGui::PushStyleColor(ImGuiCol_Text,uiColors[GUI_COLOR_INSTR_UNKNOWN]);
               name=fmt::sprintf(ICON_FA_QUESTION " %.2X: %s##_INS%d",i,ins->name,i);
