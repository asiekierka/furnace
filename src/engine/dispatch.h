--- conflicted
+++ resolved
@@ -109,17 +109,15 @@
   DIV_CMD_QSOUND_ECHO_DELAY,
   DIV_CMD_QSOUND_ECHO_LEVEL,
 
-<<<<<<< HEAD
   DIV_CMD_X1_010_ENVELOPE_SHAPE,
   DIV_CMD_X1_010_ENVELOPE_ENABLE,
   DIV_CMD_X1_010_ENVELOPE_MODE,
   DIV_CMD_X1_010_ENVELOPE_PERIOD,
   DIV_CMD_X1_010_ENVELOPE_SLIDE,
   DIV_CMD_X1_010_AUTO_ENVELOPE,
-=======
+
   DIV_CMD_WS_SWEEP_TIME,
   DIV_CMD_WS_SWEEP_AMOUNT,
->>>>>>> 2d922d5e
 
   DIV_ALWAYS_SET_VOLUME,
 
