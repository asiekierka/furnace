/**
 * Furnace Tracker - multi-system chiptune tracker
 * Copyright (C) 2021-2022 tildearrow and contributors
 *
 * This program is free software; you can redistribute it and/or modify
 * it under the terms of the GNU General Public License as published by
 * the Free Software Foundation; either version 2 of the License, or
 * (at your option) any later version.
 *
 * This program is distributed in the hope that it will be useful,
 * but WITHOUT ANY WARRANTY; without even the implied warranty of
 * MERCHANTABILITY or FITNESS FOR A PARTICULAR PURPOSE.  See the
 * GNU General Public License for more details.
 *
 * You should have received a copy of the GNU General Public License along
 * with this program; if not, write to the Free Software Foundation, Inc.,
 * 51 Franklin Street, Fifth Floor, Boston, MA 02110-1301 USA.
 */

#ifndef _DISPATCH_H
#define _DISPATCH_H

#include <stdlib.h>
#include <vector>

#define ONE_SEMITONE 2200

#define DIV_NOTE_NULL 0x7fffffff

#define addWrite(a,v) regWrites.push_back(DivRegWrite(a,v));

// HOW TO ADD A NEW COMMAND:
// add it to this enum. then see playback.cpp.
// there is a const char* cmdName[] array, which contains the command
// names as strings for the commands (and other debug stuff).
//
// if you miss it, the program will crash or misbehave at some point.
//
// the comments are: (arg1, arg2) -> val
// not all commands have a return value
enum DivDispatchCmds {
  DIV_CMD_NOTE_ON=0, // (note)
  DIV_CMD_NOTE_OFF,
  DIV_CMD_NOTE_OFF_ENV,
  DIV_CMD_ENV_RELEASE,
  DIV_CMD_INSTRUMENT, // (ins, force)
  DIV_CMD_VOLUME, // (vol)
  DIV_CMD_GET_VOLUME, // () -> vol
  DIV_CMD_GET_VOLMAX, // () -> volMax
  DIV_CMD_NOTE_PORTA, // (target, speed) -> 2 if target reached
  DIV_CMD_PITCH, // (pitch)
  DIV_CMD_PANNING, // (pan)
  DIV_CMD_LEGATO, // (note)
  DIV_CMD_PRE_PORTA, // (inPorta, isPortaOrSlide)
  DIV_CMD_PRE_NOTE, // used in C64 (note)

  DIV_CMD_SAMPLE_MODE, // (enabled)
  DIV_CMD_SAMPLE_FREQ, // (frequency)
  DIV_CMD_SAMPLE_BANK, // (bank)
  DIV_CMD_SAMPLE_POS, // (pos)

  DIV_CMD_FM_HARD_RESET, // (enabled)
  DIV_CMD_FM_LFO, // (speed)
  DIV_CMD_FM_LFO_WAVE, // (waveform)
  DIV_CMD_FM_TL, // (op, value)
  DIV_CMD_FM_AR, // (op, value)
  DIV_CMD_FM_FB, // (value)
  DIV_CMD_FM_MULT, // (op, value)
  DIV_CMD_FM_EXTCH, // (enabled)
  DIV_CMD_FM_AM_DEPTH, // (depth)
  DIV_CMD_FM_PM_DEPTH, // (depth)

  DIV_CMD_GENESIS_LFO, // unused?
  
  DIV_CMD_ARCADE_LFO, // unused?

  DIV_CMD_STD_NOISE_FREQ, // (freq)
  DIV_CMD_STD_NOISE_MODE, // (mode)

  DIV_CMD_WAVE, // (waveform)
  
  DIV_CMD_GB_SWEEP_TIME, // (time)
  DIV_CMD_GB_SWEEP_DIR, // (direction)

  DIV_CMD_PCE_LFO_MODE, // (mode)
  DIV_CMD_PCE_LFO_SPEED, // (speed)

  DIV_CMD_NES_SWEEP, // (direction, value)

  DIV_CMD_C64_CUTOFF, // (value)
  DIV_CMD_C64_RESONANCE, // (value)
  DIV_CMD_C64_FILTER_MODE, // (value)
  DIV_CMD_C64_RESET_TIME, // (value)
  DIV_CMD_C64_RESET_MASK, // (mask)
  DIV_CMD_C64_FILTER_RESET, // (value)
  DIV_CMD_C64_DUTY_RESET, // (value)
  DIV_CMD_C64_EXTENDED, // (value)
  DIV_CMD_C64_FINE_DUTY, // (value)
  DIV_CMD_C64_FINE_CUTOFF, // (value)

  DIV_CMD_AY_ENVELOPE_SET,
  DIV_CMD_AY_ENVELOPE_LOW,
  DIV_CMD_AY_ENVELOPE_HIGH,
  DIV_CMD_AY_ENVELOPE_SLIDE,
  DIV_CMD_AY_NOISE_MASK_AND, // (value)
  DIV_CMD_AY_NOISE_MASK_OR, // (value)
  DIV_CMD_AY_AUTO_ENVELOPE, // (value)
  DIV_CMD_AY_IO_WRITE, // (port, value)
  DIV_CMD_AY_AUTO_PWM,

  DIV_CMD_FDS_MOD_DEPTH,
  DIV_CMD_FDS_MOD_HIGH,
  DIV_CMD_FDS_MOD_LOW,
  DIV_CMD_FDS_MOD_POS,
  DIV_CMD_FDS_MOD_WAVE,

  DIV_CMD_SAA_ENVELOPE, // (value)

  DIV_CMD_AMIGA_FILTER, // (enabled)
  DIV_CMD_AMIGA_AM, // (enabled)
  DIV_CMD_AMIGA_PM, // (enabled)

  DIV_CMD_LYNX_LFSR_LOAD, // (value)
  
  DIV_CMD_QSOUND_ECHO_FEEDBACK,
  DIV_CMD_QSOUND_ECHO_DELAY,
  DIV_CMD_QSOUND_ECHO_LEVEL,

  DIV_CMD_X1_010_ENVELOPE_SHAPE,
  DIV_CMD_X1_010_ENVELOPE_ENABLE,
  DIV_CMD_X1_010_ENVELOPE_MODE,
  DIV_CMD_X1_010_ENVELOPE_PERIOD,
  DIV_CMD_X1_010_ENVELOPE_SLIDE,
  DIV_CMD_X1_010_AUTO_ENVELOPE,

  DIV_CMD_WS_SWEEP_TIME,
  DIV_CMD_WS_SWEEP_AMOUNT,

  DIV_CMD_N163_WAVE_POSITION,
  DIV_CMD_N163_WAVE_LENGTH,
  DIV_CMD_N163_WAVE_MODE,
  DIV_CMD_N163_WAVE_LOAD,
  DIV_CMD_N163_WAVE_LOADPOS,
  DIV_CMD_N163_WAVE_LOADLEN,
  DIV_CMD_N163_WAVE_LOADMODE,
  DIV_CMD_N163_CHANNEL_LIMIT,
  DIV_CMD_N163_GLOBAL_WAVE_LOAD,
  DIV_CMD_N163_GLOBAL_WAVE_LOADPOS,
  DIV_CMD_N163_GLOBAL_WAVE_LOADLEN,
  DIV_CMD_N163_GLOBAL_WAVE_LOADMODE,

<<<<<<< HEAD
  DIV_CMD_ES5506_FILTER_MODE,
  DIV_CMD_ES5506_FILTER_K1,
  DIV_CMD_ES5506_FILTER_K2,
  DIV_CMD_ES5506_ENVELOPE_COUNT,
  DIV_CMD_ES5506_ENVELOPE_LVRAMP,
  DIV_CMD_ES5506_ENVELOPE_RVRAMP,
  DIV_CMD_ES5506_ENVELOPE_K1RAMP,
  DIV_CMD_ES5506_ENVELOPE_K2RAMP,

  DIV_ALWAYS_SET_VOLUME,
=======
  DIV_ALWAYS_SET_VOLUME, // () -> alwaysSetVol
>>>>>>> 24d60507

  DIV_CMD_MAX
};

struct DivCommand {
  DivDispatchCmds cmd;
  unsigned char chan, dis;
  int value, value2;
  DivCommand(DivDispatchCmds c, unsigned char ch, int val, int val2):
    cmd(c),
    chan(ch),
    dis(ch),
    value(val),
    value2(val2) {}
  DivCommand(DivDispatchCmds c, unsigned char ch, int val):
    cmd(c),
    chan(ch),
    dis(ch),
    value(val),
    value2(0) {}
  DivCommand(DivDispatchCmds c, unsigned char ch):
    cmd(c),
    chan(ch),
    dis(ch),
    value(0),
    value2(0) {}
};

struct DivDelayedCommand {
  int ticks;
  DivCommand cmd;
};

struct DivRegWrite {
  /**
   * an address of 0xffffxx00 indicates a Furnace specific command.
   * the following addresses are available:
   * - 0xffffxx00: start sample playback
   *   - xx is the instance ID
   *   - data is the sample number
   * - 0xffffxx01: set sample rate
   *   - xx is the instance ID
   *   - data is the sample rate
   * - 0xffffxx02: stop sample playback
   *   - xx is the instance ID
   * - 0xffffffff: reset
   */
  unsigned int addr;
  unsigned short val;
  DivRegWrite(unsigned int a, unsigned short v):
    addr(a), val(v) {}
};

class DivEngine;
class DivMacroInt;

class DivDispatch {
  protected:
    DivEngine* parent;
    std::vector<DivRegWrite> regWrites;
    /**
     * please honor these variables if needed.
     */
    bool skipRegisterWrites, dumpWrites;
  public:
    /**
     * the rate the samples are provided.
     * the engine shall resample to the output rate.
     * you have to initialize this one during init() or setFlags().
     */
    int rate;
    
    /**
     * the actual chip's clock.
     * you have to initialize this one during init() or setFlags().
     */
    int chipClock;

    /**
     * fill a buffer with sound data.
     * @param bufL the left or mono channel buffer.
     * @param bufR the right channel buffer.
     * @param start the start offset.
     * @param len the amount of samples to fill.
     */
    virtual void acquire(short* bufL, short* bufR, size_t start, size_t len);

    /**
     * send a command to this dispatch.
     * @param c a DivCommand.
     * @return a return value which varies depending on the command.
     */
    virtual int dispatch(DivCommand c);

    /**
     * reset the state of this dispatch.
     */
    virtual void reset();

    /**
     * ticks this dispatch.
     * @param sysTick whether the engine has ticked (if not then this may be a sub-tick used in low-latency mode).
     */
    virtual void tick(bool sysTick=true);

    /**
     * get the state of a channel.
     * @return a pointer, or NULL.
     */
    virtual void* getChanState(int chan);

    /**
     * get the DivMacroInt of a chanmel.
     * @return a pointer, or NULL.
     */
    virtual DivMacroInt* getChanMacroInt(int chan);
    
    /**
     * get the register pool of this dispatch.
     * @return a pointer, or NULL.
     */
    virtual unsigned char* getRegisterPool();

    /**
     * get the size of the register pool of this dispatch.
     * @return the size.
     */
    virtual int getRegisterPoolSize();

    /**
     * get the bit depth of the register pool of this dispatch.
     * If the result is 16, it should be casted to unsigned short.
     * @return the depth. Default value is 8
     */
    virtual int getRegisterPoolDepth();

    /**
     * get this dispatch's state. DO NOT IMPLEMENT YET.
     * @return a pointer to the dispatch's state. must be deallocated manually!
     */
    virtual void* getState();

    /**
     * set this dispatch's state. DO NOT IMPLEMENT YET.
     * @param state a pointer to a state pertaining to this dispatch,
     * or NULL if this dispatch does not support state saves.
     */
    virtual void setState(void* state);

    /**
     * mute a channel.
     * @param ch the channel to mute.
     * @param mute whether to mute or unmute.
     */
    virtual void muteChannel(int ch, bool mute);

    /**
     * test whether this dispatch outputs audio in two channels.
     * @return whether it does.
     */
    virtual bool isStereo();

    /**
     * test whether sending a key off command to a channel should reset arp too.
     * @param ch the channel in question.
     * @return whether it does.
     */
    virtual bool keyOffAffectsArp(int ch);

    /**
     * test whether sending a key off command to a channel should reset slides too.
     * @param ch the channel in question.
     * @return whether it does.
     */
    virtual bool keyOffAffectsPorta(int ch);

    /**
     * get the lowest note in a portamento.
     * @param ch the channel in question.
     * @return the lowest note.
     */
    virtual int getPortaFloor(int ch);

    /**
     * get the required amplification level of this dispatch's output.
     * @return the amplification level.
     */
    virtual float getPostAmp();

    /**
     * check whether DC offset correction is required.
     * @return truth.
     */
    virtual bool getDCOffRequired();

    /**
     * get a description of a dispatch-specific effect.
     * @param effect the effect.
     * @return the description, or NULL if effect is invalid.
     */
     virtual const char* getEffectName(unsigned char effect);

    /**
     * set the chip flags.
     * @param flags the flags. see song.h for possible values.
     */
    virtual void setFlags(unsigned int flags);

    /**
     * set skip reg writes.
     */
    virtual void setSkipRegisterWrites(bool value);

    /**
     * notify instrument change.
     */
    virtual void notifyInsChange(int ins);

    /**
     * notify wavetable change.
     */
    virtual void notifyWaveChange(int wave);

    /**
     * notify deletion of an instrument.
     */
    virtual void notifyInsDeletion(void* ins);

    /**
     * notify that playback stopped.
     */
    virtual void notifyPlaybackStop();

    /**
     * force-retrigger instruments.
     */
    virtual void forceIns();

    /**
     * enable register dumping.
     */
    virtual void toggleRegisterDump(bool enable);

    /**
     * get register writes.
     */
    std::vector<DivRegWrite>& getRegisterWrites();

    /**
     * poke a register.
     * @param addr address.
     * @param val value.
     */
    virtual void poke(unsigned int addr, unsigned short val);

    /**
     * poke a register.
     * @param wlist a vector containing DivRegWrites.
     */
    virtual void poke(std::vector<DivRegWrite>& wlist);

    /**
     * get available registers.
     * @return an array of C strings, terminated by NULL; or NULL if none available.
     */
    virtual const char** getRegisterSheet();

    /**
     * initialize this DivDispatch.
     * @param parent the parent DivEngine.
     * @param channels the number of channels to acquire.
     * @param sugRate the suggested rate. this may change, so don't rely on it.
     * @param flags the chip flags. see song.h for possible values.
     * @return the number of channels allocated.
     */
    virtual int init(DivEngine* parent, int channels, int sugRate, unsigned int flags);

    /**
     * quit the DivDispatch.
     */
    virtual void quit();

    virtual ~DivDispatch();
};

// pitch calculation:
// - a DivDispatch usually contains four variables per channel:
//   - baseFreq: this changes on new notes, legato, arpeggio and slides.
//   - pitch: this changes with DIV_CMD_PITCH (E5xx/04xy).
//   - freq: this is the result of combining baseFreq and pitch using DivEngine::calcFreq().
//   - freqChanged: whether baseFreq and/or pitch have changed, and a frequency recalculation is required on the next tick.
// - the following definitions will help you calculate baseFreq.
// - to use them, define CHIP_DIVIDER and/or CHIP_FREQBASE in your code (not in the header though!).
#define NOTE_PERIODIC(x) round(parent->calcBaseFreq(chipClock,CHIP_DIVIDER,x,true))
#define NOTE_PERIODIC_NOROUND(x) parent->calcBaseFreq(chipClock,CHIP_DIVIDER,x,true)
#define NOTE_FREQUENCY(x) parent->calcBaseFreq(chipClock,CHIP_FREQBASE,x,false)

// this is a special case definition. only use it for f-num/block-based chips.
#define NOTE_FNUM_BLOCK(x,bits) parent->calcBaseFreqFNumBlock(chipClock,CHIP_FREQBASE,x,bits)

// these are here for convenience.
// it is encouraged to use these, since you get an exact value this way.
// - NTSC colorburst: 3.58MHz
// - PAL colorburst: 4.43MHz
#define COLOR_NTSC (315000000.0/88.0)
#define COLOR_PAL (283.75*15625.0+25.0)

#endif<|MERGE_RESOLUTION|>--- conflicted
+++ resolved
@@ -149,20 +149,16 @@
   DIV_CMD_N163_GLOBAL_WAVE_LOADLEN,
   DIV_CMD_N163_GLOBAL_WAVE_LOADMODE,
 
-<<<<<<< HEAD
-  DIV_CMD_ES5506_FILTER_MODE,
-  DIV_CMD_ES5506_FILTER_K1,
-  DIV_CMD_ES5506_FILTER_K2,
-  DIV_CMD_ES5506_ENVELOPE_COUNT,
-  DIV_CMD_ES5506_ENVELOPE_LVRAMP,
-  DIV_CMD_ES5506_ENVELOPE_RVRAMP,
-  DIV_CMD_ES5506_ENVELOPE_K1RAMP,
-  DIV_CMD_ES5506_ENVELOPE_K2RAMP,
-
-  DIV_ALWAYS_SET_VOLUME,
-=======
+  DIV_CMD_ES5506_FILTER_MODE, // (value)
+  DIV_CMD_ES5506_FILTER_K1, // (value)
+  DIV_CMD_ES5506_FILTER_K2, // (value)
+  DIV_CMD_ES5506_ENVELOPE_COUNT, // (count)
+  DIV_CMD_ES5506_ENVELOPE_LVRAMP, // (ramp)
+  DIV_CMD_ES5506_ENVELOPE_RVRAMP, // (ramp)
+  DIV_CMD_ES5506_ENVELOPE_K1RAMP, // (ramp, slowdown)
+  DIV_CMD_ES5506_ENVELOPE_K2RAMP, // (ramp, slowdown)
+
   DIV_ALWAYS_SET_VOLUME, // () -> alwaysSetVol
->>>>>>> 24d60507
 
   DIV_CMD_MAX
 };
