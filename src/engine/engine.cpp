/**
 * Furnace Tracker - multi-system chiptune tracker
 * Copyright (C) 2021-2022 tildearrow and contributors
 *
 * This program is free software; you can redistribute it and/or modify
 * it under the terms of the GNU General Public License as published by
 * the Free Software Foundation; either version 2 of the License, or
 * (at your option) any later version.
 *
 * This program is distributed in the hope that it will be useful,
 * but WITHOUT ANY WARRANTY; without even the implied warranty of
 * MERCHANTABILITY or FITNESS FOR A PARTICULAR PURPOSE.  See the
 * GNU General Public License for more details.
 *
 * You should have received a copy of the GNU General Public License along
 * with this program; if not, write to the Free Software Foundation, Inc.,
 * 51 Franklin Street, Fifth Floor, Boston, MA 02110-1301 USA.
 */

#include "dataErrors.h"
#include "song.h"
#define _USE_MATH_DEFINES
#include "engine.h"
#include "instrument.h"
#include "safeReader.h"
#include "../ta-log.h"
#include "../fileutils.h"
#include "../audio/sdl.h"
#include <stdexcept>
#ifndef _WIN32
#include <unistd.h>
#include <pwd.h>
#include <sys/stat.h>
#endif
#ifdef HAVE_JACK
#include "../audio/jack.h"
#endif
#include <math.h>
#include <sndfile.h>
#include <fmt/printf.h>

void process(void* u, float** in, float** out, int inChans, int outChans, unsigned int size) {
  ((DivEngine*)u)->nextBuf(in,out,inChans,outChans,size);
}

const char* DivEngine::getEffectDesc(unsigned char effect, int chan) {
  switch (effect) {
    case 0x00:
      return "00xy: Arpeggio";
    case 0x01:
      return "01xx: Pitch slide up";
    case 0x02:
      return "02xx: Pitch slide down";
    case 0x03:
      return "03xx: Portamento";
    case 0x04:
      return "04xy: Vibrato (x: speed; y: depth)";
    case 0x08:
      return "08xy: Set panning (x: left; y: right)";
    case 0x09:
      return "09xx: Set speed 1";
    case 0x0a:
      return "0Axy: Volume slide (0y: down; x0: up)";
    case 0x0b:
      return "0Bxx: Jump to pattern";
    case 0x0c:
      return "0Cxx: Retrigger";
    case 0x0d:
      return "0Dxx: Jump to next pattern";
    case 0x0f:
      return "0Fxx: Set speed 2";
    case 0xc0: case 0xc1: case 0xc2: case 0xc3:
      return "Cxxx: Set tick rate";
    case 0xe0:
      return "E0xx: Set arp speed";
    case 0xe1:
      return "E1xy: Note slide up (x: speed; y: semitones)";
    case 0xe2:
      return "E2xy: Note slide down (x: speed; y: semitones)";
    case 0xe3:
      return "E3xx: Set vibrato shape (0: up/down; 1: up only; 2: down only)";
    case 0xe4:
      return "E4xx: Set vibrato range";
    case 0xe5:
      return "E5xx: Set pitch (80: center)";
    case 0xea:
      return "EAxx: Legato";
    case 0xeb:
      return "EBxx: Set sample bank";
    case 0xec:
      return "ECxx: Note cut";
    case 0xed:
      return "EDxx: Note delay";
    case 0xee:
      return "EExx: Send external command";
    case 0xef:
      return "EFxx: Set global tuning (quirky!)";
    case 0xff:
      return "FFxx: Stop song";
    default:
      if (chan>=0 && chan<chans) {
        const char* ret=disCont[dispatchOfChan[chan]].dispatch->getEffectName(effect);
        if (ret!=NULL) return ret;
      }
      break;
  }
  return "Invalid effect";
}

void DivEngine::walkSong(int& loopOrder, int& loopRow, int& loopEnd) {
  loopOrder=0;
  loopRow=0;
  loopEnd=-1;
  int nextOrder=-1;
  int nextRow=0;
  int effectVal=0;
  DivPattern* pat[DIV_MAX_CHANS];
  for (int i=0; i<song.ordersLen; i++) {
    for (int j=0; j<chans; j++) {
      pat[j]=song.pat[j].getPattern(song.orders.ord[j][i],false);
    }
    for (int j=nextRow; j<song.patLen; j++) {
      nextRow=0;
      for (int k=0; k<chans; k++) {
        for (int l=0; l<song.pat[k].effectRows; l++) {
          effectVal=pat[k]->data[j][5+(l<<1)];
          if (effectVal<0) effectVal=0;
          if (pat[k]->data[j][4+(l<<1)]==0x0d) {
            if (nextOrder==-1 && i<song.ordersLen-1) {
              nextOrder=i+1;
              nextRow=effectVal;
            }
          } else if (pat[k]->data[j][4+(l<<1)]==0x0b) {
            if (nextOrder==-1) {
              nextOrder=effectVal;
              nextRow=0;
            }
          }
        }
      }
      if (nextOrder!=-1) {
        if (nextOrder<=i) {
          loopOrder=nextOrder;
          loopRow=nextRow;
          loopEnd=i;
          return;
        }
        i=nextOrder-1;
        nextOrder=-1;
        break;
      }
    }
  }
}

void _runExportThread(DivEngine* caller) {
  caller->runExportThread();
}

bool DivEngine::isExporting() {
  return exporting;
}

#define EXPORT_BUFSIZE 2048

void DivEngine::runExportThread() {
  switch (exportMode) {
    case DIV_EXPORT_MODE_ONE: {
      SNDFILE* sf;
      SF_INFO si;
      si.samplerate=got.rate;
      si.channels=2;
      si.format=SF_FORMAT_WAV|SF_FORMAT_PCM_16;

      sf=sf_open(exportPath.c_str(),SFM_WRITE,&si);
      if (sf==NULL) {
        logE("could not open file for writing! (%s)\n",sf_strerror(NULL));
        exporting=false;
        return;
      }

      float* outBuf[3];
      outBuf[0]=new float[EXPORT_BUFSIZE];
      outBuf[1]=new float[EXPORT_BUFSIZE];
      outBuf[2]=new float[EXPORT_BUFSIZE*2];

      // take control of audio output
      deinitAudioBackend();
      playSub(false);

      logI("rendering to file...\n");

      while (playing) {
        nextBuf(NULL,outBuf,0,2,EXPORT_BUFSIZE);
        for (int i=0; i<EXPORT_BUFSIZE; i++) {
          outBuf[2][i<<1]=MAX(-1.0f,MIN(1.0f,outBuf[0][i]));
          outBuf[2][1+(i<<1)]=MAX(-1.0f,MIN(1.0f,outBuf[1][i]));
        }
        if (totalProcessed>EXPORT_BUFSIZE) {
          logE("error: total processed is bigger than export bufsize! %d>%d\n",totalProcessed,EXPORT_BUFSIZE);
        }
        if (sf_writef_float(sf,outBuf[2],totalProcessed)!=(int)totalProcessed) {
          logE("error: failed to write entire buffer!\n");
          break;
        }
      }

      delete[] outBuf[0];
      delete[] outBuf[1];
      delete[] outBuf[2];

      if (sf_close(sf)!=0) {
        logE("could not close audio file!\n");
      }
      exporting=false;

      if (initAudioBackend()) {
        for (int i=0; i<song.systemLen; i++) {
          disCont[i].setRates(got.rate);
          disCont[i].setQuality(lowQuality);
        }
        if (!output->setRun(true)) {
          logE("error while activating audio!\n");
        }
      }
      logI("done!\n");
      break;
    }
    case DIV_EXPORT_MODE_MANY_SYS: {
      SNDFILE* sf[32];
      SF_INFO si[32];
      String fname[32];
      for (int i=0; i<song.systemLen; i++) {
        sf[i]=NULL;
        si[i].samplerate=got.rate;
        if (disCont[i].dispatch->isStereo()) {
          si[i].channels=2;
        } else {
          si[i].channels=1;
        }
        si[i].format=SF_FORMAT_WAV|SF_FORMAT_PCM_16;
      }

      for (int i=0; i<song.systemLen; i++) {
        fname[i]=fmt::sprintf("%s_s%02d.wav",exportPath,i+1);
        logI("- %s\n",fname[i].c_str());
        sf[i]=sf_open(fname[i].c_str(),SFM_WRITE,&si[i]);
        if (sf[i]==NULL) {
          logE("could not open file for writing! (%s)\n",sf_strerror(NULL));
          for (int j=0; j<i; j++) {
            sf_close(sf[i]);
          }
          return;
        }
      }

      float* outBuf[2];
      outBuf[0]=new float[EXPORT_BUFSIZE];
      outBuf[1]=new float[EXPORT_BUFSIZE];
      short* sysBuf=new short[EXPORT_BUFSIZE*2];

      // take control of audio output
      deinitAudioBackend();
      playSub(false);

      logI("rendering to files...\n");

      while (playing) {
        nextBuf(NULL,outBuf,0,2,EXPORT_BUFSIZE);
        for (int i=0; i<song.systemLen; i++) {
          for (int j=0; j<EXPORT_BUFSIZE; j++) {
            if (!disCont[i].dispatch->isStereo()) {
              sysBuf[j]=disCont[i].bbOut[0][j];
            } else {
              sysBuf[j<<1]=disCont[i].bbOut[0][j];
              sysBuf[1+(j<<1)]=disCont[i].bbOut[1][j];
            }
          }
          if (totalProcessed>EXPORT_BUFSIZE) {
            logE("error: total processed is bigger than export bufsize! (%d) %d>%d\n",i,totalProcessed,EXPORT_BUFSIZE);
          }
          if (sf_writef_short(sf[i],sysBuf,totalProcessed)!=(int)totalProcessed) {
            logE("error: failed to write entire buffer! (%d)\n",i);
            break;
          }
        }
      }

      delete[] outBuf[0];
      delete[] outBuf[1];
      delete[] sysBuf;

      for (int i=0; i<song.systemLen; i++) {
        if (sf_close(sf[i])!=0) {
          logE("could not close audio file!\n");
        }
      }
      exporting=false;

      if (initAudioBackend()) {
        for (int i=0; i<song.systemLen; i++) {
          disCont[i].setRates(got.rate);
          disCont[i].setQuality(lowQuality);
        }
        if (!output->setRun(true)) {
          logE("error while activating audio!\n");
        }
      }
      logI("done!\n");
      break;
    }
    case DIV_EXPORT_MODE_MANY_CHAN: {
      // take control of audio output
      deinitAudioBackend();

      float* outBuf[3];
      outBuf[0]=new float[EXPORT_BUFSIZE];
      outBuf[1]=new float[EXPORT_BUFSIZE];
      outBuf[2]=new float[EXPORT_BUFSIZE*2];
      int loopCount=remainingLoops;

      logI("rendering to files...\n");
      
      for (int i=0; i<chans; i++) {
        SNDFILE* sf;
        SF_INFO si;
        String fname=fmt::sprintf("%s_c%02d.wav",exportPath,i+1);
        logI("- %s\n",fname.c_str());
        si.samplerate=got.rate;
        si.channels=2;
        si.format=SF_FORMAT_WAV|SF_FORMAT_PCM_16;

        sf=sf_open(fname.c_str(),SFM_WRITE,&si);
        if (sf==NULL) {
          logE("could not open file for writing! (%s)\n",sf_strerror(NULL));
          break;
        }

        for (int j=0; j<chans; j++) {
          bool mute=(j!=i);
          isMuted[j]=mute;
          if (disCont[dispatchOfChan[j]].dispatch!=NULL) {
            disCont[dispatchOfChan[j]].dispatch->muteChannel(dispatchChanOfChan[j],isMuted[j]);
          }
        }
        
        curOrder=0;
        remainingLoops=loopCount;
        playSub(false);

        while (playing) {
          nextBuf(NULL,outBuf,0,2,EXPORT_BUFSIZE);
          for (int j=0; j<EXPORT_BUFSIZE; j++) {
            outBuf[2][j<<1]=MAX(-1.0f,MIN(1.0f,outBuf[0][j]));
            outBuf[2][1+(j<<1)]=MAX(-1.0f,MIN(1.0f,outBuf[1][j]));
          }
          if (totalProcessed>EXPORT_BUFSIZE) {
            logE("error: total processed is bigger than export bufsize! %d>%d\n",totalProcessed,EXPORT_BUFSIZE);
          }
          if (sf_writef_float(sf,outBuf[2],totalProcessed)!=(int)totalProcessed) {
            logE("error: failed to write entire buffer!\n");
            break;
          }
        }

        if (sf_close(sf)!=0) {
          logE("could not close audio file!\n");
        }
      }
      exporting=false;

      delete[] outBuf[0];
      delete[] outBuf[1];
      delete[] outBuf[2];

      for (int i=0; i<chans; i++) {
        isMuted[i]=false;
        if (disCont[dispatchOfChan[i]].dispatch!=NULL) {
          disCont[dispatchOfChan[i]].dispatch->muteChannel(dispatchChanOfChan[i],false);
        }
      }

      if (initAudioBackend()) {
        for (int i=0; i<song.systemLen; i++) {
          disCont[i].setRates(got.rate);
          disCont[i].setQuality(lowQuality);
        }
        if (!output->setRun(true)) {
          logE("error while activating audio!\n");
        }
      }
      logI("done!\n");
      break;
    }
  }
}

bool DivEngine::saveAudio(const char* path, int loops, DivAudioExportModes mode) {
  exportPath=path;
  exportMode=mode;
  exporting=true;
  stop();
  repeatPattern=false;
  setOrder(0);
  remainingLoops=loops;
  exportThread=new std::thread(_runExportThread,this);
  return true;
}

void DivEngine::waitAudioFile() {
  if (exportThread!=NULL) {
    exportThread->join();
  }
}

bool DivEngine::haltAudioFile() {
  stop();
  return true;
}

void DivEngine::notifyInsChange(int ins) {
  isBusy.lock();
  for (int i=0; i<song.systemLen; i++) {
    disCont[i].dispatch->notifyInsChange(ins);
  }
  isBusy.unlock();
}

void DivEngine::notifyWaveChange(int wave) {
  isBusy.lock();
  for (int i=0; i<song.systemLen; i++) {
    disCont[i].dispatch->notifyWaveChange(wave);
  }
  isBusy.unlock();
}

void DivEngine::renderSamplesP() {
  isBusy.lock();
  renderSamples();
  isBusy.unlock();
}

void DivEngine::renderSamples() {
  sPreview.sample=-1;
  sPreview.pos=0;

  // step 1: render samples
  for (int i=0; i<song.sampleLen; i++) {
    song.sample[i]->render();
  }

  // step 2: allocate ADPCM-A samples
  if (adpcmAMem==NULL) adpcmAMem=new unsigned char[16777216];

  size_t memPos=0;
  for (int i=0; i<song.sampleLen; i++) {
    DivSample* s=song.sample[i];
    int paddedLen=(s->lengthA+255)&(~0xff);
    if ((memPos&0xf00000)!=((memPos+paddedLen)&0xf00000)) {
      memPos=(memPos+0xfffff)&0xf00000;
    }
    if (memPos>=16777216) {
      logW("out of ADPCM-A memory for sample %d!\n",i);
      break;
    }
    if (memPos+paddedLen>=16777216) {
      memcpy(adpcmAMem+memPos,s->dataA,16777216-memPos);
      logW("out of ADPCM-A memory for sample %d!\n",i);
    } else {
      memcpy(adpcmAMem+memPos,s->dataA,paddedLen);
    }
    s->offA=memPos;
    memPos+=paddedLen;
  }
  adpcmAMemLen=memPos+256;

<<<<<<< HEAD
  // step 3: allocate ADPCM-B samples
=======
  // step 2: allocate ADPCM-B samples
>>>>>>> c5b30bab
  if (adpcmBMem==NULL) adpcmBMem=new unsigned char[16777216];

  memPos=0;
  for (int i=0; i<song.sampleLen; i++) {
    DivSample* s=song.sample[i];
    int paddedLen=(s->lengthB+255)&(~0xff);
<<<<<<< HEAD
=======
    if ((memPos&0xf00000)!=((memPos+paddedLen)&0xf00000)) {
      memPos=(memPos+0xfffff)&0xf00000;
    }
>>>>>>> c5b30bab
    if (memPos>=16777216) {
      logW("out of ADPCM-B memory for sample %d!\n",i);
      break;
    }
    if (memPos+paddedLen>=16777216) {
      memcpy(adpcmBMem+memPos,s->dataB,16777216-memPos);
      logW("out of ADPCM-B memory for sample %d!\n",i);
    } else {
      memcpy(adpcmBMem+memPos,s->dataB,paddedLen);
    }
    s->offB=memPos;
    memPos+=paddedLen;
  }
  adpcmBMemLen=memPos+256;

  // step 4: allocate qsound pcm samples
  if (qsoundMem==NULL) qsoundMem=new unsigned char[16777216];

  memPos=0;
  for (int i=0; i<song.sampleLen; i++) {
    DivSample* s=song.sample[i];
    int length=s->length8;
    if (length>65536-16) {
      length=65536-16;
    }
    if ((memPos&0xff0000)!=((memPos+length)&0xff0000)) {
      memPos=(memPos+0xffff)&0xff0000;
    }
    if (memPos>=16777216) {
      logW("out of QSound PCM memory for sample %d!\n",i);
      break;
    }
    if (memPos+length>=16777216) {
      for (unsigned int i=0; i<16777216-(memPos+length); i++) {
        qsoundMem[(memPos+i)^0x8000]=s->data8[i];
      }
      logW("out of QSound PCM memory for sample %d!\n",i);
    } else {
      for (int i=0; i<length; i++) {
        qsoundMem[(memPos+i)^0x8000]=s->data8[i];
      }
    }
    s->offQSound=memPos^0x8000;
    memPos+=length+16;
  }
  qsoundMemLen=memPos+256;
}

void DivEngine::createNew() {
  DivSystem sys=song.system[0];
  quitDispatch();
  isBusy.lock();
  song.unload();
  song=DivSong();
  song.system[0]=sys;
  recalcChans();
  renderSamples();
  isBusy.unlock();
  initDispatch();
  isBusy.lock();
  reset();
  isBusy.unlock();
}

void DivEngine::changeSystem(int index, DivSystem which) {
  quitDispatch();
  isBusy.lock();
  song.system[index]=which;
  recalcChans();
  isBusy.unlock();
  initDispatch();
  isBusy.lock();
  renderSamples();
  reset();
  isBusy.unlock();
}

bool DivEngine::addSystem(DivSystem which) {
  if (song.systemLen>32) {
    lastError="cannot add more than 32";
    return false;
  }
  // this was DIV_MAX_CHANS but I am setting it to 63 for now due to an ImGui limitation
  if (chans+getChannelCount(which)>63) {
    lastError="max number of total channels is 63";
    return false;
  }
  quitDispatch();
  isBusy.lock();
  song.system[song.systemLen++]=which;
  recalcChans();
  isBusy.unlock();
  initDispatch();
  isBusy.lock();
  renderSamples();
  reset();
  isBusy.unlock();
  return true;
}

bool DivEngine::removeSystem(int index) {
  if (song.systemLen<=1) {
    lastError="cannot remove the last one";
    return false;
  }
  if (index<0 || index>=song.systemLen) {
    lastError="invalid index";
    return false;
  }
  quitDispatch();
  isBusy.lock();
  song.system[index]=DIV_SYSTEM_NULL;
  song.systemLen--;
  for (int i=index; i<song.systemLen; i++) {
    song.system[i]=song.system[i+1];
  }
  recalcChans();
  isBusy.unlock();
  initDispatch();
  isBusy.lock();
  renderSamples();
  reset();
  isBusy.unlock();
  return true;
}

void DivEngine::poke(int sys, unsigned int addr, unsigned short val) {
  if (sys<0 || sys>=song.systemLen) return;
  isBusy.lock();
  disCont[sys].dispatch->poke(addr,val);
  isBusy.unlock();
}

void DivEngine::poke(int sys, std::vector<DivRegWrite>& wlist) {
  if (sys<0 || sys>=song.systemLen) return;
  isBusy.lock();
  disCont[sys].dispatch->poke(wlist);
  isBusy.unlock();
}

String DivEngine::getLastError() {
  return lastError;
}

String DivEngine::getWarnings() {
  return warnings;
}

DivInstrument* DivEngine::getIns(int index) {
  if (index<0 || index>=song.insLen) return &song.nullIns;
  return song.ins[index];
}

DivWavetable* DivEngine::getWave(int index) {
  if (index<0 || index>=song.waveLen) {
    if (song.waveLen>0) {
      return song.wave[0];
    } else {
      return &song.nullWave;
    }
  }
  return song.wave[index];
}

DivSample* DivEngine::getSample(int index) {
  if (index<0 || index>=song.sampleLen) return &song.nullSample;
  return song.sample[index];
}

void DivEngine::setLoops(int loops) {
  remainingLoops=loops;
}

DivChannelState* DivEngine::getChanState(int ch) {
  if (ch<0 || ch>=chans) return NULL;
  return &chan[ch];
}

void* DivEngine::getDispatchChanState(int ch) {
  if (ch<0 || ch>=chans) return NULL;
  return disCont[dispatchOfChan[ch]].dispatch->getChanState(dispatchChanOfChan[ch]);
}

unsigned char* DivEngine::getRegisterPool(int sys, int& size, int& depth) {
  if (sys<0 || sys>=song.systemLen) return NULL;
  if (disCont[sys].dispatch==NULL) return NULL;
  size=disCont[sys].dispatch->getRegisterPoolSize();
  depth=disCont[sys].dispatch->getRegisterPoolDepth();
  return disCont[sys].dispatch->getRegisterPool();
}

void DivEngine::enableCommandStream(bool enable) {
  cmdStreamEnabled=enable;
}

void DivEngine::getCommandStream(std::vector<DivCommand>& where) {
  isBusy.lock();
  where.clear();
  for (DivCommand& i: cmdStream) {
    where.push_back(i);
  }
  cmdStream.clear();
  isBusy.unlock();
}

void DivEngine::playSub(bool preserveDrift, int goalRow) {
  for (int i=0; i<song.systemLen; i++) disCont[i].dispatch->setSkipRegisterWrites(false);
  reset();
  if (preserveDrift && curOrder==0) return;
  bool oldRepeatPattern=repeatPattern;
  repeatPattern=false;
  int goal=curOrder;
  curOrder=0;
  curRow=0;
  stepPlay=0;
  int prevDrift;
  prevDrift=clockDrift;
  clockDrift=0;
  cycles=0;
  if (preserveDrift) {
    endOfSong=false;
  } else {
    ticks=1;
    totalTicks=0;
    totalSeconds=0;
    totalTicksR=0;
  }
  speedAB=false;
  playing=true;
  for (int i=0; i<song.systemLen; i++) disCont[i].dispatch->setSkipRegisterWrites(true);
  while (playing && curOrder<goal) {
    if (nextTick(preserveDrift)) return;
  }
  int oldOrder=curOrder;
  while (playing && curRow<goalRow) {
    if (nextTick(preserveDrift)) return;
    if (oldOrder!=curOrder) break;
  }
  for (int i=0; i<song.systemLen; i++) disCont[i].dispatch->setSkipRegisterWrites(false);
  if (goal>0 || goalRow>0) {
    for (int i=0; i<song.systemLen; i++) disCont[i].dispatch->forceIns();
  }
  for (int i=0; i<chans; i++) {
    chan[i].cut=-1;
  }
  repeatPattern=oldRepeatPattern;
  if (preserveDrift) {
    clockDrift=prevDrift;
  } else {
    clockDrift=0;
    cycles=0;
  }
  if (!preserveDrift) {
    ticks=1;
  }
  cmdStream.clear();
}

int DivEngine::calcBaseFreq(double clock, double divider, int note, bool period) {
  double base=(period?(song.tuning*0.0625):song.tuning)*pow(2.0,(float)(note+3)/12.0);
  return period?
         round((clock/base)/divider):
         base*(divider/clock);
}

int DivEngine::calcFreq(int base, int pitch, bool period, int octave) {
  if (song.linearPitch) {
    return period?
            base*pow(2,-(double)pitch/(12.0*128.0))/(98.0+globalPitch*6.0)*98.0:
            (base*pow(2,(double)pitch/(12.0*128.0))*(98+globalPitch*6))/98;
  }
  return period?
           base-pitch:
           base+((pitch*octave)>>1);
}

void DivEngine::play() {
  isBusy.lock();
  sPreview.sample=-1;
  sPreview.wave=-1;
  sPreview.pos=0;
  if (stepPlay==0) {
    freelance=false;
    playSub(false);
  } else {
    stepPlay=0;
  }
  for (int i=0; i<DIV_MAX_CHANS; i++) {
    keyHit[i]=false;
  }
  isBusy.unlock();
}

void DivEngine::playToRow(int row) {
  isBusy.lock();
  sPreview.sample=-1;
  sPreview.wave=-1;
  sPreview.pos=0;
  freelance=false;
  playSub(false,row);
  for (int i=0; i<DIV_MAX_CHANS; i++) {
    keyHit[i]=false;
  }
  isBusy.unlock();
}

void DivEngine::stepOne(int row) {
  isBusy.lock();
  if (!isPlaying()) {
    freelance=false;
    playSub(false,row);
    for (int i=0; i<DIV_MAX_CHANS; i++) {
      keyHit[i]=false;
    }
  }
  stepPlay=2;
  ticks=1;
  isBusy.unlock();
}

void DivEngine::stop() {
  isBusy.lock();
  freelance=false;
  playing=false;
  extValuePresent=false;
  stepPlay=0;
  remainingLoops=-1;
  sPreview.sample=-1;
  sPreview.wave=-1;
  sPreview.pos=0;
  isBusy.unlock();
}

void DivEngine::halt() {
  isBusy.lock();
  halted=true;
  isBusy.unlock();
}

void DivEngine::resume() {
  isBusy.lock();
  halted=false;
  haltOn=DIV_HALT_NONE;
  isBusy.unlock();
}

void DivEngine::haltWhen(DivHaltPositions when) {
  isBusy.lock();
  halted=false;
  haltOn=when;
  isBusy.unlock();
}

bool DivEngine::isHalted() {
  return halted;
}

const char** DivEngine::getRegisterSheet(int sys) {
  if (sys<0 || sys>=song.systemLen) return NULL;
  return disCont[sys].dispatch->getRegisterSheet();
}

void DivEngine::recalcChans() {
  chans=0;
  int chanIndex=0;
  for (int i=0; i<song.systemLen; i++) {
    int chanCount=getChannelCount(song.system[i]);
    chans+=chanCount;
    for (int j=0; j<chanCount; j++) {
      sysOfChan[chanIndex]=song.system[i];
      dispatchOfChan[chanIndex]=i;
      dispatchChanOfChan[chanIndex]=j;
      chanIndex++;
    }
  }
}

void DivEngine::reset() {
  for (int i=0; i<DIV_MAX_CHANS; i++) {
    chan[i]=DivChannelState();
    if (i<chans) chan[i].volMax=(disCont[dispatchOfChan[i]].dispatch->dispatch(DivCommand(DIV_CMD_GET_VOLMAX,dispatchChanOfChan[i]))<<8)|0xff;
    chan[i].volume=chan[i].volMax;
  }
  extValue=0;
  extValuePresent=0;
  speed1=song.speed1;
  speed2=song.speed2;
  nextSpeed=speed1;
  divider=60;
  if (song.customTempo) {
    divider=song.hz;
  } else {
    if (song.pal) {
      divider=60;
    } else {
      divider=50;
    }
  }
  globalPitch=0;
  for (int i=0; i<song.systemLen; i++) {
    disCont[i].dispatch->reset();
    disCont[i].clear();
  }
}

void DivEngine::syncReset() {
  isBusy.lock();
  reset();
  isBusy.unlock();
}

const int sampleRates[6]={
  4000, 8000, 11025, 16000, 22050, 32000
};

int DivEngine::fileToDivRate(int frate) {
  if (frate<0) frate=0;
  if (frate>5) frate=5;
  return sampleRates[frate];
}

int DivEngine::divToFileRate(int drate) {
  if (drate>26000) {
    return 5;
  } else if (drate>18000) {
    return 4;
  } else if (drate>14000) {
    return 3;
  } else if (drate>9500) {
    return 2;
  } else if (drate>6000) {
    return 1;
  } else {
    return 0;
  }
  return 4;
}

int DivEngine::getEffectiveSampleRate(int rate) {
  if (rate<1) return 0;
  switch (song.system[0]) {
    case DIV_SYSTEM_YMU759:
      return 8000;
    case DIV_SYSTEM_YM2612: case DIV_SYSTEM_YM2612_EXT:
      return 1278409/(1280000/rate);
    case DIV_SYSTEM_PCE:
      return 1789773/(1789773/rate);
    case DIV_SYSTEM_SEGAPCM: case DIV_SYSTEM_SEGAPCM_COMPAT:
      return (31250*MIN(255,(rate*255/31250)))/255;
	case DIV_SYSTEM_QSOUND:
      return (24038*MIN(65535,(rate*4096/24038)))/4096;
    case DIV_SYSTEM_YM2610: case DIV_SYSTEM_YM2610_EXT: case DIV_SYSTEM_YM2610_FULL: case DIV_SYSTEM_YM2610_FULL_EXT: case DIV_SYSTEM_YM2610B: case DIV_SYSTEM_YM2610B_EXT:
      return 18518;
    default:
      break;
  }
  return rate;
}

void DivEngine::previewSample(int sample, int note) {
  isBusy.lock();
  if (sample<0 || sample>=(int)song.sample.size()) {
    sPreview.sample=-1;
    sPreview.pos=0;
    isBusy.unlock();
    return;
  }
  blip_clear(samp_bb);
  double rate=song.sample[sample]->rate;
  if (note>=0) {
    rate=(song.tuning*pow(2.0,(double)(note+3)/12.0)*((double)song.sample[sample]->centerRate/8363.0));
    if (rate<=0) rate=song.sample[sample]->rate;
  }
  blip_set_rates(samp_bb,rate,got.rate);
  samp_prevSample=0;
  sPreview.pos=0;
  sPreview.sample=sample;
  sPreview.wave=-1;
  isBusy.unlock();
}

void DivEngine::stopSamplePreview() {
  isBusy.lock();
  sPreview.sample=-1;
  sPreview.pos=0;
  isBusy.unlock();
}

void DivEngine::previewWave(int wave, int note) {
  isBusy.lock();
  if (wave<0 || wave>=(int)song.wave.size()) {
    sPreview.wave=-1;
    sPreview.pos=0;
    isBusy.unlock();
    return;
  }
  if (song.wave[wave]->len<=0) {
    isBusy.unlock();
    return;
  }
  blip_clear(samp_bb);
  blip_set_rates(samp_bb,song.wave[wave]->len*((song.tuning*0.0625)*pow(2.0,(double)(note+3)/12.0)),got.rate);
  samp_prevSample=0;
  sPreview.pos=0;
  sPreview.sample=-1;
  sPreview.wave=wave;
  isBusy.unlock();
}

void DivEngine::stopWavePreview() {
  isBusy.lock();
  sPreview.wave=-1;
  sPreview.pos=0;
  isBusy.unlock();
}

String DivEngine::getConfigPath() {
  return configPath;
}

int DivEngine::getMaxVolumeChan(int ch) {
  return chan[ch].volMax>>8;
}

unsigned char DivEngine::getOrder() {
  return curOrder;
}

int DivEngine::getRow() {
  return curRow;
}

unsigned char DivEngine::getSpeed1() {
  return speed1;
}

unsigned char DivEngine::getSpeed2() {
  return speed2;
}

int DivEngine::getHz() {
  if (song.customTempo) {
    return song.hz;
  } else if (song.pal) {
    return 60;
  } else {
    return 50;
  }
  return 60;
}

int DivEngine::getCurHz() {
  return divider;
}

int DivEngine::getTotalSeconds() {
  return totalSeconds;
}

int DivEngine::getTotalTicks() {
  return totalTicks;
}

bool DivEngine::getRepeatPattern() {
  return repeatPattern;
}

void DivEngine::setRepeatPattern(bool value) {
  isBusy.lock();
  repeatPattern=value;
  isBusy.unlock();
}

bool DivEngine::hasExtValue() {
  return extValuePresent;
}

unsigned char DivEngine::getExtValue() {
  return extValue;
}

bool DivEngine::isPlaying() {
  return (playing && !freelance);
}

bool DivEngine::isStepping() {
  return !(stepPlay==0);
}

bool DivEngine::isChannelMuted(int chan) {
  return isMuted[chan];
}

void DivEngine::toggleMute(int chan) {
  muteChannel(chan,!isMuted[chan]);
}

void DivEngine::toggleSolo(int chan) {
  bool solo=false;
  for (int i=0; i<chans; i++) {
    if (i==chan) {
      solo=true;
      continue;
    } else {
      if (!isMuted[i]) {
        solo=false;
        break;
      }
    }
  }
  isBusy.lock();
  if (!solo) {
    for (int i=0; i<chans; i++) {
      isMuted[i]=(i!=chan);
      if (disCont[dispatchOfChan[i]].dispatch!=NULL) {
        disCont[dispatchOfChan[i]].dispatch->muteChannel(dispatchChanOfChan[i],isMuted[i]);
      }
    }
  } else {
    for (int i=0; i<chans; i++) {
      isMuted[i]=false;
      if (disCont[dispatchOfChan[i]].dispatch!=NULL) {
        disCont[dispatchOfChan[i]].dispatch->muteChannel(dispatchChanOfChan[i],isMuted[i]);
      }
    }
  }
  isBusy.unlock();
}

void DivEngine::muteChannel(int chan, bool mute) {
  isBusy.lock();
  isMuted[chan]=mute;
  if (disCont[dispatchOfChan[chan]].dispatch!=NULL) {
    disCont[dispatchOfChan[chan]].dispatch->muteChannel(dispatchChanOfChan[chan],isMuted[chan]);
  }
  isBusy.unlock();
}

void DivEngine::unmuteAll() {
  isBusy.lock();
  for (int i=0; i<chans; i++) {
    isMuted[i]=false;
    if (disCont[dispatchOfChan[i]].dispatch!=NULL) {
      disCont[dispatchOfChan[i]].dispatch->muteChannel(dispatchChanOfChan[i],isMuted[i]);
    }
  }
  isBusy.unlock();
}

int DivEngine::addInstrument(int refChan) {
  isBusy.lock();
  DivInstrument* ins=new DivInstrument;
  int insCount=(int)song.ins.size();
  ins->name=fmt::sprintf("Instrument %d",insCount);
  ins->type=getPreferInsType(refChan);
  song.ins.push_back(ins);
  song.insLen=insCount+1;
  isBusy.unlock();
  return insCount;
}

enum DivInsFormats {
  DIV_INSFORMAT_DMP,
  DIV_INSFORMAT_TFI,
  DIV_INSFORMAT_VGI,
  DIV_INSFORMAT_FTI,
  DIV_INSFORMAT_BTI
};

bool DivEngine::addInstrumentFromFile(const char *path) {
  warnings="";

  const char* pathRedux=strrchr(path,DIR_SEPARATOR);
  if (pathRedux==NULL) {
    pathRedux="Instrument";
  } else {
    pathRedux++;
  }

  FILE* f=ps_fopen(path,"rb");
  if (f==NULL) {
    lastError=strerror(errno);
    return false;
  }
  unsigned char* buf;
  ssize_t len;
  if (fseek(f,0,SEEK_END)!=0) {
    lastError=strerror(errno);
    fclose(f);
    return false;
  }
  len=ftell(f);
  if (len<0) {
    lastError=strerror(errno);
    fclose(f);
    return false;
  }
  if (len==0) {
    lastError=strerror(errno);
    fclose(f);
    return false;
  }
  if (fseek(f,0,SEEK_SET)!=0) {
    lastError=strerror(errno);
    fclose(f);
    return false;
  }
  buf=new unsigned char[len];
  if (fread(buf,1,len,f)!=(size_t)len) {
    logW("did not read entire instrument file buffer!\n");
    lastError="did not read entire instrument file!";
    delete[] buf;
    return false;
  }
  fclose(f);

  SafeReader reader=SafeReader(buf,len);

  unsigned char magic[16];
  bool isFurnaceInstr=false;
  try {
    reader.read(magic,16);
    if (memcmp("-Furnace instr.-",magic,16)==0) {
      isFurnaceInstr=true;
    }
  } catch (EndOfFileException e) {
    reader.seek(0,SEEK_SET);
  }

  DivInstrument* ins=new DivInstrument;
  if (isFurnaceInstr) {
    try {
      short version=reader.readS();
      reader.readS(); // reserved

      if (version>DIV_ENGINE_VERSION) {
        warnings="this instrument is made with a more recent version of Furnace!";
      }

      unsigned int dataPtr=reader.readI();
      reader.seek(dataPtr,SEEK_SET);

      if (ins->readInsData(reader,version)!=DIV_DATA_SUCCESS) {
        lastError="invalid instrument header/data!";
        delete ins;
        delete[] buf;
        return false;
      }
    } catch (EndOfFileException e) {
      lastError="premature end of file";
      logE("premature end of file!\n");
      delete ins;
      delete[] buf;
      return false;
    }
  } else { // read as a different format
    const char* ext=strrchr(path,'.');
    DivInsFormats format=DIV_INSFORMAT_DMP;
    if (ext!=NULL) {
      String extS;
      for (; *ext; ext++) {
        char i=*ext;
        if (i>='A' && i<='Z') {
          i+='a'-'A';
        }
        extS+=i;
      }
      if (extS==String(".dmp")) {
        format=DIV_INSFORMAT_DMP;
      } else if (extS==String(".tfi")) {
        format=DIV_INSFORMAT_TFI;
      } else if (extS==String(".vgi")) {
        format=DIV_INSFORMAT_VGI;
      } else if (extS==String(".fti")) {
        format=DIV_INSFORMAT_FTI;
      } else if (extS==String(".bti")) {
        format=DIV_INSFORMAT_BTI;
      }
    }
    switch (format) {
      case DIV_INSFORMAT_DMP: {
        // this is a ridiculous mess
        unsigned char version=0;
        unsigned char sys=0;
        try {
          reader.seek(0,SEEK_SET);
          version=reader.readC();
        } catch (EndOfFileException e) {
          lastError="premature end of file";
          logE("premature end of file!\n");
          delete ins;
          delete[] buf;
          return false;
        }

        if (version>11) {
          lastError="unknown instrument version!";
          delete ins;
          delete[] buf;
          return false;
        }

        ins->name=pathRedux;

        if (version>=11) { // 1.0
          try {
            sys=reader.readC();
      
            switch (sys) {
              case 1: // YMU759
                ins->type=DIV_INS_FM;
                break;
              case 2: // Genesis
                ins->type=DIV_INS_FM;
                break;
              case 3: // SMS
                ins->type=DIV_INS_STD;
                break;
              case 4: // Game Boy
                ins->type=DIV_INS_GB;
                break;
              case 5: // PC Engine
                ins->type=DIV_INS_PCE;
                break;
              case 6: // NES
                ins->type=DIV_INS_STD;
                break;
              case 7: case 0x17: // C64
                ins->type=DIV_INS_C64;
                break;
              case 8: // Arcade
                ins->type=DIV_INS_FM;
                break;
              default:
                lastError="unknown instrument type!";
                delete ins;
                delete[] buf;
                return false;
                break;
            }
          } catch (EndOfFileException e) {
            lastError="premature end of file";
            logE("premature end of file!\n");
            delete ins;
            delete[] buf;
            return false;
          }
        }

        try {
          bool mode=true;
          if (version>1) {
            mode=reader.readC();
            if (mode==0) {
              if (version<11) {
                ins->type=DIV_INS_STD;
              }
            } else {
              ins->type=DIV_INS_FM;
            }
          } else {
            ins->type=DIV_INS_FM;
          }

          if (mode) { // FM
            if (version<10) {
              if (version>1) {
                ins->fm.ops=reader.readC()?4:2;
              } else {
                ins->fm.ops=reader.readC()?2:4;
              }
            }
            if (version>1) { // HELP! in which version of the format did we start storing FMS!
              ins->fm.fms=reader.readC();
            }
            ins->fm.fb=reader.readC();
            ins->fm.alg=reader.readC();
            // DITTO
            if (sys!=1) ins->fm.ams=reader.readC();

            for (int j=0; j<ins->fm.ops; j++) {
              ins->fm.op[j].mult=reader.readC();
              ins->fm.op[j].tl=reader.readC();
              ins->fm.op[j].ar=reader.readC();
              ins->fm.op[j].dr=reader.readC();
              ins->fm.op[j].sl=reader.readC();
              ins->fm.op[j].rr=reader.readC();
              ins->fm.op[j].am=reader.readC();
              // what the hell how do I tell!
              if (sys==1) { // YMU759
                ins->fm.op[j].ws=reader.readC();
                ins->fm.op[j].ksl=reader.readC();
                ins->fm.op[j].vib=reader.readC();
                ins->fm.op[j].egt=reader.readC();
                ins->fm.op[j].sus=reader.readC();
                ins->fm.op[j].ksr=reader.readC();
                ins->fm.op[j].dvb=reader.readC();
                ins->fm.op[j].dam=reader.readC();
              } else {
                ins->fm.op[j].rs=reader.readC();
                ins->fm.op[j].dt=reader.readC();
                ins->fm.op[j].dt2=ins->fm.op[j].dt>>4;
                ins->fm.op[j].dt&=15;
                ins->fm.op[j].d2r=reader.readC();
                ins->fm.op[j].ssgEnv=reader.readC();
              }
            }
          } else { // STD
            if (ins->type!=DIV_INS_GB) {
              ins->std.volMacroLen=reader.readC();
              if (version>5) {
                for (int i=0; i<ins->std.volMacroLen; i++) {
                  ins->std.volMacro[i]=reader.readI();
                }
              } else {
                for (int i=0; i<ins->std.volMacroLen; i++) {
                  ins->std.volMacro[i]=reader.readC();
                }
              }
              if (version<11) for (int i=0; i<ins->std.volMacroLen; i++) {
                if (ins->std.volMacro[i]>15 && ins->type==DIV_INS_STD) ins->type=DIV_INS_PCE;
              }
              if (ins->std.volMacroLen>0) {
                ins->std.volMacroOpen=true;
                ins->std.volMacroLoop=reader.readC();
              } else {
                ins->std.volMacroOpen=false;
              }
            }

            ins->std.arpMacroLen=reader.readC();
            if (version>5) {
              for (int i=0; i<ins->std.arpMacroLen; i++) {
                ins->std.arpMacro[i]=reader.readI();
              }
            } else {
              for (int i=0; i<ins->std.arpMacroLen; i++) {
                ins->std.arpMacro[i]=reader.readC();
              }
            }
            if (ins->std.arpMacroLen>0) {
              ins->std.arpMacroOpen=true;
              ins->std.arpMacroLoop=reader.readC();
            } else {
              ins->std.arpMacroOpen=false;
            }
            if (version>8) { // TODO: when?
              ins->std.arpMacroMode=reader.readC();
            }

            ins->std.dutyMacroLen=reader.readC();
            if (version>5) {
              for (int i=0; i<ins->std.dutyMacroLen; i++) {
                ins->std.dutyMacro[i]=reader.readI();
              }
            } else {
              for (int i=0; i<ins->std.dutyMacroLen; i++) {
                ins->std.dutyMacro[i]=reader.readC();
              }
            }
            if (ins->std.dutyMacroLen>0) {
              ins->std.dutyMacroOpen=true;
              ins->std.dutyMacroLoop=reader.readC();
            } else {
              ins->std.dutyMacroOpen=false;
            }

            ins->std.waveMacroLen=reader.readC();
            if (version>5) {
              for (int i=0; i<ins->std.waveMacroLen; i++) {
                ins->std.waveMacro[i]=reader.readI();
              }
            } else {
              for (int i=0; i<ins->std.waveMacroLen; i++) {
                ins->std.waveMacro[i]=reader.readC();
              }
            }
            if (ins->std.waveMacroLen>0) {
              ins->std.waveMacroOpen=true;
              ins->std.waveMacroLoop=reader.readC();
            } else {
              ins->std.waveMacroOpen=false;
            }

            if (ins->type==DIV_INS_C64) {
              ins->c64.triOn=reader.readC();
              ins->c64.sawOn=reader.readC();
              ins->c64.pulseOn=reader.readC();
              ins->c64.noiseOn=reader.readC();

              ins->c64.a=reader.readC();
              ins->c64.d=reader.readC();
              ins->c64.s=reader.readC();
              ins->c64.r=reader.readC();

              ins->c64.duty=(reader.readC()*4095)/100;

              ins->c64.ringMod=reader.readC();
              ins->c64.oscSync=reader.readC();
              ins->c64.toFilter=reader.readC();
              if (version<0x07) { // TODO: UNSURE
                ins->c64.volIsCutoff=reader.readI();
              } else {
                ins->c64.volIsCutoff=reader.readC();
              }
              ins->c64.initFilter=reader.readC();

              ins->c64.res=reader.readC();
              ins->c64.cut=(reader.readC()*2047)/100;
              ins->c64.hp=reader.readC();
              ins->c64.bp=reader.readC();
              ins->c64.lp=reader.readC();
              ins->c64.ch3off=reader.readC();
            }
            if (ins->type==DIV_INS_GB) {
              ins->gb.envVol=reader.readC();
              ins->gb.envDir=reader.readC();
              ins->gb.envLen=reader.readC();
              ins->gb.soundLen=reader.readC();
            }
          }
        } catch (EndOfFileException e) {
          lastError="premature end of file";
          logE("premature end of file!\n");
          delete ins;
          delete[] buf;
          return false;
        }
        break;
      }
      case DIV_INSFORMAT_TFI:
        try {
          reader.seek(0,SEEK_SET);

          ins->type=DIV_INS_FM;
          ins->name=pathRedux;
          
          ins->fm.alg=reader.readC();
          ins->fm.fb=reader.readC();

          for (int i=0; i<4; i++) {
            DivInstrumentFM::Operator& op=ins->fm.op[i];

            op.mult=reader.readC();
            op.dt=reader.readC();
            op.tl=reader.readC();
            op.rs=reader.readC();
            op.ar=reader.readC();
            op.dr=reader.readC();
            op.d2r=reader.readC();
            op.rr=reader.readC();
            op.sl=reader.readC();
            op.ssgEnv=reader.readC();
          }
        } catch (EndOfFileException e) {
          lastError="premature end of file";
          logE("premature end of file!\n");
          delete ins;
          delete[] buf;
          return false;
        }
        break;
      case DIV_INSFORMAT_VGI:
        try {
          reader.seek(0,SEEK_SET);

          ins->type=DIV_INS_FM;
          ins->name=pathRedux;
          
          ins->fm.alg=reader.readC();
          ins->fm.fb=reader.readC();
          unsigned char fmsams=reader.readC();
          ins->fm.fms=fmsams&7;
          ins->fm.ams=fmsams>>4;

          for (int i=0; i<4; i++) {
            DivInstrumentFM::Operator& op=ins->fm.op[i];

            op.mult=reader.readC();
            op.dt=reader.readC();
            op.tl=reader.readC();
            op.rs=reader.readC();
            op.ar=reader.readC();
            op.dr=reader.readC();
            if (op.dr&0x80) {
              op.am=1;
              op.dr&=0x7f;
            }
            op.d2r=reader.readC();
            op.rr=reader.readC();
            op.sl=reader.readC();
            op.ssgEnv=reader.readC();
          }
        } catch (EndOfFileException e) {
          lastError="premature end of file";
          logE("premature end of file!\n");
          delete ins;
          delete[] buf;
          return false;
        }
        break;
      case DIV_INSFORMAT_FTI:
        break;
      case DIV_INSFORMAT_BTI:
        break;
    }

    if (reader.tell()<reader.size()) {
      addWarning("https://github.com/tildearrow/furnace/issues/84");
      addWarning("there is more data at the end of the file! what happened here!");
      addWarning(fmt::sprintf("exactly %d bytes, if you are curious",reader.size()-reader.tell()));
    }
  }

  isBusy.lock();
  int insCount=(int)song.ins.size();
  song.ins.push_back(ins);
  song.insLen=insCount+1;
  isBusy.unlock();
  return true;
}

void DivEngine::delInstrument(int index) {
  isBusy.lock();
  if (index>=0 && index<(int)song.ins.size()) {
    for (int i=0; i<song.systemLen; i++) {
      disCont[i].dispatch->notifyInsDeletion(song.ins[index]);
    }
    delete song.ins[index];
    song.ins.erase(song.ins.begin()+index);
    song.insLen=song.ins.size();
    for (int i=0; i<chans; i++) {
      for (int j=0; j<128; j++) {
        if (song.pat[i].data[j]==NULL) continue;
        for (int k=0; k<song.patLen; k++) {
          if (song.pat[i].data[j]->data[k][2]>index) {
            song.pat[i].data[j]->data[k][2]--;
          }
        }
      }
    }
  }
  isBusy.unlock();
}

int DivEngine::addWave() {
  isBusy.lock();
  DivWavetable* wave=new DivWavetable;
  int waveCount=(int)song.wave.size();
  song.wave.push_back(wave);
  song.waveLen=waveCount+1;
  isBusy.unlock();
  return waveCount;
}

bool DivEngine::addWaveFromFile(const char* path) {
  FILE* f=ps_fopen(path,"rb");
  if (f==NULL) {
    return false;
  }
  unsigned char* buf;
  ssize_t len;
  if (fseek(f,0,SEEK_END)!=0) {
    fclose(f);
    return false;
  }
  len=ftell(f);
  if (len<0) {
    fclose(f);
    return false;
  }
  if (len==0) {
    fclose(f);
    return false;
  }
  if (fseek(f,0,SEEK_SET)!=0) {
    fclose(f);
    return false;
  }
  buf=new unsigned char[len];
  if (fread(buf,1,len,f)!=(size_t)len) {
    logW("did not read entire wavetable file buffer!\n");
    delete[] buf;
    return false;
  }
  fclose(f);

  SafeReader reader=SafeReader(buf,len);

  unsigned char magic[16];
  bool isFurnaceTable=false;
  try {
    reader.read(magic,16);
    if (memcmp("-Furnace waveta-",magic,16)==0) {
      isFurnaceTable=true;
    }
  } catch (EndOfFileException e) {
    reader.seek(0,SEEK_SET);
  }

  DivWavetable* wave=new DivWavetable;
  try {
    if (isFurnaceTable) {
      reader.seek(16,SEEK_SET);
      short version=reader.readS();
      reader.readS(); // reserved
      reader.seek(20,SEEK_SET);
      if (wave->readWaveData(reader,version)!=DIV_DATA_SUCCESS) {
        lastError="invalid wavetable header/data!";
        delete wave;
        delete[] buf;
        return false;
      }
    } else {
      try {
        // read as .dmw
        reader.seek(0,SEEK_SET);
        int len=reader.readI();
        wave->max=(unsigned char)reader.readC();
        if (wave->max==255) { // new wavetable format
          unsigned char waveVersion=reader.readC();
          logI("reading modern .dmw...\n");
          logD("wave version %d\n",waveVersion);
          wave->max=reader.readC();
          for (int i=0; i<len; i++) {
            wave->data[i]=reader.readI();
          }
        } else if (reader.size()==(size_t)(len+5)) {
          // read as .dmw
          logI("reading .dmw...\n");
          if (len>256) len=256;
          for (int i=0; i<len; i++) {
            wave->data[i]=(unsigned char)reader.readC();
          }
        } else {
          // read as binary
          logI("reading binary...\n");
          len=reader.size();
          if (len>256) len=256;
          reader.seek(0,SEEK_SET);
          for (int i=0; i<len; i++) {
            wave->data[i]=(unsigned char)reader.readC();
            if (wave->max<wave->data[i]) wave->max=wave->data[i];
          }
          wave->len=len;
        }
      } catch (EndOfFileException e) {
        // read as binary
        len=reader.size();
        logI("reading binary for being too small...\n");
        if (len>256) len=256;
        reader.seek(0,SEEK_SET);
        for (int i=0; i<len; i++) {
          wave->data[i]=(unsigned char)reader.readC();
          if (wave->max<wave->data[i]) wave->max=wave->data[i];
        }
        wave->len=len;
      }
    }
  } catch (EndOfFileException e) {
    delete wave;
    delete[] buf;
    return false;
  }
  
  isBusy.lock();
  int waveCount=(int)song.wave.size();
  song.wave.push_back(wave);
  song.waveLen=waveCount+1;
  isBusy.unlock();
  return true;
}

void DivEngine::delWave(int index) {
  isBusy.lock();
  if (index>=0 && index<(int)song.wave.size()) {
    delete song.wave[index];
    song.wave.erase(song.wave.begin()+index);
    song.waveLen=song.wave.size();
  }
  isBusy.unlock();
}

int DivEngine::addSample() {
  isBusy.lock();
  DivSample* sample=new DivSample;
  int sampleCount=(int)song.sample.size();
  sample->name=fmt::sprintf("Sample %d",sampleCount);
  song.sample.push_back(sample);
  song.sampleLen=sampleCount+1;
  renderSamples();
  isBusy.unlock();
  return sampleCount;
}

bool DivEngine::addSampleFromFile(const char* path) {
  isBusy.lock();
  SF_INFO si;
  SNDFILE* f=sf_open(path,SFM_READ,&si);
  if (f==NULL) {
    isBusy.unlock();
    return false;
  }
  if (si.frames>1000000) {
    sf_close(f);
    isBusy.unlock();
    return false;
  }
  short* buf=new short[si.channels*si.frames];
  if (sf_readf_short(f,buf,si.frames)!=si.frames) {
    logW("sample read size mismatch!\n");
  }
  DivSample* sample=new DivSample;
  int sampleCount=(int)song.sample.size();
  const char* sName=strrchr(path,DIR_SEPARATOR);
  if (sName==NULL) {
    sName=path;
  } else {
    sName++;
  }
  sample->name=sName;

  int index=0;
  if ((si.format&SF_FORMAT_SUBMASK)==SF_FORMAT_PCM_U8) {
    sample->depth=8;
  } else {
    sample->depth=16;
  }
  sample->init(si.frames);
  for (int i=0; i<si.frames*si.channels; i+=si.channels) {
    int averaged=0;
    for (int j=0; j<si.channels; j++) {
      averaged+=buf[i+j];
    }
    averaged/=si.channels;
    if (((si.format&SF_FORMAT_SUBMASK)==SF_FORMAT_PCM_U8)) {
      sample->data8[index++]=averaged>>8;
    } else {
      sample->data16[index++]=averaged;
    }
  }
  delete[] buf;
  sample->rate=si.samplerate;
  if (sample->rate<4000) sample->rate=4000;
  if (sample->rate>96000) sample->rate=96000;
  sample->centerRate=si.samplerate;

  SF_INSTRUMENT inst;
  if (sf_command(f, SFC_GET_INSTRUMENT, &inst, sizeof(inst)) == SF_TRUE)
  {
    // There's no documentation on libsndfile detune range, but the code
    // implies -50..50. Yet when loading a file you can get a >50 value.
    if(inst.detune > 50)
      inst.detune = inst.detune - 100;
    short pitch = ((0x3c-inst.basenote)*100) + inst.detune;
    sample->centerRate=si.samplerate*pow(2.0,pitch/(12.0 * 100.0));
    if(inst.loop_count && inst.loops[0].mode == SF_LOOP_FORWARD)
    {
      sample->loopStart=inst.loops[0].start;
      if(inst.loops[0].end < (unsigned int)sampleCount)
        sampleCount=inst.loops[0].end;
    }
  }

  if (sample->centerRate<4000) sample->centerRate=4000;
  if (sample->centerRate>64000) sample->centerRate=64000;
  sf_close(f);
  song.sample.push_back(sample);
  song.sampleLen=sampleCount+1;
  renderSamples();
  isBusy.unlock();
  return sampleCount;
}

void DivEngine::delSample(int index) {
  isBusy.lock();
  if (index>=0 && index<(int)song.sample.size()) {
    delete song.sample[index];
    song.sample.erase(song.sample.begin()+index);
    song.sampleLen=song.sample.size();
    renderSamples();
  }
  isBusy.unlock();
}

void DivEngine::addOrder(bool duplicate, bool where) {
  unsigned char order[DIV_MAX_CHANS];
  if (song.ordersLen>=0x7e) return;
  isBusy.lock();
  if (duplicate) {
    for (int i=0; i<DIV_MAX_CHANS; i++) {
      order[i]=song.orders.ord[i][curOrder];
    }
  } else {
    bool used[256];
    for (int i=0; i<chans; i++) {
      memset(used,0,sizeof(bool)*256);
      for (int j=0; j<song.ordersLen; j++) {
        used[song.orders.ord[i][j]]=true;
      }
      order[i]=0x7e;
      for (int j=0; j<256; j++) {
        if (!used[j]) {
          order[i]=j;
          break;
        }
      }
    }
  }
  if (where) { // at the end
    for (int i=0; i<DIV_MAX_CHANS; i++) {
      song.orders.ord[i][song.ordersLen]=order[i];
    }
    song.ordersLen++;
  } else { // after current order
    for (int i=0; i<DIV_MAX_CHANS; i++) {
      for (int j=song.ordersLen; j>curOrder; j--) {
        song.orders.ord[i][j]=song.orders.ord[i][j-1];
      }
      song.orders.ord[i][curOrder+1]=order[i];
    }
    song.ordersLen++;
    curOrder++;
    if (playing && !freelance) {
      playSub(false);
    }
  }
  isBusy.unlock();
}

void DivEngine::deepCloneOrder(bool where) {
  unsigned char order[DIV_MAX_CHANS];
  if (song.ordersLen>=0x7e) return;
  warnings="";
  isBusy.lock();
  for (int i=0; i<chans; i++) {
    bool didNotFind=true;
    logD("channel %d\n",i);
    order[i]=song.orders.ord[i][curOrder];
    // find free slot
    for (int j=0; j<128; j++) {
      logD("finding free slot in %d...\n",j);
      if (song.pat[i].data[j]==NULL) {
        int origOrd=order[i];
        order[i]=j;
        DivPattern* oldPat=song.pat[i].getPattern(origOrd,false);
        DivPattern* pat=song.pat[i].getPattern(j,true);
        memcpy(pat->data,oldPat->data,256*32*sizeof(short));
        logD("found at %d\n",j);
        didNotFind=false;
        break;
      }
    }
    if (didNotFind) {
      addWarning(fmt::sprintf("no free patterns in channel %d!",i));
    }
  }
  if (where) { // at the end
    for (int i=0; i<chans; i++) {
      song.orders.ord[i][song.ordersLen]=order[i];
    }
    song.ordersLen++;
  } else { // after current order
    for (int i=0; i<chans; i++) {
      for (int j=song.ordersLen; j>curOrder; j--) {
        song.orders.ord[i][j]=song.orders.ord[i][j-1];
      }
      song.orders.ord[i][curOrder+1]=order[i];
    }
    song.ordersLen++;
    curOrder++;
    if (playing && !freelance) {
      playSub(false);
    }
  }
  isBusy.unlock();
}

void DivEngine::deleteOrder() {
  if (song.ordersLen<=1) return;
  isBusy.lock();
  for (int i=0; i<DIV_MAX_CHANS; i++) {
    for (int j=curOrder; j<song.ordersLen; j++) {
      song.orders.ord[i][j]=song.orders.ord[i][j+1];
    }
  }
  song.ordersLen--;
  if (curOrder>=song.ordersLen) curOrder=song.ordersLen-1;
  if (playing && !freelance) {
    playSub(false);
  }
  isBusy.unlock();
}

void DivEngine::moveOrderUp() {
  isBusy.lock();
  if (curOrder<1) {
    isBusy.unlock();
    return;
  }
  for (int i=0; i<DIV_MAX_CHANS; i++) {
    song.orders.ord[i][curOrder]^=song.orders.ord[i][curOrder-1];
    song.orders.ord[i][curOrder-1]^=song.orders.ord[i][curOrder];
    song.orders.ord[i][curOrder]^=song.orders.ord[i][curOrder-1];
  }
  curOrder--;
  if (playing && !freelance) {
    playSub(false);
  }
  isBusy.unlock();
}

void DivEngine::moveOrderDown() {
  isBusy.lock();
  if (curOrder>=song.ordersLen-1) {
    isBusy.unlock();
    return;
  }
  for (int i=0; i<DIV_MAX_CHANS; i++) {
    song.orders.ord[i][curOrder]^=song.orders.ord[i][curOrder+1];
    song.orders.ord[i][curOrder+1]^=song.orders.ord[i][curOrder];
    song.orders.ord[i][curOrder]^=song.orders.ord[i][curOrder+1];
  }
  curOrder++;
  if (playing && !freelance) {
    playSub(false);
  }
  isBusy.unlock();
}

void DivEngine::exchangeIns(int one, int two) {
  for (int i=0; i<chans; i++) {
    for (int j=0; j<128; j++) {
      if (song.pat[i].data[j]==NULL) continue;
      for (int k=0; k<song.patLen; k++) {
        if (song.pat[i].data[j]->data[k][2]==one) {
          song.pat[i].data[j]->data[k][2]=two;
        } else if (song.pat[i].data[j]->data[k][2]==two) {
          song.pat[i].data[j]->data[k][2]=one;
        }
      }
    }
  }
}

bool DivEngine::moveInsUp(int which) {
  if (which<1 || which>=(int)song.ins.size()) return false;
  isBusy.lock();
  DivInstrument* prev=song.ins[which];
  song.ins[which]=song.ins[which-1];
  song.ins[which-1]=prev;
  exchangeIns(which,which-1);
  isBusy.unlock();
  return true;
}

bool DivEngine::moveWaveUp(int which) {
  if (which<1 || which>=(int)song.wave.size()) return false;
  isBusy.lock();
  DivWavetable* prev=song.wave[which];
  song.wave[which]=song.wave[which-1];
  song.wave[which-1]=prev;
  isBusy.unlock();
  return true;
}

bool DivEngine::moveSampleUp(int which) {
  if (which<1 || which>=(int)song.sample.size()) return false;
  isBusy.lock();
  DivSample* prev=song.sample[which];
  song.sample[which]=song.sample[which-1];
  song.sample[which-1]=prev;
  isBusy.unlock();
  return true;
}

bool DivEngine::moveInsDown(int which) {
  if (which<0 || which>=((int)song.ins.size())-1) return false;
  isBusy.lock();
  DivInstrument* prev=song.ins[which];
  song.ins[which]=song.ins[which+1];
  song.ins[which+1]=prev;
  exchangeIns(which,which+1);
  isBusy.unlock();
  return true;
}

bool DivEngine::moveWaveDown(int which) {
  if (which<0 || which>=((int)song.wave.size())-1) return false;
  isBusy.lock();
  DivWavetable* prev=song.wave[which];
  song.wave[which]=song.wave[which+1];
  song.wave[which+1]=prev;
  isBusy.unlock();
  return true;
}

bool DivEngine::moveSampleDown(int which) {
  if (which<0 || which>=((int)song.sample.size())-1) return false;
  isBusy.lock();
  DivSample* prev=song.sample[which];
  song.sample[which]=song.sample[which+1];
  song.sample[which+1]=prev;
  isBusy.unlock();
  return true;
}

void DivEngine::noteOn(int chan, int ins, int note, int vol) {
  if (chan<0 || chan>=chans) return;
  isBusy.lock();
  pendingNotes.push(DivNoteEvent(chan,ins,note,vol,true));
  if (!playing) {
    reset();
    freelance=true;
    playing=true;
  }
  isBusy.unlock();
}

void DivEngine::noteOff(int chan) {
  if (chan<0 || chan>=chans) return;
  isBusy.lock();
  pendingNotes.push(DivNoteEvent(chan,-1,-1,-1,false));
  if (!playing) {
    reset();
    freelance=true;
    playing=true;
  }
  isBusy.unlock();
}

void DivEngine::setOrder(unsigned char order) {
  isBusy.lock();
  curOrder=order;
  if (order>=song.ordersLen) curOrder=0;
  if (playing && !freelance) {
    playSub(false);
  }
  isBusy.unlock();
}

void DivEngine::setSysFlags(int system, unsigned int flags, bool restart) {
  isBusy.lock();
  song.systemFlags[system]=flags;
  disCont[system].dispatch->setFlags(song.systemFlags[system]);
  disCont[system].setRates(got.rate);
  if (restart) {
    playSub(false);
  }
  isBusy.unlock();
}

void DivEngine::setSongRate(int hz, bool pal) {
  isBusy.lock();
  song.pal=!pal;
  song.hz=hz;
  song.customTempo=(song.hz!=50 && song.hz!=60);
  divider=60;
  if (song.customTempo) {
    divider=song.hz;
  } else {
    if (song.pal) {
      divider=60;
    } else {
      divider=50;
    }
  }
  isBusy.unlock();
}

void DivEngine::setAudio(DivAudioEngines which) {
  audioEngine=which;
}

void DivEngine::setView(DivStatusView which) {
  view=which;
}

bool DivEngine::getMetronome() {
  return metronome;
}

void DivEngine::setMetronome(bool enable) {
  metronome=enable;
  metroAmp=0;
}

void DivEngine::setConsoleMode(bool enable) {
  consoleMode=enable;
}

bool DivEngine::switchMaster() {
  deinitAudioBackend();
  quitDispatch();
  initDispatch();
  if (initAudioBackend()) {
    for (int i=0; i<song.systemLen; i++) {
      disCont[i].setRates(got.rate);
      disCont[i].setQuality(lowQuality);
    }
    if (!output->setRun(true)) {
      logE("error while activating audio!\n");
      return false;
    }
  } else {
    return false;
  }
  return true;
}

TAAudioDesc& DivEngine::getAudioDescWant() {
  return want;
}

TAAudioDesc& DivEngine::getAudioDescGot() {
  return got;
}

std::vector<String>& DivEngine::getAudioDevices() {
  return audioDevs;
}

void DivEngine::rescanAudioDevices() {
  audioDevs.clear();
  if (output!=NULL) {
    audioDevs=output->listAudioDevices();
  }
}

void DivEngine::initDispatch() {
  isBusy.lock();
  for (int i=0; i<song.systemLen; i++) {
    disCont[i].init(song.system[i],this,getChannelCount(song.system[i]),got.rate,song.systemFlags[i]);
    disCont[i].setRates(got.rate);
    disCont[i].setQuality(lowQuality);
  }
  recalcChans();
  isBusy.unlock();
}

void DivEngine::quitDispatch() {
  isBusy.lock();
  for (int i=0; i<song.systemLen; i++) {
    disCont[i].quit();
  }
  cycles=0;
  clockDrift=0;
  chans=0;
  playing=false;
  speedAB=false;
  endOfSong=false;
  ticks=0;
  curRow=0;
  curOrder=0;
  nextSpeed=3;
  changeOrd=-1;
  changePos=0;
  totalTicks=0;
  totalSeconds=0;
  totalTicksR=0;
  totalCmds=0;
  lastCmds=0;
  cmdsPerSecond=0;
  for (int i=0; i<DIV_MAX_CHANS; i++) {
    isMuted[i]=0;
  }
  isBusy.unlock();
}

#define CHECK_CONFIG_DIR_MAC() \
  configPath+="/Library/Application Support/Furnace"; \
  if (stat(configPath.c_str(),&st)<0) { \
    logI("creating config dir...\n"); \
    if (mkdir(configPath.c_str(),0755)<0) { \
      logW("could not make config dir! (%s)\n",strerror(errno)); \
      configPath="."; \
    } \
  }

#define CHECK_CONFIG_DIR() \
  configPath+="/.config"; \
  if (stat(configPath.c_str(),&st)<0) { \
    logI("creating user config dir...\n"); \
    if (mkdir(configPath.c_str(),0755)<0) { \
      logW("could not make user config dir! (%s)\n",strerror(errno)); \
      configPath="."; \
    } \
  } \
  if (configPath!=".") { \
    configPath+="/furnace"; \
    if (stat(configPath.c_str(),&st)<0) { \
      logI("creating config dir...\n"); \
      if (mkdir(configPath.c_str(),0755)<0) { \
        logW("could not make config dir! (%s)\n",strerror(errno)); \
        configPath="."; \
      } \
    } \
  }

bool DivEngine::initAudioBackend() {
  // load values
  if (audioEngine==DIV_AUDIO_NULL) {
    if (getConfString("audioEngine","SDL")=="JACK") {
      audioEngine=DIV_AUDIO_JACK;
    } else {
      audioEngine=DIV_AUDIO_SDL;
    }
  }

  lowQuality=getConfInt("audioQuality",0);
  forceMono=getConfInt("forceMono",0);

  switch (audioEngine) {
    case DIV_AUDIO_JACK:
#ifndef HAVE_JACK
      logE("Furnace was not compiled with JACK support!\n");
      setConf("audioEngine","SDL");
      saveConf();
      output=new TAAudioSDL;
#else
      output=new TAAudioJACK;
#endif
      break;
    case DIV_AUDIO_SDL:
      output=new TAAudioSDL;
      break;
    case DIV_AUDIO_DUMMY:
      output=new TAAudio;
      break;
    default:
      logE("invalid audio engine!\n");
      return false;
  }

  audioDevs=output->listAudioDevices();

  want.deviceName=getConfString("audioDevice","");
  want.bufsize=getConfInt("audioBufSize",1024);
  want.rate=getConfInt("audioRate",44100);
  want.fragments=2;
  want.inChans=0;
  want.outChans=2;
  want.outFormat=TA_AUDIO_FORMAT_F32;
  want.name="Furnace";

  output->setCallback(process,this);

  if (!output->init(want,got)) {
    logE("error while initializing audio!\n");
    delete output;
    output=NULL;
    audioEngine=DIV_AUDIO_NULL;
    return false;
  }

  return true;
}

bool DivEngine::deinitAudioBackend() {
  if (output!=NULL) {
    output->quit();
    delete output;
    output=NULL;
    audioEngine=DIV_AUDIO_NULL;
  }
  return true;
}

#ifdef _WIN32
#include "winStuff.h"
#endif

bool DivEngine::init() {
  // init config
#ifdef _WIN32
  configPath=getWinConfigPath();
#else
  struct stat st;
  char* home=getenv("HOME");
  if (home==NULL) {
    int uid=getuid();
    struct passwd* entry=getpwuid(uid);
    if (entry==NULL) {
      logW("unable to determine config directory! (%s)\n",strerror(errno));
      configPath=".";
    } else {
      configPath=entry->pw_dir;
#ifdef __APPLE__
      CHECK_CONFIG_DIR_MAC();
#else
      CHECK_CONFIG_DIR();
#endif
    }
  } else {
    configPath=home;
#ifdef __APPLE__
    CHECK_CONFIG_DIR_MAC();
#else
    CHECK_CONFIG_DIR();
#endif
  }
#endif
  logD("config path: %s\n",configPath.c_str());

  loadConf();

  // init the rest of engine
  bool haveAudio=false;
  if (!initAudioBackend()) {
    logE("no audio output available!\n");
  } else {
    haveAudio=true;
  }

  samp_bb=blip_new(32768);
  if (samp_bb==NULL) {
    logE("not enough memory!\n");
    return false;
  }

  samp_bbOut=new short[32768];

  samp_bbIn=new short[32768];
  samp_bbInLen=32768;
  
  blip_set_rates(samp_bb,44100,got.rate);

  for (int i=0; i<64; i++) {
    vibTable[i]=127*sin(((double)i/64.0)*(2*M_PI));
  }

  for (int i=0; i<DIV_MAX_CHANS; i++) {
    isMuted[i]=0;
    keyHit[i]=false;
  }

  oscBuf[0]=new float[32768];
  oscBuf[1]=new float[32768];

  initDispatch();
  reset();
  active=true;

  if (!haveAudio) {
    return false;
  } else {
    if (!output->setRun(true)) {
      logE("error while activating!\n");
      return false;
    }
  }
  return true;
}

bool DivEngine::quit() {
  deinitAudioBackend();
  quitDispatch();
  logI("saving config.\n");
  saveConf();
  active=false;
  delete[] oscBuf[0];
  delete[] oscBuf[1];
  return true;
}<|MERGE_RESOLUTION|>--- conflicted
+++ resolved
@@ -474,23 +474,16 @@
   }
   adpcmAMemLen=memPos+256;
 
-<<<<<<< HEAD
-  // step 3: allocate ADPCM-B samples
-=======
   // step 2: allocate ADPCM-B samples
->>>>>>> c5b30bab
   if (adpcmBMem==NULL) adpcmBMem=new unsigned char[16777216];
 
   memPos=0;
   for (int i=0; i<song.sampleLen; i++) {
     DivSample* s=song.sample[i];
     int paddedLen=(s->lengthB+255)&(~0xff);
-<<<<<<< HEAD
-=======
     if ((memPos&0xf00000)!=((memPos+paddedLen)&0xf00000)) {
       memPos=(memPos+0xfffff)&0xf00000;
     }
->>>>>>> c5b30bab
     if (memPos>=16777216) {
       logW("out of ADPCM-B memory for sample %d!\n",i);
       break;
