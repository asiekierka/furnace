--- conflicted
+++ resolved
@@ -384,6 +384,10 @@
   return val&mask;
 };
 
+template<const int shift> int effectValShift(unsigned char, unsigned char val) {
+  return val<<shift;
+};
+
 template<const int maxOp> int effectOpVal(unsigned char, unsigned char val) {
   if ((val>>4)>maxOp) throw DivDoNotHandleEffect();
   return (val>>4)-1;
@@ -396,6 +400,10 @@
 
 template<const int bits> int effectValLong(unsigned char cmd, unsigned char val) {
   return ((((unsigned int)cmd)&((1<<(bits-8))-1))<<8)|((unsigned int)val);
+};
+
+template<const int bits, const int shift> int effectValLongShift(unsigned char cmd, unsigned char val) {
+  return (((((unsigned int)cmd)&((1<<(bits-8))-1))<<8)|((unsigned int)val))<<shift;
 };
 
 void DivEngine::registerSystems() {
@@ -1394,96 +1402,47 @@
     {DIV_INS_OPL, DIV_INS_OPL, DIV_INS_OPL, DIV_INS_OPL, DIV_INS_OPL, DIV_INS_OPL, DIV_INS_OPL, DIV_INS_OPL, DIV_INS_OPL, DIV_INS_OPL, DIV_INS_OPL, DIV_INS_OPL, DIV_INS_OPL, DIV_INS_OPL, DIV_INS_OPL, DIV_INS_OPL, DIV_INS_OPL, DIV_INS_OPL, DIV_INS_OPL, DIV_INS_OPL, DIV_INS_MULTIPCM, DIV_INS_MULTIPCM, DIV_INS_MULTIPCM, DIV_INS_MULTIPCM, DIV_INS_MULTIPCM, DIV_INS_MULTIPCM, DIV_INS_MULTIPCM, DIV_INS_MULTIPCM, DIV_INS_MULTIPCM, DIV_INS_MULTIPCM, DIV_INS_MULTIPCM, DIV_INS_MULTIPCM, DIV_INS_MULTIPCM, DIV_INS_MULTIPCM, DIV_INS_MULTIPCM, DIV_INS_MULTIPCM, DIV_INS_MULTIPCM, DIV_INS_MULTIPCM, DIV_INS_MULTIPCM, DIV_INS_MULTIPCM, DIV_INS_MULTIPCM, DIV_INS_MULTIPCM, DIV_INS_MULTIPCM, DIV_INS_MULTIPCM}
   );
 
+  EffectHandlerMap es5506PreEffectHandlerMap={
+      {0x10, {DIV_CMD_WAVE, "10xx: Change waveform or sample, transwave index (00 to FF)",effectVal}},
+      {0x11, {DIV_CMD_ES5506_FILTER_MODE, "11xx: Set filter mode (00 to 03)",effectValAnd<3>}},
+      {0x13, {DIV_CMD_SAMPLE_TRANSWAVE_SLICE_MODE, "130x: Set transwave slice mode (bit 0)",effectValAnd<1>}},
+      {0x14, {DIV_CMD_ES5506_FILTER_K1, "14xx: Set filter coefficient K1 low byte (00 to FF)",effectValShift<0>,constVal<0x00ff>}},
+      {0x15, {DIV_CMD_ES5506_FILTER_K1, "15xx: Set filter coefficient K1 high byte (00 to FF)",effectValShift<8>,constVal<0xff00>}},
+      {0x16, {DIV_CMD_ES5506_FILTER_K2, "16xx: Set filter coefficient K2 low byte (00 to FF)",effectValShift<0>,constVal<0x00ff>}},
+      {0x17, {DIV_CMD_ES5506_FILTER_K2, "17xx: Set filter coefficient K2 high byte (00 to FF)",effectValShift<8>,constVal<0xff00>}},
+      {0x22, {DIV_CMD_ES5506_ENVELOPE_LVRAMP, "22xx: Set envelope left volume ramp (signed) (00 to FF)",effectVal}},
+      {0x23, {DIV_CMD_ES5506_ENVELOPE_RVRAMP, "23xx: Set envelope right volume ramp (signed) (00 to FF)",effectVal}},
+      {0x24, {DIV_CMD_ES5506_ENVELOPE_K1RAMP, "24xx: Set envelope filter coefficient k1 ramp (signed) (00 to FF)",effectVal,constVal<0>}},
+      {0x25, {DIV_CMD_ES5506_ENVELOPE_K1RAMP, "25xx: Set envelope filter coefficient k1 ramp (signed, slower) (00 to FF)",effectVal,constVal<1>}},
+      {0x26, {DIV_CMD_ES5506_ENVELOPE_K2RAMP, "24xx: Set envelope filter coefficient k2 ramp (signed) (00 to FF)",effectVal,constVal<0>}},
+      {0x27, {DIV_CMD_ES5506_ENVELOPE_K2RAMP, "25xx: Set envelope filter coefficient k2 ramp (signed, slower) (00 to FF)",effectVal,constVal<1>}}
+  };
+  EffectHandlerMap es5506PostEffectHandlerMap={
+      {0x12, {DIV_CMD_ES5506_PAUSE, "120x: Set pause (bit 0)",effectValAnd<1>}},
+      {0x18, {DIV_CMD_ES5506_FILTER_K1_SLIDE, "18xx: Set filter coefficient K1 slide up (00 to FF)",effectVal,constVal<0>}},
+      {0x19, {DIV_CMD_ES5506_FILTER_K1_SLIDE, "19xx: Set filter coefficient K1 slide down (00 to FF)",effectVal,constVal<1>}},
+      {0x1a, {DIV_CMD_ES5506_FILTER_K2_SLIDE, "1axx: Set filter coefficient K2 slide up (00 to FF)",effectVal,constVal<0>}},
+      {0x1b, {DIV_CMD_ES5506_FILTER_K2_SLIDE, "1bxx: Set filter coefficient K2 slide down (00 to FF)",effectVal,constVal<1>}},
+  };
+  const EffectHandler es5506ECountHandler(DIV_CMD_ES5506_ENVELOPE_COUNT, "2xxx: Set envelope count (000 to 1FF)", effectValLong<9>);
+  const EffectHandler es5506K1Handler(DIV_CMD_ES5506_FILTER_K1, "3xxx: Set filter coefficient K1 (000 to FFF)", effectValLongShift<12,4>);
+  const EffectHandler es5506K2Handler(DIV_CMD_ES5506_FILTER_K2, "4xxx: Set filter coefficient K2 (000 to FFF)", effectValLongShift<12,4>);
+  const EffectHandler transWaveSlicePositionHandler(DIV_CMD_SAMPLE_TRANSWAVE_SLICE_POS, "5xxx: Set transwave slice point (000 to FFF)", effectValLong<12>);
+  for (int i=0; i<2; i++) es5506PreEffectHandlerMap.emplace(0x20+i,es5506ECountHandler);
+  for (int i=0; i<16; i++) es5506PreEffectHandlerMap.emplace(0x30+i, es5506K1Handler);
+  for (int i=0; i<16; i++) es5506PreEffectHandlerMap.emplace(0x40+i, es5506K2Handler);
+  for (int i=0; i<16; i++) es5506PreEffectHandlerMap.emplace(0x50+i, transWaveSlicePositionHandler);
+
   sysDefs[DIV_SYSTEM_ES5506]=new DivSysDef(
-<<<<<<< HEAD
     "Ensoniq ES5506", NULL, 0xb1, 0, 32, false, true, 0/*0x171*/, false,
-    "a sample chip used in the Ensoniq's unique transwave synthesizers, \nand SoundScape series PC ISA soundcards...\nthat's just yet another (partially)SB compatible one with emulated OPL3 and MIDI ROMpler.",
-=======
-    "Ensoniq ES5506", NULL, 0xb1, 0, 32, false, true, 0, false,
     "a sample chip used in the Ensoniq's unique TransWave synthesizers, and SoundScape series PC ISA soundcards (which are yet another (partially) Sound Blaster compatible ones with emulated OPL3 and MIDI ROMpler).",
->>>>>>> 78baff55
     {"Channel 1", "Channel 2", "Channel 3", "Channel 4", "Channel 5", "Channel 6", "Channel 7", "Channel 8", "Channel 9", "Channel 10", "Channel 11", "Channel 12", "Channel 13", "Channel 14", "Channel 15", "Channel 16", "Channel 17", "Channel 18", "Channel 19", "Channel 20", "Channel 21", "Channel 22", "Channel 23", "Channel 24", "Channel 25", "Channel 26", "Channel 27", "Channel 28", "Channel 29", "Channel 30", "Channel 31", "Channel 32"},
     {"1", "2", "3", "4", "5", "6", "7", "8", "9", "10", "11", "12", "13", "14", "15", "16", "17", "18", "19", "20", "21", "22", "23", "24", "25", "26", "27", "28", "29", "30", "31", "32"},
     {DIV_CH_PCM, DIV_CH_PCM, DIV_CH_PCM, DIV_CH_PCM, DIV_CH_PCM, DIV_CH_PCM, DIV_CH_PCM, DIV_CH_PCM, DIV_CH_PCM, DIV_CH_PCM, DIV_CH_PCM, DIV_CH_PCM, DIV_CH_PCM, DIV_CH_PCM, DIV_CH_PCM, DIV_CH_PCM, DIV_CH_PCM, DIV_CH_PCM, DIV_CH_PCM, DIV_CH_PCM, DIV_CH_PCM, DIV_CH_PCM, DIV_CH_PCM, DIV_CH_PCM, DIV_CH_PCM, DIV_CH_PCM, DIV_CH_PCM, DIV_CH_PCM, DIV_CH_PCM, DIV_CH_PCM, DIV_CH_PCM, DIV_CH_PCM},
     {DIV_INS_ES5506, DIV_INS_ES5506, DIV_INS_ES5506, DIV_INS_ES5506, DIV_INS_ES5506, DIV_INS_ES5506, DIV_INS_ES5506, DIV_INS_ES5506, DIV_INS_ES5506, DIV_INS_ES5506, DIV_INS_ES5506, DIV_INS_ES5506, DIV_INS_ES5506, DIV_INS_ES5506, DIV_INS_ES5506, DIV_INS_ES5506, DIV_INS_ES5506, DIV_INS_ES5506, DIV_INS_ES5506, DIV_INS_ES5506, DIV_INS_ES5506, DIV_INS_ES5506, DIV_INS_ES5506, DIV_INS_ES5506, DIV_INS_ES5506, DIV_INS_ES5506, DIV_INS_ES5506, DIV_INS_ES5506, DIV_INS_ES5506, DIV_INS_ES5506, DIV_INS_ES5506, DIV_INS_ES5506},
     {DIV_INS_AMIGA, DIV_INS_AMIGA, DIV_INS_AMIGA, DIV_INS_AMIGA, DIV_INS_AMIGA, DIV_INS_AMIGA, DIV_INS_AMIGA, DIV_INS_AMIGA, DIV_INS_AMIGA, DIV_INS_AMIGA, DIV_INS_AMIGA, DIV_INS_AMIGA, DIV_INS_AMIGA, DIV_INS_AMIGA, DIV_INS_AMIGA, DIV_INS_AMIGA, DIV_INS_AMIGA, DIV_INS_AMIGA, DIV_INS_AMIGA, DIV_INS_AMIGA, DIV_INS_AMIGA, DIV_INS_AMIGA, DIV_INS_AMIGA, DIV_INS_AMIGA, DIV_INS_AMIGA, DIV_INS_AMIGA, DIV_INS_AMIGA, DIV_INS_AMIGA, DIV_INS_AMIGA, DIV_INS_AMIGA, DIV_INS_AMIGA, DIV_INS_AMIGA},
-    [this](int ch, unsigned char effect, unsigned char effectVal) -> bool {
-      switch (effect) {
-        case 0x10: // select waveform
-          dispatchCmd(DivCommand(DIV_CMD_WAVE,ch,effectVal));
-          break;
-        case 0x11: // filter mode
-          dispatchCmd(DivCommand(DIV_CMD_ES5506_FILTER_MODE,ch,effectVal&3));
-          break;
-        case 0x12: // pause
-          dispatchCmd(DivCommand(DIV_CMD_ES5506_PAUSE,ch,effectVal&1));
-          break;
-        case 0x13: // slice enable
-          dispatchCmd(DivCommand(DIV_CMD_SAMPLE_TRANSWAVE_SLICE_MODE,ch,effectVal&1));
-          break;
-        case 0x14: // filter coefficient K1, 8 bit LSB
-          dispatchCmd(DivCommand(DIV_CMD_ES5506_FILTER_K1,ch,effectVal&0xff,0x00ff));
-          break;
-        case 0x15: // filter coefficient K1, 8 bit MSB
-          dispatchCmd(DivCommand(DIV_CMD_ES5506_FILTER_K1,ch,(effectVal&0xff)<<8,0xff00));
-          break;
-        case 0x16: // filter coefficient K2, 8 bit LSB
-          dispatchCmd(DivCommand(DIV_CMD_ES5506_FILTER_K2,ch,effectVal&0xff,0x00ff));
-          break;
-        case 0x17: // filter coefficient K2, 8 bit MSB
-          dispatchCmd(DivCommand(DIV_CMD_ES5506_FILTER_K2,ch,(effectVal&0xff)<<8,0xff00));
-          break;
-        case 0x20:
-        case 0x21: // envelope ECOUNT
-          dispatchCmd(DivCommand(DIV_CMD_ES5506_ENVELOPE_COUNT,ch,((effect&0x01)<<8)|effectVal));
-          break;
-        case 0x22: // envelope LVRAMP
-          dispatchCmd(DivCommand(DIV_CMD_ES5506_ENVELOPE_LVRAMP,ch,effectVal));
-          break;
-        case 0x23: // envelope RVRAMP
-          dispatchCmd(DivCommand(DIV_CMD_ES5506_ENVELOPE_RVRAMP,ch,effectVal));
-          break;
-        case 0x24:
-        case 0x25: // envelope K1RAMP
-          dispatchCmd(DivCommand(DIV_CMD_ES5506_ENVELOPE_K1RAMP,ch,effectVal,effect&0x01));
-          break;
-        case 0x26:
-        case 0x27: // envelope K2RAMP
-          dispatchCmd(DivCommand(DIV_CMD_ES5506_ENVELOPE_K2RAMP,ch,effectVal,effect&0x01));
-          break;
-        default:
-          if ((effect&0xf0)==0x30) { // filter coefficient K1, 12 bit MSB
-            dispatchCmd(DivCommand(DIV_CMD_ES5506_FILTER_K1,ch,((effect&0x0f)<<12)|((effectVal&0xff)<<4),0xfff0));
-          } else if ((effect&0xf0)==0x40) { // filter coefficient K2, 12 bit MSB
-            dispatchCmd(DivCommand(DIV_CMD_ES5506_FILTER_K2,ch,((effect&0x0f)<<12)|((effectVal&0xff)<<4),0xfff0));
-          } else if ((effect&0xf0)==0x50) { // slice position
-            dispatchCmd(DivCommand(DIV_CMD_SAMPLE_TRANSWAVE_SLICE_POS,ch,((effect&0x0f)<<8)|(effectVal&0xff)));
-          } else {
-            return false;
-          }
-          break;
-      }
-      return true;
-    },
-    [this](int ch, unsigned char effect, unsigned char effectVal) -> bool {
-      switch (effect) {
-        case 0x12: // pause
-          dispatchCmd(DivCommand(DIV_CMD_ES5506_PAUSE,ch,effectVal&1));
-          break;
-        case 0x18: // filter coefficient K1 slide up
-        case 0x19: // filter coefficient K1 slide down
-          dispatchCmd(DivCommand(DIV_CMD_ES5506_FILTER_K1_SLIDE,ch,effectVal,effect&0x01));
-          break;
-        case 0x1a: // filter coefficient K2 slide up
-        case 0x1b: // filter coefficient K2 slide down
-          dispatchCmd(DivCommand(DIV_CMD_ES5506_FILTER_K2_SLIDE,ch,effectVal,effect&0x01));
-          break;
-        default:
-          return false;
-          break;
-      }
-      return true;
-    }
+    es5506PreEffectHandlerMap,
+    es5506PostEffectHandlerMap
   );
 
   sysDefs[DIV_SYSTEM_Y8950]=new DivSysDef(
