/**
 * Furnace Tracker - multi-system chiptune tracker
 * Copyright (C) 2021-2022 tildearrow and contributors
 *
 * This program is free software; you can redistribute it and/or modify
 * it under the terms of the GNU General Public License as published by
 * the Free Software Foundation; either version 2 of the License, or
 * (at your option) any later version.
 *
 * This program is distributed in the hope that it will be useful,
 * but WITHOUT ANY WARRANTY; without even the implied warranty of
 * MERCHANTABILITY or FITNESS FOR A PARTICULAR PURPOSE.  See the
 * GNU General Public License for more details.
 *
 * You should have received a copy of the GNU General Public License along
 * with this program; if not, write to the Free Software Foundation, Inc.,
 * 51 Franklin Street, Fifth Floor, Boston, MA 02110-1301 USA.
 */

#include "dispatch.h"
#include "engine.h"
#include "instrument.h"
#include "song.h"
#include "../ta-log.h"

DivSystem DivEngine::systemFromFileFur(unsigned char val) {
  return sysFileMapFur[val];
}

unsigned char DivEngine::systemToFileFur(DivSystem val) {
  if (sysDefs[val]==NULL) return 0;
  return sysDefs[val]->id;
}

DivSystem DivEngine::systemFromFileDMF(unsigned char val) {
  return sysFileMapDMF[val];
}

unsigned char DivEngine::systemToFileDMF(DivSystem val) {
  if (sysDefs[val]==NULL) return 0;
  return sysDefs[val]->id_DMF;
}

int DivEngine::getChannelCount(DivSystem sys) {
  if (sysDefs[sys]==NULL) return 0;
  return sysDefs[sys]->channels;
}

int DivEngine::getTotalChannelCount() {
  return chans;
}

std::vector<DivInstrumentType>& DivEngine::getPossibleInsTypes() {
  return possibleInsTypes;
}

// for pre-dev103 modules
String DivEngine::getSongSystemLegacyName(DivSong& ds, bool isMultiSystemAcceptable) {
  switch (ds.systemLen) {
    case 0:
      return "help! what's going on!";
    case 1:
      if (ds.system[0]==DIV_SYSTEM_AY8910) {
        switch (ds.systemFlags[0]&0x3f) {
          case 0: // AY-3-8910, 1.79MHz
          case 1: // AY-3-8910, 1.77MHz
          case 2: // AY-3-8910, 1.75MHz
            return "ZX Spectrum";
          case 3: // AY-3-8910, 2MHz
            return "Fujitsu Micro-7";
          case 4: // AY-3-8910, 1.5MHz
            return "Vectrex";
          case 5: // AY-3-8910, 1MHz
            return "Amstrad CPC";

          case 0x10: // YM2149, 1.79MHz
            return "MSX";
          case 0x13: // YM2149, 2MHz
            return "Atari ST";
          case 0x26: // 5B NTSC
            return "Sunsoft 5B standalone";
          case 0x28: // 5B PAL
            return "Sunsoft 5B standalone (PAL)";

          case 0x30: // AY-3-8914, 1.79MHz
            return "Intellivision";
          case 0x33: // AY-3-8914, 2MHz
            return "Intellivision (PAL)";

          default:
            if ((ds.systemFlags[0]&0x30)==0x00) {
              return "AY-3-8910";
            } else if ((ds.systemFlags[0]&0x30)==0x10) {
              return "Yamaha YM2149";
            } else if ((ds.systemFlags[0]&0x30)==0x20) {
              return "Overclocked Sunsoft 5B";
            } else if ((ds.systemFlags[0]&0x30)==0x30) {
              return "Intellivision";
            }
        }
      } else if (ds.system[0]==DIV_SYSTEM_SMS) {
        switch (ds.systemFlags[0]&0x0f) {
          case 0: case 1:
            return "Sega Master System";
          case 6:
            return "BBC Micro";
        }
      } else if (ds.system[0]==DIV_SYSTEM_YM2612) {
        switch (ds.systemFlags[0]&3) {
          case 2:
            return "FM Towns";
        }
      } else if (ds.system[0]==DIV_SYSTEM_YM2151) {
        switch (ds.systemFlags[0]&3) {
          case 2:
            return "Sharp X68000";
        }
      } else if (ds.system[0]==DIV_SYSTEM_SAA1099) {
        switch (ds.systemFlags[0]&3) {
          case 0:
            return "SAM Coupé";
        }
      }
      return getSystemName(ds.system[0]);
    case 2:
      if (ds.system[0]==DIV_SYSTEM_YM2612 && ds.system[1]==DIV_SYSTEM_SMS) {
        return "Sega Genesis/Mega Drive";
      }
      if (ds.system[0]==DIV_SYSTEM_YM2612_EXT && ds.system[1]==DIV_SYSTEM_SMS) {
        return "Sega Genesis Extended Channel 3";
      }

      if (ds.system[0]==DIV_SYSTEM_OPLL && ds.system[1]==DIV_SYSTEM_SMS) {
        return "NTSC-J Sega Master System";
      }
      if (ds.system[0]==DIV_SYSTEM_OPLL_DRUMS && ds.system[1]==DIV_SYSTEM_SMS) {
        return "NTSC-J Sega Master System + drums";
      }
      if (ds.system[0]==DIV_SYSTEM_OPLL && ds.system[1]==DIV_SYSTEM_AY8910) {
        return "MSX-MUSIC";
      }
      if (ds.system[0]==DIV_SYSTEM_OPLL_DRUMS && ds.system[1]==DIV_SYSTEM_AY8910) {
        return "MSX-MUSIC + drums";
      }
      if (ds.system[0]==DIV_SYSTEM_C64_6581 && ds.system[1]==DIV_SYSTEM_C64_6581) {
        return "Commodore 64 with dual 6581";
      }
      if (ds.system[0]==DIV_SYSTEM_C64_8580 && ds.system[1]==DIV_SYSTEM_C64_8580) {
        return "Commodore 64 with dual 8580";
      }

      if (ds.system[0]==DIV_SYSTEM_YM2151 && ds.system[1]==DIV_SYSTEM_SEGAPCM_COMPAT) {
        return "YM2151 + SegaPCM Arcade (compatibility)";
      }
      if (ds.system[0]==DIV_SYSTEM_YM2151 && ds.system[1]==DIV_SYSTEM_SEGAPCM) {
        return "YM2151 + SegaPCM Arcade";
      }

      if (ds.system[0]==DIV_SYSTEM_SAA1099 && ds.system[1]==DIV_SYSTEM_SAA1099) {
        return "Creative Music System";
      }

      if (ds.system[0]==DIV_SYSTEM_GB && ds.system[1]==DIV_SYSTEM_AY8910) {
        return "Game Boy with AY expansion";
      }

      if (ds.system[0]==DIV_SYSTEM_NES && ds.system[1]==DIV_SYSTEM_VRC6) {
        return "Famicom + Konami VRC6";
      }
      if (ds.system[0]==DIV_SYSTEM_NES && ds.system[1]==DIV_SYSTEM_VRC7) {
        return "Famicom + Konami VRC7";
      }
      if (ds.system[0]==DIV_SYSTEM_NES && ds.system[1]==DIV_SYSTEM_OPLL) {
        return "Family Noraebang";
      }
      if (ds.system[0]==DIV_SYSTEM_NES && ds.system[1]==DIV_SYSTEM_FDS) {
        return "Famicom Disk System";
      }
      if (ds.system[0]==DIV_SYSTEM_NES && ds.system[1]==DIV_SYSTEM_N163) {
        String ret="Famicom + ";
        ret+=getConfString("c163Name",DIV_C163_DEFAULT_NAME);
        return ret;
      }
      if (ds.system[0]==DIV_SYSTEM_NES && ds.system[1]==DIV_SYSTEM_MMC5) {
        return "Famicom + MMC5";
      }
      if (ds.system[0]==DIV_SYSTEM_NES && ds.system[1]==DIV_SYSTEM_AY8910) {
        return "Famicom + Sunsoft 5B";
      }

      if (ds.system[0]==DIV_SYSTEM_AY8910 && ds.system[1]==DIV_SYSTEM_AY8910) {
        return "Bally Midway MCR";
      }

      if (ds.system[0]==DIV_SYSTEM_YM2151 && ds.system[1]==DIV_SYSTEM_VERA) {
        return "Commander X16";
      }
      break;
    case 3:
      if (ds.system[0]==DIV_SYSTEM_AY8910 && ds.system[1]==DIV_SYSTEM_AY8910 && ds.system[2]==DIV_SYSTEM_BUBSYS_WSG) {
        return "Konami Bubble System";
      }
      break;
  }
  if (isMultiSystemAcceptable) return "multi-system";

  String ret="";
  for (int i=0; i<ds.systemLen; i++) {
    if (i>0) ret+=" + ";
    if (ds.system[i]==DIV_SYSTEM_N163) {
      ret+=getConfString("c163Name",DIV_C163_DEFAULT_NAME);
    } else {
      ret+=getSystemName(ds.system[i]);
    }
  }

  return ret;
}

const char* DivEngine::getSystemName(DivSystem sys) {
  if (sysDefs[sys]==NULL) return "Unknown";
  if (sys==DIV_SYSTEM_N163) {
    String c1=getConfString("c163Name",DIV_C163_DEFAULT_NAME);
    strncpy(c163NameCS,c1.c_str(),1023);
    return c163NameCS;
  }
  return sysDefs[sys]->name;
}

const char* DivEngine::getSystemNameJ(DivSystem sys) {
  if (sysDefs[sys]==NULL) return "不明";
  if (sysDefs[sys]->nameJ==NULL) return "";
  return sysDefs[sys]->nameJ;
  /*
  switch (sys) {
    case DIV_SYSTEM_NULL:
      return "不明";
    case DIV_SYSTEM_YMU759:
      return "";
    case DIV_SYSTEM_GENESIS:
      return "セガメガドライブ";
    case DIV_SYSTEM_SMS:
    case DIV_SYSTEM_SMS_OPLL:
      return "セガマスターシステム";
    case DIV_SYSTEM_GB:
      return "ゲームボーイ";
    case DIV_SYSTEM_PCE:
      return "PCエンジン";
    case DIV_SYSTEM_NES:
      return "ファミリーコンピュータ";
    case DIV_SYSTEM_C64_6581:
      return "コモドール64 (6581)";
    case DIV_SYSTEM_C64_8580:
      return "コモドール64 (8580)";
    case DIV_SYSTEM_ARCADE:
      return "Arcade";
    case DIV_SYSTEM_GENESIS_EXT:
      return "";
    case DIV_SYSTEM_YM2610:
      return "業務用ネオジオ";
    case DIV_SYSTEM_YM2610_EXT:
      return "業務用ネオジオ";
    case DIV_SYSTEM_YM2610_FULL:
      return "業務用ネオジオ";
    case DIV_SYSTEM_YM2610_FULL_EXT:
      return "業務用ネオジオ";
    case DIV_SYSTEM_AY8910:
      return "";
    case DIV_SYSTEM_AMIGA:
      return "";
    case DIV_SYSTEM_YM2151:
      return "";
    case DIV_SYSTEM_YM2612:
      return "";
    case DIV_SYSTEM_TIA:
      return "";
    case DIV_SYSTEM_SAA1099:
      return "";
    case DIV_SYSTEM_AY8930:
      return "";
    default: // TODO
      return "";
  }
  */
}

const DivSysDef* DivEngine::getSystemDef(DivSystem sys) {
  return sysDefs[sys];
}

bool DivEngine::isFMSystem(DivSystem sys) {
  if (sysDefs[sys]==NULL) return false;
  return sysDefs[sys]->isFM;
}

bool DivEngine::isSTDSystem(DivSystem sys) {
  if (sysDefs[sys]==NULL) return false;
  return sysDefs[sys]->isSTD;
}

const char* DivEngine::getChannelName(int chan) {
  if (chan<0 || chan>chans) return "??";
  if (!curSubSong->chanName[chan].empty()) return curSubSong->chanName[chan].c_str();
  if (sysDefs[sysOfChan[chan]]==NULL) return "??";
  
  const char* ret=sysDefs[sysOfChan[chan]]->chanNames[dispatchChanOfChan[chan]];
  if (ret==NULL) return "??";
  return ret;
}

const char* DivEngine::getChannelShortName(int chan) {
  if (chan<0 || chan>chans) return "??";
  if (!curSubSong->chanShortName[chan].empty()) return curSubSong->chanShortName[chan].c_str();
  if (sysDefs[sysOfChan[chan]]==NULL) return "??";
  
  const char* ret=sysDefs[sysOfChan[chan]]->chanShortNames[dispatchChanOfChan[chan]];
  if (ret==NULL) return "??";
  return ret;
}

int DivEngine::getChannelType(int chan) {
  if (chan<0 || chan>chans) return DIV_CH_NOISE;
  if (sysDefs[sysOfChan[chan]]==NULL) return DIV_CH_NOISE;
  return sysDefs[sysOfChan[chan]]->chanTypes[dispatchChanOfChan[chan]];
}

DivInstrumentType DivEngine::getPreferInsType(int chan) {
  if (chan<0 || chan>chans) return DIV_INS_STD;
  if (sysDefs[sysOfChan[chan]]==NULL) return DIV_INS_STD;
  return sysDefs[sysOfChan[chan]]->chanInsType[dispatchChanOfChan[chan]][0];
}

DivInstrumentType DivEngine::getPreferInsSecondType(int chan) {
  if (chan<0 || chan>chans) return DIV_INS_NULL;
  if (sysDefs[sysOfChan[chan]]==NULL) return DIV_INS_NULL;
  return sysDefs[sysOfChan[chan]]->chanInsType[dispatchChanOfChan[chan]][1];
}

int DivEngine::minVGMVersion(DivSystem which) {
  if (sysDefs[which]==NULL) return 0;
  return sysDefs[which]->vgmVersion;
}

#define IS_YM2610 (sysOfChan[ch]==DIV_SYSTEM_YM2610 || sysOfChan[ch]==DIV_SYSTEM_YM2610_EXT || sysOfChan[ch]==DIV_SYSTEM_YM2610_FULL || sysOfChan[ch]==DIV_SYSTEM_YM2610_FULL_EXT || sysOfChan[ch]==DIV_SYSTEM_YM2610B || sysOfChan[ch]==DIV_SYSTEM_YM2610B_EXT)
#define IS_OPM_LIKE (sysOfChan[ch]==DIV_SYSTEM_YM2151 || sysOfChan[ch]==DIV_SYSTEM_OPZ)

#define OP_EFFECT_MULTI(x,c,op,mask) \
  case x: \
    dispatchCmd(DivCommand(c,ch,op,effectVal&mask)); \
    break;

#define OP_EFFECT_SINGLE(x,c,maxOp,mask) \
  case x: \
    if ((effectVal>>4)>=0 && (effectVal>>4)<=maxOp) { \
      dispatchCmd(DivCommand(c,ch,(effectVal>>4)-1,effectVal&mask)); \
    } \
    break;

// define systems like:
// sysDefs[DIV_SYSTEM_ID]=new DivSysDef(
//   "Name", "Name (japanese, optional)", fileID, fileID_DMF, channels, isFM, isSTD, vgmVersion,
//   {"Channel Names", ...},
//   {"Channel Short Names", ...},
//   {chanTypes, ...},
//   {chanPreferInsType, ...},
//   {chanPreferInsType2, ...}, (optional)
//   {{effect, {DIV_CMD_xx, "Description"}}, ...}, (effect handler, optional)
//   {{effect, {DIV_CMD_xx, "Description"}}, ...} (post effect handler, optional)
// );

template<const int val> int constVal(unsigned char, unsigned char) {
  return val;
};

int effectVal(unsigned char, unsigned char val) {
  return val;
};

int negEffectVal(unsigned char, unsigned char val) {
  return -(int)val;
};

template<const int mask> int effectValAnd(unsigned char, unsigned char val) {
  return val&mask;
};

template<const int shift> int effectValShift(unsigned char, unsigned char val) {
  return val<<shift;
};

template<const int maxOp> int effectOpVal(unsigned char, unsigned char val) {
  if ((val>>4)>maxOp) throw DivDoNotHandleEffect();
  return (val>>4)-1;
};

template<const int maxOp> int effectOpValNoZero(unsigned char, unsigned char val) {
  if ((val>>4)<1 || (val>>4)>maxOp) throw DivDoNotHandleEffect();
  return (val>>4)-1;
};

template<const int bits> int effectValLong(unsigned char cmd, unsigned char val) {
  return ((((unsigned int)cmd)&((1<<(bits-8))-1))<<8)|((unsigned int)val);
};

template<const int bits, const int shift> int effectValLongShift(unsigned char cmd, unsigned char val) {
  return (((((unsigned int)cmd)&((1<<(bits-8))-1))<<8)|((unsigned int)val))<<shift;
};

void DivEngine::registerSystems() {
  logD("registering systems...");

  // Common effect handler maps

  EffectHandlerMap ayPostEffectHandlerMap={
    {0x20, {DIV_CMD_STD_NOISE_MODE, "20xx: Set channel mode (bit 0: square; bit 1: noise; bit 2: envelope)"}},
    {0x21, {DIV_CMD_STD_NOISE_FREQ, "21xx: Set noise frequency (0 to 1F)"}},
    {0x22, {DIV_CMD_AY_ENVELOPE_SET, "22xy: Set envelope mode (x: shape, y: enable for this channel)"}},
    {0x23, {DIV_CMD_AY_ENVELOPE_LOW, "23xx: Set envelope period low byte"}},
    {0x24, {DIV_CMD_AY_ENVELOPE_HIGH, "24xx: Set envelope period high byte"}},
    {0x25, {DIV_CMD_AY_ENVELOPE_SLIDE, "25xx: Envelope slide up", negEffectVal}},
    {0x26, {DIV_CMD_AY_ENVELOPE_SLIDE, "26xx: Envelope slide down"}},
    {0x29, {DIV_CMD_AY_AUTO_ENVELOPE, "29xy: Set auto-envelope (x: numerator; y: denominator)"}},
    {0x2e, {DIV_CMD_AY_IO_WRITE, "2Exx: Write to I/O port A", constVal<0>, effectVal}},
    {0x2f, {DIV_CMD_AY_IO_WRITE, "2Fxx: Write to I/O port B", constVal<1>, effectVal}},
  };

  EffectHandlerMap ay8930PostEffectHandlerMap(ayPostEffectHandlerMap);
  ay8930PostEffectHandlerMap.insert({
    {0x12, {DIV_CMD_STD_NOISE_MODE, "12xx: Set duty cycle (0 to 8)",
      [](unsigned char, unsigned char val) -> int { return 0x10+(val&15); }}},
    {0x27, {DIV_CMD_AY_NOISE_MASK_AND, "27xx: Set noise AND mask"}},
    {0x28, {DIV_CMD_AY_NOISE_MASK_OR, "28xx: Set noise OR mask"}},
    {0x2d, {DIV_CMD_AY_IO_WRITE, "2Dxx: NOT TO BE EMPLOYED BY THE COMPOSER", constVal<255>, effectVal}},
  });

  EffectHandlerMap fmEffectHandlerMap={
    {0x30, {DIV_CMD_FM_HARD_RESET, "30xx: Toggle hard envelope reset on new notes"}},
  };

  EffectHandlerMap fmOPN2EffectHandlerMap(fmEffectHandlerMap);
  fmOPN2EffectHandlerMap.insert({
    {0x17, {DIV_CMD_SAMPLE_MODE, "17xx: Toggle PCM mode"}},
    {0xdf, {DIV_CMD_SAMPLE_DIR, "DFxx: Set sample playback direction (0: normal; 1: reverse)"}},
  });

  EffectHandlerMap fmOPLDrumsEffectHandlerMap(fmEffectHandlerMap);
  fmOPLDrumsEffectHandlerMap.insert({
    {0x18, {DIV_CMD_FM_EXTCH, "18xx: Toggle drums mode (1: enabled; 0: disabled)"}},
  });

  EffectHandlerMap fmOPNPostEffectHandlerMap={
    {0x11, {DIV_CMD_FM_FB, "11xx: Set feedback (0 to 7)"}},
    {0x12, {DIV_CMD_FM_TL, "12xx: Set level of operator 1 (0 highest, 7F lowest)", constVal<0>, effectVal}},
    {0x13, {DIV_CMD_FM_TL, "13xx: Set level of operator 2 (0 highest, 7F lowest)", constVal<1>, effectVal}},
    {0x14, {DIV_CMD_FM_TL, "14xx: Set level of operator 3 (0 highest, 7F lowest)", constVal<2>, effectVal}},
    {0x15, {DIV_CMD_FM_TL, "15xx: Set level of operator 4 (0 highest, 7F lowest)", constVal<3>, effectVal}},
    {0x16, {DIV_CMD_FM_MULT, "16xy: Set operator multiplier (x: operator from 1 to 4; y: multiplier)", effectOpValNoZero<4>, effectValAnd<15>}},
    {0x19, {DIV_CMD_FM_AR, "19xx: Set attack of all operators (0 to 1F)", constVal<-1>, effectValAnd<31>}},
    {0x1a, {DIV_CMD_FM_AR, "1Axx: Set attack of operator 1 (0 to 1F)", constVal<0>, effectValAnd<31>}},
    {0x1b, {DIV_CMD_FM_AR, "1Bxx: Set attack of operator 2 (0 to 1F)", constVal<1>, effectValAnd<31>}},
    {0x1c, {DIV_CMD_FM_AR, "1Cxx: Set attack of operator 3 (0 to 1F)", constVal<2>, effectValAnd<31>}},
    {0x1d, {DIV_CMD_FM_AR, "1Dxx: Set attack of operator 4 (0 to 1F)", constVal<3>, effectValAnd<31>}},
    {0x50, {DIV_CMD_FM_AM, "50xy: Set AM (x: operator from 1 to 4 (0 for all ops); y: AM)", effectOpVal<4>, effectValAnd<1>}},
    {0x51, {DIV_CMD_FM_SL, "51xy: Set sustain level (x: operator from 1 to 4 (0 for all ops); y: sustain)", effectOpVal<4>, effectValAnd<15>}},
    {0x52, {DIV_CMD_FM_RR, "52xy: Set release (x: operator from 1 to 4 (0 for all ops); y: release)", effectOpVal<4>, effectValAnd<15>}},
    {0x53, {DIV_CMD_FM_DT, "53xy: Set detune (x: operator from 1 to 4 (0 for all ops); y: detune where 3 is center)", effectOpVal<4>, effectValAnd<7>}},
    {0x54, {DIV_CMD_FM_RS, "54xy: Set envelope scale (x: operator from 1 to 4 (0 for all ops); y: scale from 0 to 3)", effectOpVal<4>, effectValAnd<3>}},
    {0x56, {DIV_CMD_FM_DR, "56xx: Set decay of all operators (0 to 1F)", constVal<-1>, effectValAnd<31>}},
    {0x57, {DIV_CMD_FM_DR, "57xx: Set decay of operator 1 (0 to 1F)", constVal<0>, effectValAnd<31>}},
    {0x58, {DIV_CMD_FM_DR, "58xx: Set decay of operator 2 (0 to 1F)", constVal<1>, effectValAnd<31>}},
    {0x59, {DIV_CMD_FM_DR, "59xx: Set decay of operator 3 (0 to 1F)", constVal<2>, effectValAnd<31>}},
    {0x5a, {DIV_CMD_FM_DR, "5Axx: Set decay of operator 4 (0 to 1F)", constVal<3>, effectValAnd<31>}},
    {0x5b, {DIV_CMD_FM_D2R, "5Bxx: Set decay 2 of all operators (0 to 1F)", constVal<-1>, effectValAnd<31>}},
    {0x5c, {DIV_CMD_FM_D2R, "5Cxx: Set decay 2 of operator 1 (0 to 1F)", constVal<0>, effectValAnd<31>}},
    {0x5d, {DIV_CMD_FM_D2R, "5Dxx: Set decay 2 of operator 2 (0 to 1F)", constVal<1>, effectValAnd<31>}},
    {0x5e, {DIV_CMD_FM_D2R, "5Exx: Set decay 2 of operator 3 (0 to 1F)", constVal<2>, effectValAnd<31>}},
    {0x5f, {DIV_CMD_FM_D2R, "5Fxx: Set decay 2 of operator 4 (0 to 1F)", constVal<3>, effectValAnd<31>}},
  };

  EffectHandlerMap fmOPMPostEffectHandlerMap(fmOPNPostEffectHandlerMap);
  fmOPMPostEffectHandlerMap.insert({
    {0x10, {DIV_CMD_STD_NOISE_FREQ, "10xx: Set noise frequency (xx: value; 0 disables noise)"}},
    {0x17, {DIV_CMD_FM_LFO, "17xx: Set LFO speed"}},
    {0x18, {DIV_CMD_FM_LFO_WAVE, "18xx: Set LFO waveform (0 saw, 1 square, 2 triangle, 3 noise)"}},
    {0x1e, {DIV_CMD_FM_AM_DEPTH, "1Exx: Set AM depth (0 to 7F)", effectValAnd<127>}},
    {0x1f, {DIV_CMD_FM_PM_DEPTH, "1Fxx: Set PM depth (0 to 7F)", effectValAnd<127>}},
    {0x55, {DIV_CMD_FM_SSG, "55xy: Set detune 2 (x: operator from 1 to 4 (0 for all ops); y: detune from 0 to 3)", effectOpVal<4>, effectValAnd<3>}},
  });

  EffectHandlerMap fmOPZPostEffectHandlerMap(fmOPMPostEffectHandlerMap);
  fmOPZPostEffectHandlerMap.insert({
    {0x28, {DIV_CMD_FM_REV, "28xy: Set reverb (x: operator from 1 to 4 (0 for all ops); y: reverb from 0 to 7)", effectOpVal<4>, effectValAnd<7>}},
    {0x2a, {DIV_CMD_FM_WS, "2Axy: Set waveform (x: operator from 1 to 4 (0 for all ops); y: waveform from 0 to 7)", effectOpVal<4>, effectValAnd<7>}},
    {0x2b, {DIV_CMD_FM_EG_SHIFT, "2Bxy: Set envelope generator shift (x: operator from 1 to 4 (0 for all ops); y: shift from 0 to 3)", effectOpVal<4>, effectValAnd<3>}},
    {0x2c, {DIV_CMD_FM_FINE, "2Cxy: Set fine multiplier (x: operator from 1 to 4 (0 for all ops); y: fine)", effectOpVal<4>, effectValAnd<15>}},
  });
  const EffectHandler fmOPZFixFreqHandler[4]={
    {DIV_CMD_FM_FIXFREQ, "3xyy: Set fixed frequency of operator 1 (x: octave from 0 to 7; y: frequency)", constVal<0>, effectValLong<11>},
    {DIV_CMD_FM_FIXFREQ, "3xyy: Set fixed frequency of operator 2 (x: octave from 8 to F; y: frequency)", constVal<1>, effectValLong<11>},
    {DIV_CMD_FM_FIXFREQ, "4xyy: Set fixed frequency of operator 3 (x: octave from 0 to 7; y: frequency)", constVal<2>, effectValLong<11>},
    {DIV_CMD_FM_FIXFREQ, "4xyy: Set fixed frequency of operator 4 (x: octave from 8 to F; y: frequency)", constVal<3>, effectValLong<11>},
  };
  for (int i=0; i<32; i++) {
    fmOPZPostEffectHandlerMap.emplace(0x30+i,fmOPZFixFreqHandler[i/8]);
  }

  fmOPNPostEffectHandlerMap.insert({
    {0x10, {DIV_CMD_FM_LFO, "10xy: Setup LFO (x: enable; y: speed)"}},
    {0x18, {DIV_CMD_FM_EXTCH, "18xx: Toggle extended channel 3 mode"}},
    {0x55, {DIV_CMD_FM_SSG, "55xy: Set SSG envelope (x: operator from 1 to 4 (0 for all ops); y: 0-7 on, 8 off)", effectOpVal<4>, effectValAnd<15>}},
  });
  EffectHandlerMap fmOPN2PostEffectHandlerMap(fmOPNPostEffectHandlerMap);

  fmOPNPostEffectHandlerMap.insert(ayPostEffectHandlerMap.begin(), ayPostEffectHandlerMap.end());

  EffectHandlerMap fmOPNAPostEffectHandlerMap(fmOPNPostEffectHandlerMap);
  fmOPNAPostEffectHandlerMap.insert({
    {0x31, {DIV_CMD_ADPCMA_GLOBAL_VOLUME, "1Fxx: Set ADPCM-A global volume (0 to 3F)"}},
  });

  EffectHandlerMap fmOPLLPostEffectHandlerMap={
    {0x11, {DIV_CMD_FM_FB, "11xx: Set feedback (0 to 7)"}},
    {0x12, {DIV_CMD_FM_TL, "12xx: Set level of operator 1 (0 highest, 3F lowest)", constVal<0>, effectVal}},
    {0x13, {DIV_CMD_FM_TL, "13xx: Set level of operator 2 (0 highest, 3F lowest)", constVal<1>, effectVal}},
    {0x16, {DIV_CMD_FM_MULT, "16xy: Set operator multiplier (x: operator from 1 to 2; y: multiplier)", effectOpValNoZero<2>, effectValAnd<15>}},
    {0x19, {DIV_CMD_FM_AR, "19xx: Set attack of all operators (0 to F)", constVal<-1>, effectValAnd<15>}},
    {0x1a, {DIV_CMD_FM_AR, "1Axx: Set attack of operator 1 (0 to F)", constVal<0>, effectValAnd<15>}},
    {0x1b, {DIV_CMD_FM_AR, "1Bxx: Set attack of operator 2 (0 to F)", constVal<1>, effectValAnd<15>}},
    {0x50, {DIV_CMD_FM_AM, "50xy: Set AM (x: operator from 1 to 2 (0 for all ops); y: AM)", effectOpVal<2>, effectValAnd<1>}},
    {0x51, {DIV_CMD_FM_SL, "51xy: Set sustain level (x: operator from 1 to 2 (0 for all ops); y: sustain)", effectOpVal<2>, effectValAnd<15>}},
    {0x52, {DIV_CMD_FM_RR, "52xy: Set release (x: operator from 1 to 2 (0 for all ops); y: release)", effectOpVal<2>, effectValAnd<15>}},
    {0x53, {DIV_CMD_FM_VIB, "53xy: Set vibrato (x: operator from 1 to 2 (0 for all ops); y: enabled)", effectOpVal<2>, effectValAnd<1>}},
    {0x54, {DIV_CMD_FM_RS, "54xy: Set envelope scale (x: operator from 1 to 2 (0 for all ops); y: scale from 0 to 3)", effectOpVal<2>, effectValAnd<3>}},
    {0x55, {DIV_CMD_FM_SUS, "55xy: Set envelope sustain (x: operator from 1 to 2 (0 for all ops); y: enabled)", effectOpVal<2>, effectValAnd<1>}},
    {0x56, {DIV_CMD_FM_DR, "56xx: Set decay of all operators (0 to F)", constVal<-1>, effectValAnd<15>}},
    {0x57, {DIV_CMD_FM_DR, "57xx: Set decay of operator 1 (0 to F)", constVal<0>, effectValAnd<15>}},
    {0x58, {DIV_CMD_FM_DR, "58xx: Set decay of operator 2 (0 to F)", constVal<1>, effectValAnd<15>}},
    {0x5b, {DIV_CMD_FM_KSR, "5Bxy: Set whether key will scale envelope (x: operator from 1 to 2 (0 for all ops); y: enabled)", effectOpVal<2>, effectValAnd<1>}},
  };

  EffectHandlerMap fmOPLPostEffectHandlerMap={
    {0x10, {DIV_CMD_FM_LFO, "10xx: Set global AM depth (0: 1dB, 1: 4.8dB)", effectValAnd<1>}},
    {0x11, {DIV_CMD_FM_FB, "11xx: Set feedback (0 to 7)"}},
    {0x12, {DIV_CMD_FM_TL, "12xx: Set level of operator 1 (0 highest, 3F lowest)", constVal<0>, effectVal}},
    {0x13, {DIV_CMD_FM_TL, "13xx: Set level of operator 2 (0 highest, 3F lowest)", constVal<1>, effectVal}},
    {0x14, {DIV_CMD_FM_TL, "14xx: Set level of operator 3 (0 highest, 3F lowest)", constVal<2>, effectVal}},
    {0x15, {DIV_CMD_FM_TL, "15xx: Set level of operator 4 (0 highest, 3F lowest)", constVal<3>, effectVal}},
    {0x16, {DIV_CMD_FM_MULT, "16xy: Set operator multiplier (x: operator from 1 to 4; y: multiplier)", effectOpValNoZero<4>, effectValAnd<15>}},
    {0x17, {DIV_CMD_FM_LFO, "17xx: Set global vibrato depth (0: normal, 1: double)", [](unsigned char, unsigned char val) -> int { return (val&1)+2; }}},
    {0x19, {DIV_CMD_FM_AR, "19xx: Set attack of all operators (0 to F)", constVal<-1>, effectValAnd<15>}},
    {0x1a, {DIV_CMD_FM_AR, "1Axx: Set attack of operator 1 (0 to F)", constVal<0>, effectValAnd<15>}},
    {0x1b, {DIV_CMD_FM_AR, "1Bxx: Set attack of operator 2 (0 to F)", constVal<1>, effectValAnd<15>}},
    {0x1c, {DIV_CMD_FM_AR, "1Cxx: Set attack of operator 3 (0 to F)", constVal<2>, effectValAnd<15>}},
    {0x1d, {DIV_CMD_FM_AR, "1Dxx: Set attack of operator 4 (0 to F)", constVal<3>, effectValAnd<15>}},
    {0x2a, {DIV_CMD_FM_WS, "2Axy: Set waveform (x: operator from 1 to 4 (0 for all ops); y: waveform from 0 to 3 in OPL2 and 0 to 7 in OPL3)", effectOpVal<4>, effectValAnd<7>}},
    {0x50, {DIV_CMD_FM_AM, "50xy: Set AM (x: operator from 1 to 4 (0 for all ops); y: AM)", effectOpVal<4>, effectValAnd<1>}},
    {0x51, {DIV_CMD_FM_SL, "51xy: Set sustain level (x: operator from 1 to 4 (0 for all ops); y: sustain)", effectOpVal<4>, effectValAnd<15>}},
    {0x52, {DIV_CMD_FM_RR, "52xy: Set release (x: operator from 1 to 4 (0 for all ops); y: release)", effectOpVal<4>, effectValAnd<15>}},
    {0x53, {DIV_CMD_FM_VIB, "53xy: Set vibrato (x: operator from 1 to 4 (0 for all ops); y: enabled)", effectOpVal<4>, effectValAnd<1>}},
    {0x54, {DIV_CMD_FM_RS, "54xy: Set envelope scale (x: operator from 1 to 4 (0 for all ops); y: scale from 0 to 3)", effectOpVal<4>, effectValAnd<3>}},
    {0x55, {DIV_CMD_FM_SUS, "55xy: Set envelope sustain (x: operator from 1 to 4 (0 for all ops); y: enabled)", effectOpVal<4>, effectValAnd<1>}},
    {0x56, {DIV_CMD_FM_DR, "56xx: Set decay of all operators (0 to F)", constVal<-1>, effectValAnd<15>}},
    {0x57, {DIV_CMD_FM_DR, "57xx: Set decay of operator 1 (0 to F)", constVal<0>, effectValAnd<15>}},
    {0x58, {DIV_CMD_FM_DR, "58xx: Set decay of operator 2 (0 to F)", constVal<1>, effectValAnd<15>}},
    {0x59, {DIV_CMD_FM_DR, "59xx: Set decay of operator 3 (0 to F)", constVal<2>, effectValAnd<15>}},
    {0x5a, {DIV_CMD_FM_DR, "5Axx: Set decay of operator 4 (0 to F)", constVal<3>, effectValAnd<15>}},
    {0x5b, {DIV_CMD_FM_KSR, "5Bxy: Set whether key will scale envelope (x: operator from 1 to 4 (0 for all ops); y: enabled)", effectOpVal<4>, effectValAnd<1>}},
  };

  EffectHandlerMap c64PostEffectHandlerMap={
    {0x10, {DIV_CMD_WAVE, "10xx: Set waveform (bit 0: triangle; bit 1: saw; bit 2: pulse; bit 3: noise)"}},
    {0x11, {DIV_CMD_C64_CUTOFF, "11xx: Set coarse cutoff (not recommended; use 4xxx instead)"}},
    {0x12, {DIV_CMD_STD_NOISE_MODE, "12xx: Set coarse pulse width (not recommended; use 3xxx instead)"}},
    {0x13, {DIV_CMD_C64_RESONANCE, "13xx: Set resonance (0 to F)"}},
    {0x14, {DIV_CMD_C64_FILTER_MODE, "14xx: Set filter mode (bit 0: low pass; bit 1: band pass; bit 2: high pass)"}},
    {0x15, {DIV_CMD_C64_RESET_TIME, "15xx: Set envelope reset time"}},
    {0x1a, {DIV_CMD_C64_RESET_MASK, "1Axx: Disable envelope reset for this channel (1 disables; 0 enables)"}},
    {0x1b, {DIV_CMD_C64_FILTER_RESET, "1Bxy: Reset cutoff (x: on new note; y: now)"}},
    {0x1c, {DIV_CMD_C64_DUTY_RESET, "1Cxy: Reset pulse width (x: on new note; y: now)"}},
    {0x1e, {DIV_CMD_C64_EXTENDED, "1Exy: Change additional parameters"}},
  };
  const EffectHandler c64FineDutyHandler(DIV_CMD_C64_FINE_DUTY, "3xxx: Set pulse width (0 to FFF)", effectValLong<12>);
  const EffectHandler c64FineCutoffHandler(DIV_CMD_C64_FINE_CUTOFF, "4xxx: Set cutoff (0 to 7FF)", effectValLong<11>);
  for (int i=0; i<16; i++) c64PostEffectHandlerMap.emplace(0x30+i,c64FineDutyHandler);
  for (int i=0; i<8; i++) c64PostEffectHandlerMap.emplace(0x40+i,c64FineCutoffHandler);

  EffectHandlerMap waveOnlyEffectHandlerMap={
    {0x10, {DIV_CMD_WAVE, "10xx: Set waveform"}},
  };

  EffectHandlerMap segaPCMPostEffectHandlerMap={
    {0x20, {DIV_CMD_SAMPLE_FREQ, "20xx: Set PCM frequency"}}
  };

  // SysDefs

  // this chip uses YMZ ADPCM, but the emulator uses ADPCM-B because I got it wrong back then.
  sysDefs[DIV_SYSTEM_YMU759]=new DivSysDef(
    "Yamaha YMU759 (MA-2)", NULL, 0x01, 0x01, 17, true, false, 0, false, (1U<<DIV_SAMPLE_DEPTH_YMZ_ADPCM)|(1U<<DIV_SAMPLE_DEPTH_ADPCM_B),
    "a chip which found its way inside mobile phones in the 2000's.\nas proprietary as it is, it passed away after losing to MP3 in the mobile hardware battle.",
    {"Channel 1", "Channel 2", "Channel 3", "Channel 4", "Channel 5", "Channel 6", "Channel 7", "Channel 8", "Channel 9", "Channel 10", "Channel 11", "Channel 12", "Channel 13", "Channel 14", "Channel 15", "Channel 16", "PCM"        }, // name
    {"1",         "2",         "3",         "4",         "5",         "6",         "7",         "8",         "9",         "10",         "11",         "12",         "13",         "14",         "15",         "16",         "PCM"        }, // short
    {DIV_CH_FM,   DIV_CH_FM,   DIV_CH_FM,   DIV_CH_FM,   DIV_CH_FM,   DIV_CH_FM,   DIV_CH_FM,   DIV_CH_FM,   DIV_CH_FM,   DIV_CH_FM,    DIV_CH_FM,    DIV_CH_FM,    DIV_CH_FM,    DIV_CH_FM,    DIV_CH_FM,    DIV_CH_FM,    DIV_CH_PCM   }, // type
    {DIV_INS_OPL, DIV_INS_OPL, DIV_INS_OPL, DIV_INS_OPL, DIV_INS_OPL, DIV_INS_OPL, DIV_INS_OPL, DIV_INS_OPL, DIV_INS_OPL, DIV_INS_OPL,  DIV_INS_OPL,  DIV_INS_OPL,  DIV_INS_OPL,  DIV_INS_OPL,  DIV_INS_OPL,  DIV_INS_OPL,  DIV_INS_AMIGA}  // ins
  );

  sysDefs[DIV_SYSTEM_GENESIS]=new DivSysDef(
    "Sega Genesis/Mega Drive", "セガメガドライブ", 0x02, 0x02, 10, true, true, 0, true, 0,
    "<COMPOUND SYSTEM!>",
    {}, {}, {}, {}
  );

  sysDefs[DIV_SYSTEM_GENESIS_EXT]=new DivSysDef(
    "Sega Genesis Extended Channel 3", NULL, 0x42, 0x42, 13, true, true, 0, true, 0,
    "<COMPOUND SYSTEM!>",
    {}, {}, {}, {}
  );

  sysDefs[DIV_SYSTEM_SMS]=new DivSysDef(
    "TI SN76489", NULL, 0x03, 0x03, 4, false, true, 0x150, false, 0,
    "a square/noise sound chip found on the Sega Master System, ColecoVision, Tandy, TI's own 99/4A and a few other places.",
    {"Square 1", "Square 2", "Square 3", "Noise"},
    {"S1", "S2", "S3", "NO"},
    {DIV_CH_PULSE, DIV_CH_PULSE, DIV_CH_PULSE, DIV_CH_NOISE},
    {DIV_INS_STD, DIV_INS_STD, DIV_INS_STD, DIV_INS_STD},
    {},
    {
      {0x20, {DIV_CMD_STD_NOISE_MODE, "20xy: Set noise mode (x: preset freq/ch3 freq; y: thin pulse/noise)"}}
    }
  );

  sysDefs[DIV_SYSTEM_SMS_OPLL]=new DivSysDef(
    "Sega Master System + FM Expansion", NULL, 0x43, 0x43, 13, true, true, 0, true, 0,
    "<COMPOUND SYSTEM!>",
    {}, {}, {}, {}
  );

  sysDefs[DIV_SYSTEM_GB]=new DivSysDef(
    "Game Boy", NULL, 0x04, 0x04, 4, false, true, 0x161, false, 0,
    "the most popular portable game console of the era.",
    {"Pulse 1", "Pulse 2", "Wavetable", "Noise"},
    {"S1", "S2", "WA", "NO"},
    {DIV_CH_PULSE, DIV_CH_PULSE, DIV_CH_WAVE, DIV_CH_NOISE},
    {DIV_INS_GB, DIV_INS_GB, DIV_INS_GB, DIV_INS_GB},
    {},
    {
      {0x10, {DIV_CMD_WAVE, "10xx: Set waveform"}},
      {0x11, {DIV_CMD_STD_NOISE_MODE, "11xx: Set noise length (0: long; 1: short)"}},
      {0x12, {DIV_CMD_STD_NOISE_MODE, "12xx: Set duty cycle (0 to 3)"}},
      {0x13, {DIV_CMD_GB_SWEEP_TIME, "13xy: Setup sweep (x: time; y: shift)"}},
      {0x14, {DIV_CMD_GB_SWEEP_DIR, "14xx: Set sweep direction (0: up; 1: down)"}}
    }
  );

  sysDefs[DIV_SYSTEM_PCE]=new DivSysDef(
    "PC Engine/TurboGrafx-16", NULL, 0x05, 0x05, 6, false, true, 0x161, false, 1U<<DIV_SAMPLE_DEPTH_8BIT,
    "an '80's game console with a wavetable sound chip, popular in Japan.",
    {"Channel 1", "Channel 2", "Channel 3", "Channel 4", "Channel 5", "Channel 6"},
    {"CH1", "CH2", "CH3", "CH4", "CH5", "CH6"},
    {DIV_CH_WAVE, DIV_CH_WAVE, DIV_CH_WAVE, DIV_CH_WAVE, DIV_CH_WAVE, DIV_CH_WAVE},
    {DIV_INS_PCE, DIV_INS_PCE, DIV_INS_PCE, DIV_INS_PCE, DIV_INS_PCE, DIV_INS_PCE},
    {DIV_INS_AMIGA, DIV_INS_AMIGA, DIV_INS_AMIGA, DIV_INS_AMIGA, DIV_INS_AMIGA, DIV_INS_AMIGA},
    {
      {0x10, {DIV_CMD_WAVE, "10xx: Set waveform"}},
      {0x11, {DIV_CMD_STD_NOISE_MODE, "11xx: Toggle noise mode"}},
      {0x12, {DIV_CMD_PCE_LFO_MODE, "12xx: Setup LFO (0: disabled; 1: 1x depth; 2: 16x depth; 3: 256x depth)"}},
      {0x13, {DIV_CMD_PCE_LFO_SPEED, "13xx: Set LFO speed"}},
      {0x17, {DIV_CMD_SAMPLE_MODE, "17xx: Toggle PCM mode"}}
    }
  );

  sysDefs[DIV_SYSTEM_NES]=new DivSysDef(
    "NES (Ricoh 2A03)", NULL, 0x06, 0x06, 5, false, true, 0x161, false, (1U<<DIV_SAMPLE_DEPTH_1BIT_DPCM)|(1U<<DIV_SAMPLE_DEPTH_8BIT),
    "also known as Famicom in Japan, it's the most well-known game console of the '80's.",
    {"Pulse 1", "Pulse 2", "Triangle", "Noise", "PCM"},
    {"S1", "S2", "TR", "NO", "PCM"},
    {DIV_CH_PULSE, DIV_CH_PULSE, DIV_CH_WAVE, DIV_CH_NOISE, DIV_CH_PCM},
    {DIV_INS_NES, DIV_INS_NES, DIV_INS_NES, DIV_INS_NES, DIV_INS_AMIGA},
    {},
    {
      {0x11, {DIV_CMD_NES_DMC, "11xx: Write to delta modulation counter (0 to 7F)"}},
      {0x12, {DIV_CMD_STD_NOISE_MODE, "12xx: Set duty cycle/noise mode (pulse: 0 to 3; noise: 0 or 1)"}},
      {0x13, {DIV_CMD_NES_SWEEP, "13xy: Sweep up (x: time; y: shift)",constVal<0>,effectVal}},
      {0x14, {DIV_CMD_NES_SWEEP, "14xy: Sweep down (x: time; y: shift)",constVal<1>,effectVal}},
      {0x18, {DIV_CMD_SAMPLE_MODE, "18xx: Select PCM/DPCM mode (0: PCM; 1: DPCM)"}}
    }
  );

  sysDefs[DIV_SYSTEM_NES_VRC7]=new DivSysDef(
    "NES + Konami VRC7", NULL, 0x46, 0x46, 11, true, true, 0, true, 0,
    "<COMPOUND SYSTEM!>",
    {}, {}, {}, {}
  );

  sysDefs[DIV_SYSTEM_NES_FDS]=new DivSysDef(
    "Famicom Disk System", NULL, 0, 0x86, 6, false, true, 0, true, 0,
    "<COMPOUND SYSTEM!>",
    {}, {}, {}, {}
  );

  sysDefs[DIV_SYSTEM_C64_6581]=new DivSysDef(
    "Commodore 64 (6581)", NULL, 0x47, 0x47, 3, false, true, 0, false, 0,
    "this computer is powered by the SID chip, which had synthesizer features like a filter and ADSR.",
    {"Channel 1", "Channel 2", "Channel 3"},
    {"CH1", "CH2", "CH3"},
    {DIV_CH_NOISE, DIV_CH_NOISE, DIV_CH_NOISE},
    {DIV_INS_C64, DIV_INS_C64, DIV_INS_C64},
    {},
    {},
    c64PostEffectHandlerMap
  );

  sysDefs[DIV_SYSTEM_C64_8580]=new DivSysDef(
    "Commodore 64 (8580)", NULL, 0x07, 0x07, 3, false, true, 0, false, 0,
    "this computer is powered by the SID chip, which had synthesizer features like a filter and ADSR.\nthis is the newer revision of the chip.",
    {"Channel 1", "Channel 2", "Channel 3"},
    {"CH1", "CH2", "CH3"},
    {DIV_CH_NOISE, DIV_CH_NOISE, DIV_CH_NOISE},
    {DIV_INS_C64, DIV_INS_C64, DIV_INS_C64},
    {},
    {},
    c64PostEffectHandlerMap
  );

  sysDefs[DIV_SYSTEM_ARCADE]=new DivSysDef(
    "DefleCade", NULL, 0x08, 0x08, 13, true, false, 0, true, 0,
    "<COMPOUND SYSTEM!>",
    {}, {}, {}, {}
  );

  sysDefs[DIV_SYSTEM_YM2610]=new DivSysDef(
    "Neo Geo CD", NULL, 0x09, 0x09, 13, true, true, 0x151, false, (1U<<DIV_SAMPLE_DEPTH_ADPCM_A)|(1U<<DIV_SAMPLE_DEPTH_8BIT),
    "like Neo Geo, but lacking the ADPCM-B channel since they couldn't connect the pins.",
    {"FM 1", "FM 2", "FM 3", "FM 4", "PSG 1", "PSG 2", "PSG 3", "ADPCM-A 1", "ADPCM-A 2", "ADPCM-A 3", "ADPCM-A 4", "ADPCM-A 5", "ADPCM-A 6"},
    {"F1", "F2", "F3", "F4", "S1", "S2", "S3", "P1", "P2", "P3", "P4", "P5", "P6"},
    {DIV_CH_FM, DIV_CH_FM, DIV_CH_FM, DIV_CH_FM, DIV_CH_PULSE, DIV_CH_PULSE, DIV_CH_PULSE, DIV_CH_PCM, DIV_CH_PCM, DIV_CH_PCM, DIV_CH_PCM, DIV_CH_PCM, DIV_CH_PCM},
    {DIV_INS_FM, DIV_INS_FM, DIV_INS_FM, DIV_INS_FM, DIV_INS_AY, DIV_INS_AY, DIV_INS_AY, DIV_INS_ADPCMA, DIV_INS_ADPCMA, DIV_INS_ADPCMA, DIV_INS_ADPCMA, DIV_INS_ADPCMA, DIV_INS_ADPCMA},
    {DIV_INS_NULL, DIV_INS_NULL, DIV_INS_NULL, DIV_INS_NULL, DIV_INS_NULL, DIV_INS_NULL, DIV_INS_NULL, DIV_INS_AMIGA, DIV_INS_AMIGA, DIV_INS_AMIGA, DIV_INS_AMIGA, DIV_INS_AMIGA, DIV_INS_AMIGA},
    fmEffectHandlerMap,
    fmOPNAPostEffectHandlerMap
  );

  sysDefs[DIV_SYSTEM_YM2610_EXT]=new DivSysDef(
    "Neo Geo CD Extended Channel 2", NULL, 0x49, 0x49, 16, true, true, 0x151, false, (1U<<DIV_SAMPLE_DEPTH_ADPCM_A)|(1U<<DIV_SAMPLE_DEPTH_8BIT),
    "like Neo Geo, but lacking the ADPCM-B channel since they couldn't connect the pins.\nthis one is in Extended Channel mode, which turns the second FM channel into four operators with independent notes/frequencies.",
    {"FM 1", "FM 2 OP1", "FM 2 OP2", "FM 2 OP3", "FM 2 OP4", "FM 3", "FM 4", "PSG 1", "PSG 2", "PSG 3", "ADPCM-A 1", "ADPCM-A 2", "ADPCM-A 3", "ADPCM-A 4", "ADPCM-A 5", "ADPCM-A 6"},
    {"F1", "O1", "O2", "O3", "O4", "F3", "F4", "S1", "S2", "S3", "P1", "P2", "P3", "P4", "P5", "P6"},
    {DIV_CH_FM, DIV_CH_OP, DIV_CH_OP, DIV_CH_OP, DIV_CH_OP, DIV_CH_FM, DIV_CH_FM, DIV_CH_PULSE, DIV_CH_PULSE, DIV_CH_PULSE, DIV_CH_PCM, DIV_CH_PCM, DIV_CH_PCM, DIV_CH_PCM, DIV_CH_PCM, DIV_CH_PCM},
    {DIV_INS_FM, DIV_INS_FM, DIV_INS_FM, DIV_INS_FM, DIV_INS_FM, DIV_INS_FM, DIV_INS_FM, DIV_INS_AY, DIV_INS_AY, DIV_INS_AY, DIV_INS_ADPCMA, DIV_INS_ADPCMA, DIV_INS_ADPCMA, DIV_INS_ADPCMA, DIV_INS_ADPCMA, DIV_INS_ADPCMA},
    {DIV_INS_NULL, DIV_INS_NULL, DIV_INS_NULL, DIV_INS_NULL, DIV_INS_NULL, DIV_INS_NULL, DIV_INS_NULL, DIV_INS_NULL, DIV_INS_NULL, DIV_INS_NULL, DIV_INS_AMIGA, DIV_INS_AMIGA, DIV_INS_AMIGA, DIV_INS_AMIGA, DIV_INS_AMIGA, DIV_INS_AMIGA},
    fmEffectHandlerMap,
    fmOPNAPostEffectHandlerMap
  );

  sysDefs[DIV_SYSTEM_AY8910]=new DivSysDef(
    "AY-3-8910", NULL, 0x80, 0, 3, false, true, 0x151, false, 1U<<DIV_SAMPLE_DEPTH_8BIT,
    "this chip is everywhere! ZX Spectrum, MSX, Amstrad CPC, Intellivision, Vectrex...\nthe discovery of envelope bass helped it beat the SN76489 with ease.",
    {"PSG 1", "PSG 2", "PSG 3"},
    {"S1", "S2", "S3"},
    {DIV_CH_PULSE, DIV_CH_PULSE, DIV_CH_PULSE},
    {DIV_INS_AY, DIV_INS_AY, DIV_INS_AY},
    {},
    {},
    ayPostEffectHandlerMap
  );

  sysDefs[DIV_SYSTEM_AMIGA]=new DivSysDef(
    "Amiga", NULL, 0x81, 0, 4, false, true, 0, false, 1U<<DIV_SAMPLE_DEPTH_8BIT,
    "a computer from the '80's with full sampling capabilities, giving it a sound ahead of its time.",
    {"Channel 1", "Channel 2", "Channel 3", "Channel 4"},
    {"CH1", "CH2", "CH3", "CH4"},
    {DIV_CH_PCM, DIV_CH_PCM, DIV_CH_PCM, DIV_CH_PCM},
    {DIV_INS_AMIGA, DIV_INS_AMIGA, DIV_INS_AMIGA, DIV_INS_AMIGA},
    {},
    {},
    {
      {0x10, {DIV_CMD_AMIGA_FILTER, "10xx: Toggle filter (0 disables; 1 enables)"}},
      {0x11, {DIV_CMD_AMIGA_AM, "11xx: Toggle AM with next channel"}},
      {0x12, {DIV_CMD_AMIGA_PM, "12xx: Toggle period modulation with next channel"}},
    }
  );

  sysDefs[DIV_SYSTEM_YM2151]=new DivSysDef(
    "Yamaha YM2151 (OPM)", NULL, 0x82, 0, 8, true, false, 0x150, false, 0,
    "this was Yamaha's first integrated FM chip.\nit was used in several synthesizers, computers and arcade boards.",
    {"FM 1", "FM 2", "FM 3", "FM 4", "FM 5", "FM 6", "FM 7", "FM 8"},
    {"F1", "F2", "F3", "F4", "F5", "F6", "F7", "F8"},
    {DIV_CH_FM, DIV_CH_FM, DIV_CH_FM, DIV_CH_FM, DIV_CH_FM, DIV_CH_FM, DIV_CH_FM, DIV_CH_FM},
    {DIV_INS_OPM, DIV_INS_OPM, DIV_INS_OPM, DIV_INS_OPM, DIV_INS_OPM, DIV_INS_OPM, DIV_INS_OPM, DIV_INS_OPM},
    {},
    fmEffectHandlerMap,
    fmOPMPostEffectHandlerMap
  );

  sysDefs[DIV_SYSTEM_YM2612]=new DivSysDef(
    "Yamaha YM2612 (OPN2)", NULL, 0x83, 0, 6, true, false, 0x150, false, 1U<<DIV_SAMPLE_DEPTH_8BIT,
    "this chip is mostly known for being in the Sega Genesis (but it also was on the FM Towns computer).",
    {"FM 1", "FM 2", "FM 3", "FM 4", "FM 5", "FM 6"},
    {"F1", "F2", "F3", "F4", "F5", "F6"},
    {DIV_CH_FM, DIV_CH_FM, DIV_CH_FM, DIV_CH_FM, DIV_CH_FM, DIV_CH_FM},
    {DIV_INS_FM, DIV_INS_FM, DIV_INS_FM, DIV_INS_FM, DIV_INS_FM, DIV_INS_FM},
    {DIV_INS_NULL, DIV_INS_NULL, DIV_INS_NULL, DIV_INS_NULL, DIV_INS_NULL, DIV_INS_AMIGA},
    fmOPN2EffectHandlerMap,
    fmOPN2PostEffectHandlerMap
  );

  sysDefs[DIV_SYSTEM_TIA]=new DivSysDef(
    "Atari 2600", NULL, 0x84, 0, 2, false, true, 0, false, 0,
    "it's a challenge to make music on this chip which barely has musical capabilities...",
    {"Channel 1", "Channel 2"},
    {"CH1", "CH2"},
    {DIV_CH_WAVE, DIV_CH_WAVE},
    {DIV_INS_TIA, DIV_INS_TIA},
    {},
    {},
    waveOnlyEffectHandlerMap
  );

  sysDefs[DIV_SYSTEM_SAA1099]=new DivSysDef(
    "Philips SAA1099", NULL, 0x97, 0, 6, false, true, 0x171, false, 0,
    "supposedly an upgrade from the AY-3-8910, this was present on the Creative Music System (Game Blaster) and SAM Coupé.",
    {"PSG 1", "PSG 2", "PSG 3", "PSG 4", "PSG 5", "PSG 6"},
    {"S1", "S2", "S3", "S4", "S5", "S6"},
    {DIV_CH_PULSE, DIV_CH_PULSE, DIV_CH_PULSE, DIV_CH_PULSE, DIV_CH_PULSE, DIV_CH_PULSE},
    {DIV_INS_SAA1099, DIV_INS_SAA1099, DIV_INS_SAA1099, DIV_INS_SAA1099, DIV_INS_SAA1099, DIV_INS_SAA1099},
    {},
    {},
    {
      {0x10, {DIV_CMD_STD_NOISE_MODE, "10xy: Set channel mode (x: noise; y: tone)"}},
      {0x11, {DIV_CMD_STD_NOISE_FREQ, "11xx: Set noise frequency"}},
      {0x12, {DIV_CMD_SAA_ENVELOPE, "12xx: Setup envelope (refer to docs for more information)"}},
    }
  );

  sysDefs[DIV_SYSTEM_AY8930]=new DivSysDef(
    "Microchip AY8930", NULL, 0x9a, 0, 3, false, true, 0x151, false, 1U<<DIV_SAMPLE_DEPTH_8BIT,
    "an improved version of the AY-3-8910 with a bigger frequency range, duty cycles, configurable noise and per-channel envelopes!",
    {"PSG 1", "PSG 2", "PSG 3"},
    {"S1", "S2", "S3"},
    {DIV_CH_PULSE, DIV_CH_PULSE, DIV_CH_PULSE},
    {DIV_INS_AY8930, DIV_INS_AY8930, DIV_INS_AY8930},
    {},
    {},
    ay8930PostEffectHandlerMap
  );

  sysDefs[DIV_SYSTEM_VIC20]=new DivSysDef(
    "Commodore VIC-20", NULL, 0x85, 0, 4, false, true, 0, false, 0,
    "Commodore's successor to the PET.\nits square wave channels are more than just square...",
    {"Low", "Mid", "High", "Noise"},
    {"LO", "MID", "HI", "NO"},
    {DIV_CH_PULSE, DIV_CH_PULSE, DIV_CH_PULSE, DIV_CH_NOISE},
    {DIV_INS_VIC, DIV_INS_VIC, DIV_INS_VIC, DIV_INS_VIC},
    {},
    waveOnlyEffectHandlerMap
  );

  sysDefs[DIV_SYSTEM_PET]=new DivSysDef(
    "Commodore PET", NULL, 0x86, 0, 1, false, true, 0, false, 0,
    "one channel of 1-bit wavetable which is better (and worse) than the PC Speaker.",
    {"Wave"},
    {"PET"},
    {DIV_CH_PULSE},
    {DIV_INS_PET},
    {},
    waveOnlyEffectHandlerMap
  );

  sysDefs[DIV_SYSTEM_SNES]=new DivSysDef(
    "SNES", NULL, 0x87, 0, 8, false, true, 0, false, 1U<<DIV_SAMPLE_DEPTH_BRR,
    "FM? nah... samples! Nintendo's answer to Sega.",
    {"Channel 1", "Channel 2", "Channel 3", "Channel 4", "Channel 5", "Channel 6", "Channel 7", "Channel 8"},
    {"CH1", "CH2", "CH3", "CH4", "CH5", "CH6", "CH7", "CH8"},
    {DIV_CH_PCM, DIV_CH_PCM, DIV_CH_PCM, DIV_CH_PCM, DIV_CH_PCM, DIV_CH_PCM, DIV_CH_PCM, DIV_CH_PCM},
    {DIV_INS_SNES, DIV_INS_SNES, DIV_INS_SNES, DIV_INS_SNES, DIV_INS_SNES, DIV_INS_SNES, DIV_INS_SNES, DIV_INS_SNES},
    {},
    {
      {0x10, {DIV_CMD_WAVE, "10xx: Set waveform"}},
      {0x11, {DIV_CMD_STD_NOISE_MODE, "11xx: Toggle noise mode"}},
      {0x12, {DIV_CMD_SNES_ECHO, "12xx: Toggle echo on this channel"}},
      {0x13, {DIV_CMD_SNES_PITCH_MOD, "13xx: Toggle pitch modulation"}},
      {0x14, {DIV_CMD_SNES_INVERT, "14xy: Toggle invert (x: left; y: right)"}},
      {0x15, {DIV_CMD_SNES_GAIN_MODE, "15xx: Set gain mode"}},
      {0x16, {DIV_CMD_SNES_GAIN, "16xx: Set gain"}},
      {0x18, {DIV_CMD_SNES_ECHO_ENABLE, "18xx: Enable echo buffer"}},
      {0x19, {DIV_CMD_SNES_ECHO_DELAY, "19xx: Set echo delay"}},
      {0x1a, {DIV_CMD_SNES_ECHO_VOL_LEFT, "1Axx: Set left echo volume"}},
      {0x1b, {DIV_CMD_SNES_ECHO_VOL_RIGHT, "1Bxx: Set right echo volume"}},
      {0x1c, {DIV_CMD_SNES_ECHO_FEEDBACK, "1Cxx: Set echo feedback"}},
      {0x1d, {DIV_CMD_STD_NOISE_FREQ, "1Dxx: Set noise frequency"}},
      {0x20, {DIV_CMD_FM_AR, "20xx: Set attack"}},
      {0x21, {DIV_CMD_FM_DR, "21xx: Set decay"}},
      {0x22, {DIV_CMD_FM_SL, "22xx: Set sustain"}},
      {0x23, {DIV_CMD_FM_RR, "23xx: Set release"}},
      {0x30, {DIV_CMD_SNES_ECHO_FIR, "30xx: Set echo filter coefficient 0",constVal<0>,effectVal}},
      {0x31, {DIV_CMD_SNES_ECHO_FIR, "31xx: Set echo filter coefficient 1",constVal<1>,effectVal}},
      {0x32, {DIV_CMD_SNES_ECHO_FIR, "32xx: Set echo filter coefficient 2",constVal<2>,effectVal}},
      {0x33, {DIV_CMD_SNES_ECHO_FIR, "33xx: Set echo filter coefficient 3",constVal<3>,effectVal}},
      {0x34, {DIV_CMD_SNES_ECHO_FIR, "34xx: Set echo filter coefficient 4",constVal<4>,effectVal}},
      {0x35, {DIV_CMD_SNES_ECHO_FIR, "35xx: Set echo filter coefficient 5",constVal<5>,effectVal}},
      {0x36, {DIV_CMD_SNES_ECHO_FIR, "36xx: Set echo filter coefficient 6",constVal<6>,effectVal}},
      {0x37, {DIV_CMD_SNES_ECHO_FIR, "37xx: Set echo filter coefficient 7",constVal<7>,effectVal}},
    }
  );

  sysDefs[DIV_SYSTEM_VRC6]=new DivSysDef(
    "Konami VRC6", NULL, 0x88, 0, 3, false, true, 0, false, 1U<<DIV_SAMPLE_DEPTH_8BIT,
    "an expansion chip for the Famicom, featuring a quirky sawtooth channel.",
    {"VRC6 1", "VRC6 2", "VRC6 Saw"},
    {"V1", "V2", "VS"},
    {DIV_CH_PULSE, DIV_CH_PULSE, DIV_CH_WAVE},
    {DIV_INS_VRC6, DIV_INS_VRC6, DIV_INS_VRC6_SAW},
    {DIV_INS_AMIGA, DIV_INS_AMIGA, DIV_INS_NULL},
    {
      {0x12, {DIV_CMD_STD_NOISE_MODE, "12xx: Set duty cycle (pulse: 0 to 7)"}},
      {0x17, {DIV_CMD_SAMPLE_MODE, "17xx: Toggle PCM mode (pulse channel)"}},
    }
  );

  sysDefs[DIV_SYSTEM_OPLL]=new DivSysDef(
    "Yamaha YM2413 (OPLL)", NULL, 0x89, 0, 9, true, false, 0x150, false, 0,
    "cost-reduced version of the OPL with 16 patches and only one of them is user-configurable.",
    {"FM 1", "FM 2", "FM 3", "FM 4", "FM 5", "FM 6", "FM 7", "FM 8", "FM 9"},
    {"F1", "F2", "F3", "F4", "F5", "F6", "F7", "F8", "F9"},
    {DIV_CH_FM, DIV_CH_FM, DIV_CH_FM, DIV_CH_FM, DIV_CH_FM, DIV_CH_FM, DIV_CH_FM, DIV_CH_FM, DIV_CH_FM},
    {DIV_INS_OPLL, DIV_INS_OPLL, DIV_INS_OPLL, DIV_INS_OPLL, DIV_INS_OPLL, DIV_INS_OPLL, DIV_INS_OPLL, DIV_INS_OPLL, DIV_INS_OPLL},
    {},
    fmEffectHandlerMap,
    fmOPLLPostEffectHandlerMap
  );

  sysDefs[DIV_SYSTEM_FDS]=new DivSysDef(
    "Famicom Disk System (chip)", NULL, 0x8a, 0, 1, false, true, 0x161, false, 0,
    "a disk drive for the Famicom which also contains one wavetable channel.",
    {"FDS"},
    {"FDS"},
    {DIV_CH_WAVE},
    {DIV_INS_FDS},
    {},
    {
      {0x10, {DIV_CMD_WAVE, "10xx: Set waveform"}},
      {0x11, {DIV_CMD_FDS_MOD_DEPTH, "11xx: Set modulation depth"}},
      {0x12, {DIV_CMD_FDS_MOD_HIGH, "12xy: Set modulation speed high byte (x: enable; y: value)"}},
      {0x13, {DIV_CMD_FDS_MOD_LOW, "13xx: Set modulation speed low byte"}},
      {0x14, {DIV_CMD_FDS_MOD_POS, "14xx: Set modulator position"}},
      {0x15, {DIV_CMD_FDS_MOD_WAVE, "15xx: Set modulator table to waveform"}},
    }
  );

  sysDefs[DIV_SYSTEM_MMC5]=new DivSysDef(
    "MMC5", NULL, 0x8b, 0, 3, false, true, 0, false, 1U<<DIV_SAMPLE_DEPTH_8BIT,
    "an expansion chip for the Famicom, featuring a little-known PCM channel.",
    {"Pulse 1", "Pulse 2", "PCM"},
    {"S1", "S2", "PCM"},
    {DIV_CH_PULSE, DIV_CH_PULSE, DIV_CH_PCM},
    {DIV_INS_NES, DIV_INS_NES, DIV_INS_AMIGA},
    {},
    {
      {0x12, {DIV_CMD_STD_NOISE_MODE, "12xx: Set duty cycle/noise mode (pulse: 0 to 3; noise: 0 or 1)"}},
    }
  );

  sysDefs[DIV_SYSTEM_N163]=new DivSysDef(
    "Namco 163/C163/129/160/106/whatever", NULL, 0x8c, 0, 8, false, true, 0, false, 0,
    "an expansion chip for the Famicom, with full wavetable.",
    {"Channel 1", "Channel 2", "Channel 3", "Channel 4", "Channel 5", "Channel 6", "Channel 7", "Channel 8"},
    {"CH1", "CH2", "CH3", "CH4", "CH5", "CH6", "CH7", "CH8"},
    {DIV_CH_WAVE, DIV_CH_WAVE, DIV_CH_WAVE, DIV_CH_WAVE, DIV_CH_WAVE, DIV_CH_WAVE, DIV_CH_WAVE, DIV_CH_WAVE},
    {DIV_INS_N163, DIV_INS_N163, DIV_INS_N163, DIV_INS_N163, DIV_INS_N163, DIV_INS_N163, DIV_INS_N163, DIV_INS_N163},
    {},
    {
      {0x10, {DIV_CMD_WAVE, "10xx: Select waveform"}},
      {0x11, {DIV_CMD_N163_WAVE_POSITION, "11xx: Set waveform position in RAM (single nibble unit)"}},
      {0x12, {DIV_CMD_N163_WAVE_LENGTH, "12xx: Set waveform length in RAM (04 to FC, 4 nibble unit)"}},
      {0x13, {DIV_CMD_N163_WAVE_MODE, "130x: Change waveform update mode (0: off; bit 0: update now; bit 1: update when every waveform changes)"}},
      {0x14, {DIV_CMD_N163_WAVE_LOAD, "14xx: Select waveform for load to RAM"}},
      {0x15, {DIV_CMD_N163_WAVE_LOADPOS, "15xx: Set waveform position for load to RAM (single nibble unit)"}},
      {0x16, {DIV_CMD_N163_WAVE_LOADLEN, "16xx: Set waveform length for load to RAM (04 to FC, 4 nibble unit)"}},
      {0x17, {DIV_CMD_N163_WAVE_LOADMODE, "170x: Change waveform load mode (0: off; bit 0: load now; bit 1: load when every waveform changes)"}},
      {0x18, {DIV_CMD_N163_CHANNEL_LIMIT, "180x: Change channel limits (0 to 7, x + 1)"}},
      {0x20, {DIV_CMD_N163_GLOBAL_WAVE_LOAD, "20xx: (Global) Select waveform for load to RAM"}},
      {0x21, {DIV_CMD_N163_GLOBAL_WAVE_LOADPOS, "21xx: (Global) Set waveform position for load to RAM (single nibble unit)"}},
      {0x22, {DIV_CMD_N163_GLOBAL_WAVE_LOADLEN, "22xx: (Global) Set waveform length for load to RAM (04 to FC, 4 nibble unit)"}},
      {0x23, {DIV_CMD_N163_GLOBAL_WAVE_LOADMODE, "230x: (Global) Change waveform load mode (0: off; bit 0: load now; bit 1: load when every waveform changes)"}},
    }
  );

  sysDefs[DIV_SYSTEM_OPN]=new DivSysDef(
    "Yamaha YM2203 (OPN)", NULL, 0x8d, 0, 6, true, true, 0x151, false, 1U<<DIV_SAMPLE_DEPTH_8BIT,
    "cost-reduced version of the OPM with a different register layout and no stereo...\n...but it has a built-in AY-3-8910! (actually an YM2149)",
    {"FM 1", "FM 2", "FM 3", "PSG 1", "PSG 2", "PSG 3"},
    {"F1", "F2", "F3", "S1", "S2", "S3"},
    {DIV_CH_FM, DIV_CH_FM, DIV_CH_FM, DIV_CH_PULSE, DIV_CH_PULSE, DIV_CH_PULSE},
    {DIV_INS_FM, DIV_INS_FM, DIV_INS_FM, DIV_INS_AY, DIV_INS_AY, DIV_INS_AY},
    {},
    fmEffectHandlerMap,
    fmOPNPostEffectHandlerMap
  );

  sysDefs[DIV_SYSTEM_OPN_EXT]=new DivSysDef(
    "Yamaha YM2203 (OPN) Extended Channel 3", NULL, 0xb6, 0, 9, true, true, 0x151, false, 1U<<DIV_SAMPLE_DEPTH_8BIT,
    "cost-reduced version of the OPM with a different register layout and no stereo...\n...but it has a built-in AY-3-8910! (actually an YM2149)\nthis one is in Extended Channel mode, which turns the third FM channel into four operators with independent notes/frequencies",
    {"FM 1", "FM 2", "FM 3 OP1", "FM 3 OP2", "FM 3 OP3", "FM 3 OP4", "PSG 1", "PSG 2", "PSG 3"},
    {"F1", "F2", "O1", "O2", "O3", "O4", "S1", "S2", "S3"},
    {DIV_CH_FM, DIV_CH_FM, DIV_CH_OP, DIV_CH_OP, DIV_CH_OP, DIV_CH_OP, DIV_CH_PULSE, DIV_CH_PULSE, DIV_CH_PULSE},
    {DIV_INS_FM, DIV_INS_FM, DIV_INS_FM, DIV_INS_FM, DIV_INS_FM, DIV_INS_FM, DIV_INS_AY, DIV_INS_AY, DIV_INS_AY},
    {},
    fmEffectHandlerMap,
    fmOPNPostEffectHandlerMap
  );

  sysDefs[DIV_SYSTEM_PC98]=new DivSysDef(
    "Yamaha YM2608 (OPNA)", NULL, 0x8e, 0, 16, true, true, 0x151, false, (1U<<DIV_SAMPLE_DEPTH_ADPCM_B)|(1U<<DIV_SAMPLE_DEPTH_8BIT),
    "OPN but twice the FM channels, stereo makes a come-back and has rhythm and ADPCM channels.",
    {"FM 1", "FM 2", "FM 3", "FM 4", "FM 5", "FM 6", "Square 1", "Square 2", "Square 3", "Kick", "Snare", "Top", "HiHat", "Tom", "Rim", "ADPCM"},
    {"F1", "F2", "F3", "F4", "F5", "F6", "S1", "S2", "S3", "BD", "SD", "TP", "HH", "TM", "RM", "P"},
    {DIV_CH_FM, DIV_CH_FM, DIV_CH_FM, DIV_CH_FM, DIV_CH_FM, DIV_CH_FM, DIV_CH_PULSE, DIV_CH_PULSE, DIV_CH_PULSE, DIV_CH_NOISE, DIV_CH_NOISE, DIV_CH_NOISE, DIV_CH_NOISE, DIV_CH_NOISE, DIV_CH_NOISE, DIV_CH_PCM},
    {DIV_INS_FM, DIV_INS_FM, DIV_INS_FM, DIV_INS_FM, DIV_INS_FM, DIV_INS_FM, DIV_INS_AY, DIV_INS_AY, DIV_INS_AY, DIV_INS_ADPCMA, DIV_INS_ADPCMA, DIV_INS_ADPCMA, DIV_INS_ADPCMA, DIV_INS_ADPCMA, DIV_INS_ADPCMA, DIV_INS_ADPCMB},
    {DIV_INS_NULL, DIV_INS_NULL, DIV_INS_NULL, DIV_INS_NULL, DIV_INS_NULL, DIV_INS_NULL, DIV_INS_NULL, DIV_INS_NULL, DIV_INS_NULL, DIV_INS_NULL, DIV_INS_NULL, DIV_INS_NULL, DIV_INS_NULL, DIV_INS_NULL, DIV_INS_NULL, DIV_INS_AMIGA},
    fmEffectHandlerMap,
    fmOPNAPostEffectHandlerMap
  );

  sysDefs[DIV_SYSTEM_PC98_EXT]=new DivSysDef(
    "Yamaha YM2608 (OPNA) Extended Channel 3", NULL, 0xb7, 0, 19, true, true, 0x151, false, (1U<<DIV_SAMPLE_DEPTH_ADPCM_B)|(1U<<DIV_SAMPLE_DEPTH_8BIT),
    "OPN but twice the FM channels, stereo makes a come-back and has rhythm and ADPCM channels.\nthis one is in Extended Channel mode, which turns the third FM channel into four operators with independent notes/frequencies",
    {"FM 1", "FM 2", "FM 3 OP1", "FM 3 OP2", "FM 3 OP3", "FM 3 OP4", "FM 4", "FM 5", "FM 6", "Square 1", "Square 2", "Square 3", "Kick", "Snare", "Top", "HiHat", "Tom", "Rim", "ADPCM"},
    {"F1", "F2", "O1", "O2", "O3", "O4", "F4", "F5", "F6", "S1", "S2", "S3", "BD", "SD", "TP", "HH", "TM", "RM", "P"},
    {DIV_CH_FM, DIV_CH_FM, DIV_CH_OP, DIV_CH_OP, DIV_CH_OP, DIV_CH_OP, DIV_CH_FM, DIV_CH_FM, DIV_CH_FM, DIV_CH_PULSE, DIV_CH_PULSE, DIV_CH_PULSE, DIV_CH_NOISE, DIV_CH_NOISE, DIV_CH_NOISE, DIV_CH_NOISE, DIV_CH_NOISE, DIV_CH_NOISE, DIV_CH_PCM},
    {DIV_INS_FM, DIV_INS_FM, DIV_INS_FM, DIV_INS_FM, DIV_INS_FM, DIV_INS_FM, DIV_INS_FM, DIV_INS_FM, DIV_INS_FM, DIV_INS_AY, DIV_INS_AY, DIV_INS_AY, DIV_INS_ADPCMA, DIV_INS_ADPCMA, DIV_INS_ADPCMA, DIV_INS_ADPCMA, DIV_INS_ADPCMA, DIV_INS_ADPCMA, DIV_INS_ADPCMB},
    {DIV_INS_NULL, DIV_INS_NULL, DIV_INS_NULL, DIV_INS_NULL, DIV_INS_NULL, DIV_INS_NULL, DIV_INS_NULL, DIV_INS_NULL, DIV_INS_NULL, DIV_INS_NULL, DIV_INS_NULL, DIV_INS_NULL, DIV_INS_NULL, DIV_INS_NULL, DIV_INS_NULL, DIV_INS_NULL, DIV_INS_NULL, DIV_INS_NULL, DIV_INS_AMIGA},
    fmEffectHandlerMap,
    fmOPNAPostEffectHandlerMap
  );

  sysDefs[DIV_SYSTEM_OPL]=new DivSysDef(
    "Yamaha YM3526 (OPL)", NULL, 0x8f, 0, 9, true, false, 0x151, false, 0,
    "OPN, but what if you only had two operators, no stereo, no detune and a lower ADSR parameter range?",
    {"FM 1", "FM 2", "FM 3", "FM 4", "FM 5", "FM 6", "FM 7", "FM 8", "FM 9"},
    {"F1", "F2", "F3", "F4", "F5", "F6", "F7", "F8", "F9"},
    {DIV_CH_FM, DIV_CH_FM, DIV_CH_FM, DIV_CH_FM, DIV_CH_FM, DIV_CH_FM, DIV_CH_FM, DIV_CH_FM, DIV_CH_FM},
    {DIV_INS_OPL, DIV_INS_OPL, DIV_INS_OPL, DIV_INS_OPL, DIV_INS_OPL, DIV_INS_OPL, DIV_INS_OPL, DIV_INS_OPL, DIV_INS_OPL},
    {},
    fmEffectHandlerMap,
    fmOPLPostEffectHandlerMap
  );

  sysDefs[DIV_SYSTEM_OPL2]=new DivSysDef(
    "Yamaha YM3812 (OPL2)", NULL, 0x90, 0, 9, true, false, 0x151, false, 0,
    "OPL, but what if you had more waveforms to choose than the normal sine?",
    {"FM 1", "FM 2", "FM 3", "FM 4", "FM 5", "FM 6", "FM 7", "FM 8", "FM 9"},
    {"F1", "F2", "F3", "F4", "F5", "F6", "F7", "F8", "F9"},
    {DIV_CH_FM, DIV_CH_FM, DIV_CH_FM, DIV_CH_FM, DIV_CH_FM, DIV_CH_FM, DIV_CH_FM, DIV_CH_FM, DIV_CH_FM},
    {DIV_INS_OPL, DIV_INS_OPL, DIV_INS_OPL, DIV_INS_OPL, DIV_INS_OPL, DIV_INS_OPL, DIV_INS_OPL, DIV_INS_OPL, DIV_INS_OPL},
    {},
    fmEffectHandlerMap,
    fmOPLPostEffectHandlerMap
  );

  sysDefs[DIV_SYSTEM_OPL3]=new DivSysDef(
    "Yamaha YMF262 (OPL3)", NULL, 0x91, 0, 18, true, false, 0x151, false, 0,
    "OPL2, but what if you had twice the channels, 4-op mode, stereo and even more waveforms?",
    {"4OP 1", "FM 2", "4OP 3", "FM 4", "4OP 5", "FM 6", "4OP 7", "FM 8", "4OP 9", "FM 10", "4OP 11", "FM 12", "FM 13", "FM 14", "FM 15", "FM 16", "FM 17", "FM 18"},
    {"1", "2", "3", "4", "5", "6", "7", "8", "9", "10", "11", "12", "13", "14", "15", "16", "17", "18"},
    {DIV_CH_OP, DIV_CH_FM, DIV_CH_OP, DIV_CH_FM, DIV_CH_OP, DIV_CH_FM, DIV_CH_OP, DIV_CH_FM, DIV_CH_OP, DIV_CH_FM, DIV_CH_OP, DIV_CH_FM, DIV_CH_FM, DIV_CH_FM, DIV_CH_FM, DIV_CH_FM, DIV_CH_FM, DIV_CH_FM},
    {DIV_INS_OPL, DIV_INS_OPL, DIV_INS_OPL, DIV_INS_OPL, DIV_INS_OPL, DIV_INS_OPL, DIV_INS_OPL, DIV_INS_OPL, DIV_INS_OPL, DIV_INS_OPL, DIV_INS_OPL, DIV_INS_OPL, DIV_INS_OPL, DIV_INS_OPL, DIV_INS_OPL, DIV_INS_OPL, DIV_INS_OPL, DIV_INS_OPL},
    {},
    fmEffectHandlerMap,
    fmOPLPostEffectHandlerMap
  );

  // TODO: add 12-bit and 16-bit big endian formats
  sysDefs[DIV_SYSTEM_MULTIPCM]=new DivSysDef(
    "MultiPCM", NULL, 0x92, 0, 28, false, true, 0, false, (1U<<DIV_SAMPLE_DEPTH_8BIT)|(1U<<DIV_SAMPLE_DEPTH_16BIT),
    "how many channels of PCM do you want?\nMultiPCM: yes",
    {"Channel 1", "Channel 2", "Channel 3", "Channel 4", "Channel 5", "Channel 6", "Channel 7", "Channel 8", "Channel 9", "Channel 10", "Channel 11", "Channel 12", "Channel 13", "Channel 14", "Channel 15", "Channel 16", "Channel 17", "Channel 18", "Channel 19", "Channel 20", "Channel 21", "Channel 22", "Channel 23", "Channel 24", "Channel 25", "Channel 26", "Channel 27", "Channel 28"},
    {"1", "2", "3", "4", "5", "6", "7", "8", "9", "10", "11", "12", "13", "14", "15", "16", "17", "18", "19", "20", "21", "22", "23", "24", "25", "26", "27", "28"},
    {DIV_CH_PCM, DIV_CH_PCM, DIV_CH_PCM, DIV_CH_PCM, DIV_CH_PCM, DIV_CH_PCM, DIV_CH_PCM, DIV_CH_PCM, DIV_CH_PCM, DIV_CH_PCM, DIV_CH_PCM, DIV_CH_PCM, DIV_CH_PCM, DIV_CH_PCM, DIV_CH_PCM, DIV_CH_PCM, DIV_CH_PCM, DIV_CH_PCM, DIV_CH_PCM, DIV_CH_PCM, DIV_CH_PCM, DIV_CH_PCM, DIV_CH_PCM, DIV_CH_PCM, DIV_CH_PCM, DIV_CH_PCM, DIV_CH_PCM, DIV_CH_PCM},
    {DIV_INS_MULTIPCM, DIV_INS_MULTIPCM, DIV_INS_MULTIPCM, DIV_INS_MULTIPCM, DIV_INS_MULTIPCM, DIV_INS_MULTIPCM, DIV_INS_MULTIPCM, DIV_INS_MULTIPCM, DIV_INS_MULTIPCM, DIV_INS_MULTIPCM, DIV_INS_MULTIPCM, DIV_INS_MULTIPCM, DIV_INS_MULTIPCM, DIV_INS_MULTIPCM, DIV_INS_MULTIPCM, DIV_INS_MULTIPCM, DIV_INS_MULTIPCM, DIV_INS_MULTIPCM, DIV_INS_MULTIPCM, DIV_INS_MULTIPCM, DIV_INS_MULTIPCM, DIV_INS_MULTIPCM, DIV_INS_MULTIPCM, DIV_INS_MULTIPCM, DIV_INS_MULTIPCM, DIV_INS_MULTIPCM, DIV_INS_MULTIPCM, DIV_INS_MULTIPCM}
  );

  sysDefs[DIV_SYSTEM_PCSPKR]=new DivSysDef(
    "PC Speaker", NULL, 0x93, 0, 1, false, true, 0, false, 0,
    "good luck!",
    {"Square"},
    {"SQ"},
    {DIV_CH_PULSE},
    {DIV_INS_BEEPER}
  );

  sysDefs[DIV_SYSTEM_POKEY]=new DivSysDef(
    "POKEY", NULL, 0x94, 0, 4, false, true, 0, false, 0,
    "TIA, but better and more flexible.\nused in the Atari 8-bit family of computers (400/800/XL/XE).",
    {"Channel 1", "Channel 2", "Channel 3", "Channel 4"},
    {"CH1", "CH2", "CH3", "CH4"},
    {DIV_CH_WAVE, DIV_CH_WAVE, DIV_CH_WAVE, DIV_CH_WAVE},
    {DIV_INS_POKEY, DIV_INS_POKEY, DIV_INS_POKEY, DIV_INS_POKEY}
  );

  sysDefs[DIV_SYSTEM_RF5C68]=new DivSysDef(
    "Ricoh RF5C68", NULL, 0x95, 0, 8, false, true, 0x151, false, 1U<<DIV_SAMPLE_DEPTH_8BIT,
    "this is like SNES' sound chip but without interpolation and the rest of nice bits.",
    {"Channel 1", "Channel 2", "Channel 3", "Channel 4", "Channel 5", "Channel 6", "Channel 7", "Channel 8"},
    {"CH1", "CH2", "CH3", "CH4", "CH5", "CH6", "CH7", "CH8"},
    {DIV_CH_PCM, DIV_CH_PCM, DIV_CH_PCM, DIV_CH_PCM, DIV_CH_PCM, DIV_CH_PCM, DIV_CH_PCM, DIV_CH_PCM},
    {DIV_INS_RF5C68, DIV_INS_RF5C68, DIV_INS_RF5C68, DIV_INS_RF5C68, DIV_INS_RF5C68, DIV_INS_RF5C68, DIV_INS_RF5C68, DIV_INS_RF5C68},
    {DIV_INS_AMIGA, DIV_INS_AMIGA, DIV_INS_AMIGA, DIV_INS_AMIGA, DIV_INS_AMIGA, DIV_INS_AMIGA, DIV_INS_AMIGA, DIV_INS_AMIGA}
  );

  sysDefs[DIV_SYSTEM_SWAN]=new DivSysDef(
    "WonderSwan", NULL, 0x96, 0, 4, false, true, 0x171, false, 1U<<DIV_SAMPLE_DEPTH_8BIT,
    "developed by the same team under the Game Boy and the Virtual Boy...",
    {"Wave", "Wave/PCM", "Wave", "Wave/Noise"},
    {"CH1", "CH2", "CH3", "CH4"},
    {DIV_CH_WAVE, DIV_CH_PCM, DIV_CH_WAVE, DIV_CH_NOISE},
    {DIV_INS_SWAN, DIV_INS_SWAN, DIV_INS_SWAN, DIV_INS_SWAN},
    {DIV_INS_NULL, DIV_INS_AMIGA, DIV_INS_NULL, DIV_INS_NULL},
    {
      {0x10, {DIV_CMD_WAVE, "10xx: Set waveform"}},
      {0x11, {DIV_CMD_STD_NOISE_MODE, "11xx: Setup noise mode (0: disabled; 1-8: enabled/tap)"}},
      {0x12, {DIV_CMD_WS_SWEEP_TIME, "12xx: Setup sweep period (0: disabled; 1-20: enabled/period)"}},
      {0x13, {DIV_CMD_WS_SWEEP_AMOUNT, "13xx: Set sweep amount"}},
      {0x17, {DIV_CMD_SAMPLE_MODE, "17xx: Toggle PCM mode"}},
    }
  );

  sysDefs[DIV_SYSTEM_OPZ]=new DivSysDef(
    "Yamaha YM2414 (OPZ)", NULL, 0x98, 0, 8, true, false, 0, false, 0,
    "like OPM, but with more waveforms, fixed frequency mode and totally... undocumented.\nused in the Yamaha TX81Z and some other synthesizers.",
    {"FM 1", "FM 2", "FM 3", "FM 4", "FM 5", "FM 6", "FM 7", "FM 8"},
    {"F1", "F2", "F3", "F4", "F5", "F6", "F7", "F8"},
    {DIV_CH_FM, DIV_CH_FM, DIV_CH_FM, DIV_CH_FM, DIV_CH_FM, DIV_CH_FM, DIV_CH_FM, DIV_CH_FM},
    {DIV_INS_OPZ, DIV_INS_OPZ, DIV_INS_OPZ, DIV_INS_OPZ, DIV_INS_OPZ, DIV_INS_OPZ, DIV_INS_OPZ, DIV_INS_OPZ},
    {},
    {
      {0x2f, {DIV_CMD_FM_HARD_RESET, "2Fxx: Toggle hard envelope reset on new notes"}},
    },
    fmOPZPostEffectHandlerMap
  );

  sysDefs[DIV_SYSTEM_POKEMINI]=new DivSysDef(
    "Pokémon Mini", NULL, 0x99, 0, 1, false, true, 0, false, 0,
    "this one is like PC Speaker but has duty cycles.",
    {"Square"},
    {"SQ"},
    {DIV_CH_PULSE},
    {DIV_INS_BEEPER}
  );

  sysDefs[DIV_SYSTEM_SEGAPCM]=new DivSysDef(
    "SegaPCM", NULL, 0x9b, 0, 16, false, true, 0x151, false, 1U<<DIV_SAMPLE_DEPTH_8BIT,
    "used in some Sega arcade boards (like OutRun), and usually paired with a YM2151.",
    {"Channel 1", "Channel 2", "Channel 3", "Channel 4", "Channel 5", "Channel 6", "Channel 7", "Channel 8", "Channel 9", "Channel 10", "Channel 11", "Channel 12", "Channel 13", "Channel 14", "Channel 15", "Channel 16"},
    {"1", "2", "3", "4", "5", "6", "7", "8", "9", "10", "11", "12", "13", "14", "15", "16"},
    {DIV_CH_PCM, DIV_CH_PCM, DIV_CH_PCM, DIV_CH_PCM, DIV_CH_PCM, DIV_CH_PCM, DIV_CH_PCM, DIV_CH_PCM, DIV_CH_PCM, DIV_CH_PCM, DIV_CH_PCM, DIV_CH_PCM, DIV_CH_PCM, DIV_CH_PCM, DIV_CH_PCM, DIV_CH_PCM},
    {DIV_INS_SEGAPCM, DIV_INS_SEGAPCM, DIV_INS_SEGAPCM, DIV_INS_SEGAPCM, DIV_INS_SEGAPCM, DIV_INS_SEGAPCM, DIV_INS_SEGAPCM, DIV_INS_SEGAPCM, DIV_INS_SEGAPCM, DIV_INS_SEGAPCM, DIV_INS_SEGAPCM, DIV_INS_SEGAPCM, DIV_INS_SEGAPCM, DIV_INS_SEGAPCM, DIV_INS_SEGAPCM, DIV_INS_SEGAPCM},
    {DIV_INS_AMIGA, DIV_INS_AMIGA, DIV_INS_AMIGA, DIV_INS_AMIGA, DIV_INS_AMIGA, DIV_INS_AMIGA, DIV_INS_AMIGA, DIV_INS_AMIGA, DIV_INS_AMIGA, DIV_INS_AMIGA, DIV_INS_AMIGA, DIV_INS_AMIGA, DIV_INS_AMIGA, DIV_INS_AMIGA, DIV_INS_AMIGA, DIV_INS_AMIGA},
    {},
    segaPCMPostEffectHandlerMap
  );

  sysDefs[DIV_SYSTEM_VBOY]=new DivSysDef(
    "Virtual Boy", NULL, 0x9c, 0, 6, false, true, 0, false, 1U<<DIV_SAMPLE_DEPTH_8BIT,
    "a console which failed to sell well due to its headache-inducing features.",
    {"Channel 1", "Channel 2", "Channel 3", "Channel 4", "Channel 5", "Noise"},
    {"CH1", "CH2", "CH3", "CH4", "CH5", "NO"},
    {DIV_CH_WAVE, DIV_CH_WAVE, DIV_CH_WAVE, DIV_CH_WAVE, DIV_CH_WAVE, DIV_CH_NOISE},
    {DIV_INS_VBOY, DIV_INS_VBOY, DIV_INS_VBOY, DIV_INS_VBOY, DIV_INS_VBOY, DIV_INS_VBOY}
  );

  sysDefs[DIV_SYSTEM_VRC7]=new DivSysDef(
    "Konami VRC7", NULL, 0x9d, 0, 6, true, false, 0x151, false, 0,
    "like OPLL, but even more cost reductions applied. three less FM channels, and no drums mode...",
    {"FM 1", "FM 2", "FM 3", "FM 4", "FM 5", "FM 6"},
    {"F1", "F2", "F3", "F4", "F5", "F6"},
    {DIV_CH_FM, DIV_CH_FM, DIV_CH_FM, DIV_CH_FM, DIV_CH_FM, DIV_CH_FM},
    {DIV_INS_OPLL, DIV_INS_OPLL, DIV_INS_OPLL, DIV_INS_OPLL, DIV_INS_OPLL, DIV_INS_OPLL},
    {},
    fmEffectHandlerMap,
    fmOPLLPostEffectHandlerMap
  );

  sysDefs[DIV_SYSTEM_YM2610B]=new DivSysDef(
    "Yamaha YM2610B (OPNB2)", NULL, 0x9e, 0, 16, true, false, 0x151, false, (1U<<DIV_SAMPLE_DEPTH_ADPCM_A)|(1U<<DIV_SAMPLE_DEPTH_ADPCM_B)|(1U<<DIV_SAMPLE_DEPTH_8BIT),
    "so Taito asked Yamaha if they could get the two missing FM channels back, and Yamaha gladly provided them with this chip.",
    {"FM 1", "FM 2", "FM 3", "FM 4", "FM 5", "FM 6", "PSG 1", "PSG 2", "PSG 3", "ADPCM-A 1", "ADPCM-A 2", "ADPCM-A 3", "ADPCM-A 4", "ADPCM-A 5", "ADPCM-A 6", "ADPCM-B"},
    {"F1", "F2", "F3", "F4", "F5", "F6", "S1", "S2", "S3", "P1", "P2", "P3", "P4", "P5", "P6", "B"},
    {DIV_CH_FM, DIV_CH_FM, DIV_CH_FM, DIV_CH_FM, DIV_CH_FM, DIV_CH_FM, DIV_CH_PULSE, DIV_CH_PULSE, DIV_CH_PULSE, DIV_CH_PCM, DIV_CH_PCM, DIV_CH_PCM, DIV_CH_PCM, DIV_CH_PCM, DIV_CH_PCM, DIV_CH_PCM},
    {DIV_INS_FM, DIV_INS_FM, DIV_INS_FM, DIV_INS_FM, DIV_INS_FM, DIV_INS_FM, DIV_INS_AY, DIV_INS_AY, DIV_INS_AY, DIV_INS_ADPCMA, DIV_INS_ADPCMA, DIV_INS_ADPCMA, DIV_INS_ADPCMA, DIV_INS_ADPCMA, DIV_INS_ADPCMA, DIV_INS_ADPCMB},
    {DIV_INS_NULL, DIV_INS_NULL, DIV_INS_NULL, DIV_INS_NULL, DIV_INS_NULL, DIV_INS_NULL, DIV_INS_NULL, DIV_INS_NULL, DIV_INS_NULL, DIV_INS_AMIGA, DIV_INS_AMIGA, DIV_INS_AMIGA, DIV_INS_AMIGA, DIV_INS_AMIGA, DIV_INS_AMIGA, DIV_INS_AMIGA},
    fmEffectHandlerMap,
    fmOPNAPostEffectHandlerMap
  );

  sysDefs[DIV_SYSTEM_SFX_BEEPER]=new DivSysDef(
    "ZX Spectrum Beeper", NULL, 0x9f, 0, 6, false, true, 0, false, 1U<<DIV_SAMPLE_DEPTH_1BIT,
    "the ZX Spectrum only had a basic beeper capable of...\n...a bunch of thin pulses and tons of other interesting stuff!\nFurnace provides a thin pulse system.",
    {"Channel 1", "Channel 2", "Channel 3", "Channel 4", "Channel 5", "Channel 6"},
    {"CH1", "CH2", "CH3", "CH4", "CH5", "CH6"},
    {DIV_CH_WAVE, DIV_CH_WAVE, DIV_CH_WAVE, DIV_CH_WAVE, DIV_CH_WAVE, DIV_CH_WAVE},
    {DIV_INS_BEEPER, DIV_INS_BEEPER, DIV_INS_BEEPER, DIV_INS_BEEPER, DIV_INS_BEEPER, DIV_INS_BEEPER},
    {},
    {
      {0x12, {DIV_CMD_STD_NOISE_MODE, "12xx: Set pulse width"}},
      {0x17, {DIV_CMD_SAMPLE_MODE, "17xx: Trigger overlay drum"}},
    }
  );

  sysDefs[DIV_SYSTEM_YM2612_EXT]=new DivSysDef(
    "Yamaha YM2612 (OPN2) Extended Channel 3", NULL, 0xa0, 0, 9, true, false, 0x150, false, 1U<<DIV_SAMPLE_DEPTH_8BIT,
    "this chip is mostly known for being in the Sega Genesis (but it also was on the FM Towns computer).\nthis one is in Extended Channel mode, which turns the third FM channel into four operators with independent notes/frequencies.",
    {"FM 1", "FM 2", "FM 3 OP1", "FM 3 OP2", "FM 3 OP3", "FM 3 OP4", "FM 4", "FM 5", "FM 6"},
    {"F1", "F2", "O1", "O2", "O3", "O4", "F4", "F5", "F6"},
    {DIV_CH_FM, DIV_CH_FM, DIV_CH_OP, DIV_CH_OP, DIV_CH_OP, DIV_CH_OP, DIV_CH_FM, DIV_CH_FM, DIV_CH_FM},
    {DIV_INS_FM, DIV_INS_FM, DIV_INS_FM, DIV_INS_FM, DIV_INS_FM, DIV_INS_FM, DIV_INS_FM, DIV_INS_FM, DIV_INS_FM},
    {DIV_INS_NULL, DIV_INS_NULL, DIV_INS_NULL, DIV_INS_NULL, DIV_INS_NULL, DIV_INS_NULL, DIV_INS_NULL, DIV_INS_NULL, DIV_INS_AMIGA},
    fmOPN2EffectHandlerMap,
    fmOPN2PostEffectHandlerMap
  );

  sysDefs[DIV_SYSTEM_SCC]=new DivSysDef(
    "Konami SCC", NULL, 0xa1, 0, 5, false, true, 0x161, false, 0,
    "a wavetable chip made by Konami for use with the MSX.\nthe last channel shares its wavetable with the previous one though.",
    {"Channel 1", "Channel 2", "Channel 3", "Channel 4", "Channel 5"},
    {"CH1", "CH2", "CH3", "CH4", "CH5"},
    {DIV_CH_WAVE, DIV_CH_WAVE, DIV_CH_WAVE, DIV_CH_WAVE, DIV_CH_WAVE},
    {DIV_INS_SCC, DIV_INS_SCC, DIV_INS_SCC, DIV_INS_SCC, DIV_INS_SCC},
    {},
    waveOnlyEffectHandlerMap
  );

  sysDefs[DIV_SYSTEM_OPL_DRUMS]=new DivSysDef(
    "Yamaha YM3526 (OPL) with drums", NULL, 0xa2, 0, 11, true, false, 0x151, false, 0,
    "the OPL chip but with drums mode enabled.",
    {"FM 1", "FM 2", "FM 3", "FM 4", "FM 5", "FM 6", "Kick/FM 7", "Snare", "Tom", "Top", "HiHat"},
    {"F1", "F2", "F3", "F4", "F5", "F6", "BD", "SD", "TM", "TP", "HH"},
    {DIV_CH_FM, DIV_CH_FM, DIV_CH_FM, DIV_CH_FM, DIV_CH_FM, DIV_CH_FM, DIV_CH_NOISE, DIV_CH_NOISE, DIV_CH_NOISE, DIV_CH_NOISE, DIV_CH_NOISE},
    {DIV_INS_OPL, DIV_INS_OPL, DIV_INS_OPL, DIV_INS_OPL, DIV_INS_OPL, DIV_INS_OPL, DIV_INS_OPL, DIV_INS_OPL_DRUMS, DIV_INS_OPL_DRUMS, DIV_INS_OPL_DRUMS, DIV_INS_OPL_DRUMS},
    {DIV_INS_NULL, DIV_INS_NULL, DIV_INS_NULL, DIV_INS_NULL, DIV_INS_NULL, DIV_INS_NULL, DIV_INS_NULL, DIV_INS_OPL, DIV_INS_OPL, DIV_INS_OPL, DIV_INS_OPL},
    fmOPLDrumsEffectHandlerMap,
    fmOPLPostEffectHandlerMap
  );

  sysDefs[DIV_SYSTEM_OPL2_DRUMS]=new DivSysDef(
    "Yamaha YM3812 (OPL2) with drums", NULL, 0xa3, 0, 11, true, false, 0x151, false, 0,
    "the OPL2 chip but with drums mode enabled.",
    {"FM 1", "FM 2", "FM 3", "FM 4", "FM 5", "FM 6", "Kick/FM 7", "Snare", "Tom", "Top", "HiHat"},
    {"F1", "F2", "F3", "F4", "F5", "F6", "BD", "SD", "TM", "TP", "HH"},
    {DIV_CH_FM, DIV_CH_FM, DIV_CH_FM, DIV_CH_FM, DIV_CH_FM, DIV_CH_FM, DIV_CH_NOISE, DIV_CH_NOISE, DIV_CH_NOISE, DIV_CH_NOISE, DIV_CH_NOISE},
    {DIV_INS_OPL, DIV_INS_OPL, DIV_INS_OPL, DIV_INS_OPL, DIV_INS_OPL, DIV_INS_OPL, DIV_INS_OPL, DIV_INS_OPL_DRUMS, DIV_INS_OPL_DRUMS, DIV_INS_OPL_DRUMS, DIV_INS_OPL_DRUMS},
    {DIV_INS_NULL, DIV_INS_NULL, DIV_INS_NULL, DIV_INS_NULL, DIV_INS_NULL, DIV_INS_NULL, DIV_INS_NULL, DIV_INS_OPL, DIV_INS_OPL, DIV_INS_OPL, DIV_INS_OPL},
    fmOPLDrumsEffectHandlerMap,
    fmOPLPostEffectHandlerMap
  );

  sysDefs[DIV_SYSTEM_OPL3_DRUMS]=new DivSysDef(
    "Yamaha YMF262 (OPL3) with drums", NULL, 0xa4, 0, 20, true, false, 0x151, false, 0,
    "the OPL3 chip but with drums mode enabled.",
    {"4OP 1", "FM 2", "4OP 3", "FM 4", "4OP 5", "FM 6", "4OP 7", "FM 8", "4OP 9", "FM 10", "4OP 11", "FM 12", "FM 13", "FM 14", "FM 15", "Kick/FM 16", "Snare", "Tom", "Top", "HiHat"},
    {"1", "2", "3", "4", "5", "6", "7", "8", "9", "10", "11", "12", "13", "14", "15", "BD", "SD", "TM", "TP", "HH"},
    {DIV_CH_OP, DIV_CH_FM, DIV_CH_OP, DIV_CH_FM, DIV_CH_OP, DIV_CH_FM, DIV_CH_OP, DIV_CH_FM, DIV_CH_OP, DIV_CH_FM, DIV_CH_OP, DIV_CH_FM, DIV_CH_FM, DIV_CH_FM, DIV_CH_FM, DIV_CH_NOISE, DIV_CH_NOISE, DIV_CH_NOISE, DIV_CH_NOISE, DIV_CH_NOISE},
    {DIV_INS_OPL, DIV_INS_OPL, DIV_INS_OPL, DIV_INS_OPL, DIV_INS_OPL, DIV_INS_OPL, DIV_INS_OPL, DIV_INS_OPL, DIV_INS_OPL, DIV_INS_OPL, DIV_INS_OPL, DIV_INS_OPL, DIV_INS_OPL, DIV_INS_OPL, DIV_INS_OPL, DIV_INS_OPL, DIV_INS_OPL_DRUMS, DIV_INS_OPL_DRUMS, DIV_INS_OPL_DRUMS, DIV_INS_OPL_DRUMS},
    {DIV_INS_NULL, DIV_INS_NULL, DIV_INS_NULL, DIV_INS_NULL, DIV_INS_NULL, DIV_INS_NULL, DIV_INS_NULL, DIV_INS_NULL, DIV_INS_NULL, DIV_INS_NULL, DIV_INS_NULL, DIV_INS_NULL, DIV_INS_NULL, DIV_INS_NULL, DIV_INS_NULL, DIV_INS_NULL, DIV_INS_OPL, DIV_INS_OPL, DIV_INS_OPL, DIV_INS_OPL},
    fmOPLDrumsEffectHandlerMap,
    fmOPLPostEffectHandlerMap
  );

  sysDefs[DIV_SYSTEM_YM2610_FULL]=new DivSysDef(
    "Yamaha YM2610 (OPNB)", NULL, 0xa5, 0, 14, true, false, 0x151, false, (1U<<DIV_SAMPLE_DEPTH_ADPCM_A)|(1U<<DIV_SAMPLE_DEPTH_ADPCM_B)|(1U<<DIV_SAMPLE_DEPTH_8BIT),
    "this chip was used in SNK's Neo Geo arcade board and video game console.\nit's like OPNA but the rhythm channels are ADPCM channels and two FM channels went missing.",
    {"FM 1", "FM 2", "FM 3", "FM 4", "PSG 1", "PSG 2", "PSG 3", "ADPCM-A 1", "ADPCM-A 2", "ADPCM-A 3", "ADPCM-A 4", "ADPCM-A 5", "ADPCM-A 6", "ADPCM-B"},
    {"F1", "F2", "F3", "F4", "S1", "S2", "S3", "P1", "P2", "P3", "P4", "P5", "P6", "B"},
    {DIV_CH_FM, DIV_CH_FM, DIV_CH_FM, DIV_CH_FM, DIV_CH_PULSE, DIV_CH_PULSE, DIV_CH_PULSE, DIV_CH_PCM, DIV_CH_PCM, DIV_CH_PCM, DIV_CH_PCM, DIV_CH_PCM, DIV_CH_PCM, DIV_CH_PCM},
    {DIV_INS_FM, DIV_INS_FM, DIV_INS_FM, DIV_INS_FM, DIV_INS_AY, DIV_INS_AY, DIV_INS_AY, DIV_INS_ADPCMA, DIV_INS_ADPCMA, DIV_INS_ADPCMA, DIV_INS_ADPCMA, DIV_INS_ADPCMA, DIV_INS_ADPCMA, DIV_INS_ADPCMB},
    {DIV_INS_NULL, DIV_INS_NULL, DIV_INS_NULL, DIV_INS_NULL, DIV_INS_NULL, DIV_INS_NULL, DIV_INS_NULL, DIV_INS_AMIGA, DIV_INS_AMIGA, DIV_INS_AMIGA, DIV_INS_AMIGA, DIV_INS_AMIGA, DIV_INS_AMIGA, DIV_INS_AMIGA},
    fmEffectHandlerMap,
    fmOPNAPostEffectHandlerMap
  );

  sysDefs[DIV_SYSTEM_YM2610_FULL_EXT]=new DivSysDef(
    "Yamaha YM2610 (OPNB) Extended Channel 2", NULL, 0xa6, 0, 17, true, false, 0x151, false, (1U<<DIV_SAMPLE_DEPTH_ADPCM_A)|(1U<<DIV_SAMPLE_DEPTH_ADPCM_B)|(1U<<DIV_SAMPLE_DEPTH_8BIT),
    "this chip was used in SNK's Neo Geo arcade board and video game console.\nit's like OPNA but the rhythm channels are ADPCM channels and two FM channels went missing.\nthis one is in Extended Channel mode, which turns the second FM channel into four operators with independent notes/frequencies.",
    {"FM 1", "FM 2 OP1", "FM 2 OP2", "FM 2 OP3", "FM 2 OP4", "FM 3", "FM 4", "PSG 1", "PSG 2", "PSG 3", "ADPCM-A 1", "ADPCM-A 2", "ADPCM-A 3", "ADPCM-A 4", "ADPCM-A 5", "ADPCM-A 6", "ADPCM-B"},
    {"F1", "O1", "O2", "O3", "O4", "F3", "F4", "S1", "S2", "S3", "P1", "P2", "P3", "P4", "P5", "P6", "B"},
    {DIV_CH_FM, DIV_CH_OP, DIV_CH_OP, DIV_CH_OP, DIV_CH_OP, DIV_CH_FM, DIV_CH_FM, DIV_CH_PULSE, DIV_CH_PULSE, DIV_CH_PULSE, DIV_CH_PCM, DIV_CH_PCM, DIV_CH_PCM, DIV_CH_PCM, DIV_CH_PCM, DIV_CH_PCM, DIV_CH_PCM},
    {DIV_INS_FM, DIV_INS_FM, DIV_INS_FM, DIV_INS_FM, DIV_INS_FM, DIV_INS_FM, DIV_INS_FM, DIV_INS_AY, DIV_INS_AY, DIV_INS_AY, DIV_INS_ADPCMA, DIV_INS_ADPCMA, DIV_INS_ADPCMA, DIV_INS_ADPCMA, DIV_INS_ADPCMA, DIV_INS_ADPCMA, DIV_INS_ADPCMB},
    {DIV_INS_NULL, DIV_INS_NULL, DIV_INS_NULL, DIV_INS_NULL, DIV_INS_NULL, DIV_INS_NULL, DIV_INS_NULL, DIV_INS_NULL, DIV_INS_NULL, DIV_INS_NULL, DIV_INS_AMIGA, DIV_INS_AMIGA, DIV_INS_AMIGA, DIV_INS_AMIGA, DIV_INS_AMIGA, DIV_INS_AMIGA, DIV_INS_AMIGA},
    fmEffectHandlerMap,
    fmOPNAPostEffectHandlerMap
  );

  sysDefs[DIV_SYSTEM_OPLL_DRUMS]=new DivSysDef(
    "Yamaha YM2413 (OPLL) with drums", NULL, 0xa7, 0, 11, true, false, 0x150, false, 0,
    "the OPLL chips but with drums mode turned on.",
    {"FM 1", "FM 2", "FM 3", "FM 4", "FM 5", "FM 6", "Kick", "Snare", "Tom", "Top", "HiHat"},
    {"F1", "F2", "F3", "F4", "F5", "F6", "BD", "SD", "TM", "TP", "HH"},
    {DIV_CH_FM, DIV_CH_FM, DIV_CH_FM, DIV_CH_FM, DIV_CH_FM, DIV_CH_FM, DIV_CH_NOISE, DIV_CH_NOISE, DIV_CH_NOISE, DIV_CH_NOISE, DIV_CH_NOISE},
    {DIV_INS_OPLL, DIV_INS_OPLL, DIV_INS_OPLL, DIV_INS_OPLL, DIV_INS_OPLL, DIV_INS_OPLL, DIV_INS_OPLL, DIV_INS_OPLL, DIV_INS_OPLL, DIV_INS_OPLL, DIV_INS_OPLL},
    {},
    fmOPLDrumsEffectHandlerMap,
    fmOPLLPostEffectHandlerMap
  );

  EffectHandlerMap lynxEffectHandlerMap;
  const EffectHandler lynxLFSRHandler(DIV_CMD_LYNX_LFSR_LOAD, "3xxx: Load LFSR (0 to FFF)", effectValLong<12>);
  for (int i=0; i<16; i++) {
    lynxEffectHandlerMap.emplace(0x30+i, lynxLFSRHandler);
  }

  sysDefs[DIV_SYSTEM_LYNX]=new DivSysDef(
    "Atari Lynx", NULL, 0xa8, 0, 4, false, true, 0, false, 1U<<DIV_SAMPLE_DEPTH_8BIT,
    "a portable console made by Atari. it has all of Atari's trademark waveforms.",
    {"Channel 1", "Channel 2", "Channel 3", "Channel 4"},
    {"CH1", "CH2", "CH3", "CH4"},
    {DIV_CH_WAVE, DIV_CH_WAVE, DIV_CH_WAVE, DIV_CH_WAVE},
    {DIV_INS_MIKEY, DIV_INS_MIKEY, DIV_INS_MIKEY, DIV_INS_MIKEY},
    {DIV_INS_AMIGA, DIV_INS_AMIGA, DIV_INS_AMIGA, DIV_INS_AMIGA},
    {},
    lynxEffectHandlerMap
  );

  EffectHandlerMap qSoundEffectHandlerMap={
      {0x10, {DIV_CMD_QSOUND_ECHO_FEEDBACK, "10xx: Set echo feedback level (00 to FF)"}},
      {0x11, {DIV_CMD_QSOUND_ECHO_LEVEL, "11xx: Set channel echo level (00 to FF)"}},
      {0x12, {DIV_CMD_QSOUND_SURROUND, "12xx: Toggle QSound algorithm (0: disabled; 1: enabled)"}},
  };
  const EffectHandler qSoundEchoDelayHandler(DIV_CMD_QSOUND_ECHO_DELAY, "3xxx: Set echo delay buffer length (000 to AA5)", effectValLong<12>);
  for (int i=0; i<16; i++) {
    qSoundEffectHandlerMap.emplace(0x30+i, qSoundEchoDelayHandler);
  }

  sysDefs[DIV_SYSTEM_QSOUND]=new DivSysDef(
    "Capcom QSound", NULL, 0xe0, 0, 19, false, true, 0x161, false, (1U<<DIV_SAMPLE_DEPTH_QSOUND_ADPCM)|(1U<<DIV_SAMPLE_DEPTH_8BIT),
    "used in some of Capcom's arcade boards. surround-like sampled sound with echo.",
    {"PCM 1", "PCM 2", "PCM 3", "PCM 4", "PCM 5", "PCM 6", "PCM 7", "PCM 8", "PCM 9", "PCM 10", "PCM 11", "PCM 12", "PCM 13", "PCM 14", "PCM 15", "PCM 16", "ADPCM 1", "ADPCM 2", "ADPCM 3"},
    {"1", "2", "3", "4", "5", "6", "7", "8", "9", "10", "11", "12", "13", "14", "15", "16", "A1", "A2", "A3"},
    {DIV_CH_PCM, DIV_CH_PCM, DIV_CH_PCM, DIV_CH_PCM, DIV_CH_PCM, DIV_CH_PCM, DIV_CH_PCM, DIV_CH_PCM, DIV_CH_PCM, DIV_CH_PCM, DIV_CH_PCM, DIV_CH_PCM, DIV_CH_PCM, DIV_CH_PCM, DIV_CH_PCM, DIV_CH_PCM, DIV_CH_NOISE, DIV_CH_NOISE, DIV_CH_NOISE},
    {DIV_INS_QSOUND, DIV_INS_QSOUND, DIV_INS_QSOUND, DIV_INS_QSOUND, DIV_INS_QSOUND, DIV_INS_QSOUND, DIV_INS_QSOUND, DIV_INS_QSOUND, DIV_INS_QSOUND, DIV_INS_QSOUND, DIV_INS_QSOUND, DIV_INS_QSOUND, DIV_INS_QSOUND, DIV_INS_QSOUND, DIV_INS_QSOUND, DIV_INS_QSOUND, DIV_INS_QSOUND, DIV_INS_QSOUND, DIV_INS_QSOUND},
    {DIV_INS_AMIGA, DIV_INS_AMIGA, DIV_INS_AMIGA, DIV_INS_AMIGA, DIV_INS_AMIGA, DIV_INS_AMIGA, DIV_INS_AMIGA, DIV_INS_AMIGA, DIV_INS_AMIGA, DIV_INS_AMIGA, DIV_INS_AMIGA, DIV_INS_AMIGA, DIV_INS_AMIGA, DIV_INS_AMIGA, DIV_INS_AMIGA, DIV_INS_AMIGA, DIV_INS_AMIGA, DIV_INS_AMIGA, DIV_INS_AMIGA},
    qSoundEffectHandlerMap
  );

  sysDefs[DIV_SYSTEM_VERA]=new DivSysDef(
    "VERA", NULL, 0xac, 0, 17, false, true, 0, false, (1U<<DIV_SAMPLE_DEPTH_8BIT)|(1U<<DIV_SAMPLE_DEPTH_16BIT),
    "the chip used in a computer design created by The 8-Bit Guy.",
    {"Channel 1", "Channel 2", "Channel 3", "Channel 4", "Channel 5", "Channel 6", "Channel 7", "Channel 8", "Channel 9", "Channel 10", "Channel 11", "Channel 12", "Channel 13", "Channel 14", "Channel 15", "Channel 16", "PCM"},
    {"1", "2", "3", "4", "5", "6", "7", "8", "9", "10", "11", "12", "13", "14", "15", "16", "PCM"},
    {DIV_CH_PULSE, DIV_CH_PULSE, DIV_CH_PULSE, DIV_CH_PULSE, DIV_CH_PULSE, DIV_CH_PULSE, DIV_CH_PULSE, DIV_CH_PULSE, DIV_CH_PULSE, DIV_CH_PULSE, DIV_CH_PULSE, DIV_CH_PULSE, DIV_CH_PULSE, DIV_CH_PULSE, DIV_CH_PULSE, DIV_CH_PULSE, DIV_CH_PCM},
    {DIV_INS_VERA, DIV_INS_VERA, DIV_INS_VERA, DIV_INS_VERA, DIV_INS_VERA, DIV_INS_VERA, DIV_INS_VERA, DIV_INS_VERA, DIV_INS_VERA, DIV_INS_VERA, DIV_INS_VERA, DIV_INS_VERA, DIV_INS_VERA, DIV_INS_VERA, DIV_INS_VERA, DIV_INS_VERA, DIV_INS_AMIGA},
    {},
    {
      {0x20, {DIV_CMD_WAVE, "20xx: Set waveform"}},
      {0x22, {DIV_CMD_STD_NOISE_MODE, "22xx: Set duty cycle (0 to 3F)"}},
    }
  );

  sysDefs[DIV_SYSTEM_YM2610B_EXT]=new DivSysDef(
    "Yamaha YM2610B (OPNB2) Extended Channel 3", NULL, 0xde, 0, 19, true, false, 0x151, false, (1U<<DIV_SAMPLE_DEPTH_ADPCM_A)|(1U<<DIV_SAMPLE_DEPTH_ADPCM_B)|(1U<<DIV_SAMPLE_DEPTH_8BIT),
    "so Taito asked Yamaha if they could get the two missing FM channels back, and Yamaha gladly provided them with this chip.\nthis one is in Extended Channel mode, which turns the third FM channel into four operators with independent notes/frequencies.",
    {"FM 1", "FM 2", "FM 3 OP1", "FM 3 OP2", "FM 3 OP3", "FM 3 OP4", "FM 4", "FM 5", "FM 6", "PSG 1", "PSG 2", "PSG 3", "ADPCM-A 1", "ADPCM-A 2", "ADPCM-A 3", "ADPCM-A 4", "ADPCM-A 5", "ADPCM-A 6", "ADPCM-B"},
    {"F1", "F2", "O1", "O2", "O3", "O4", "F4", "F5", "F6", "S1", "S2", "S3", "P1", "P2", "P3", "P4", "P5", "P6", "B"},
    {DIV_CH_FM, DIV_CH_FM, DIV_CH_OP, DIV_CH_OP, DIV_CH_OP, DIV_CH_OP, DIV_CH_FM, DIV_CH_FM, DIV_CH_FM, DIV_CH_PULSE, DIV_CH_PULSE, DIV_CH_PULSE, DIV_CH_PCM, DIV_CH_PCM, DIV_CH_PCM, DIV_CH_PCM, DIV_CH_PCM, DIV_CH_PCM, DIV_CH_PCM},
    {DIV_INS_FM, DIV_INS_FM, DIV_INS_FM, DIV_INS_FM, DIV_INS_FM, DIV_INS_FM, DIV_INS_FM, DIV_INS_FM, DIV_INS_FM, DIV_INS_AY, DIV_INS_AY, DIV_INS_AY, DIV_INS_ADPCMA, DIV_INS_ADPCMA, DIV_INS_ADPCMA, DIV_INS_ADPCMA, DIV_INS_ADPCMA, DIV_INS_ADPCMA, DIV_INS_ADPCMB},
    {DIV_INS_NULL, DIV_INS_NULL, DIV_INS_NULL, DIV_INS_NULL, DIV_INS_NULL, DIV_INS_NULL, DIV_INS_NULL, DIV_INS_NULL, DIV_INS_NULL, DIV_INS_NULL, DIV_INS_NULL, DIV_INS_NULL, DIV_INS_AMIGA, DIV_INS_AMIGA, DIV_INS_AMIGA, DIV_INS_AMIGA, DIV_INS_AMIGA, DIV_INS_AMIGA, DIV_INS_AMIGA},
    fmEffectHandlerMap,
    fmOPNAPostEffectHandlerMap
  );

  sysDefs[DIV_SYSTEM_SEGAPCM_COMPAT]=new DivSysDef(
    "SegaPCM (compatible 5-channel mode)", NULL, 0xa9, 0, 5, false, true, 0x151, false, 1U<<DIV_SAMPLE_DEPTH_8BIT,
    "this is the same thing as SegaPCM, but only exposes 5 of the channels for compatibility with DefleMask.",
    {"Channel 1", "Channel 2", "Channel 3", "Channel 4", "Channel 5"},
    {"P1", "P2", "P3", "P4", "P5"},
    {DIV_CH_PCM, DIV_CH_PCM, DIV_CH_PCM, DIV_CH_PCM, DIV_CH_PCM},
    {DIV_INS_SEGAPCM, DIV_INS_SEGAPCM, DIV_INS_SEGAPCM, DIV_INS_SEGAPCM, DIV_INS_SEGAPCM},
    {DIV_INS_AMIGA, DIV_INS_AMIGA, DIV_INS_AMIGA, DIV_INS_AMIGA, DIV_INS_AMIGA},
    {},
    segaPCMPostEffectHandlerMap
  );

  sysDefs[DIV_SYSTEM_X1_010]=new DivSysDef(
    "Seta/Allumer X1-010", NULL, 0xb0, 0, 16, false, true, 0x171, false, 1U<<DIV_SAMPLE_DEPTH_8BIT,
    "a sound chip used in several Seta/Allumer-manufactured arcade boards with too many channels of wavetable sound, which also are capable of sampled sound.",
    {"Channel 1", "Channel 2", "Channel 3", "Channel 4", "Channel 5", "Channel 6", "Channel 7", "Channel 8", "Channel 9", "Channel 10", "Channel 11", "Channel 12", "Channel 13", "Channel 14", "Channel 15", "Channel 16"},
    {"1", "2", "3", "4", "5", "6", "7", "8", "9", "10", "11", "12", "13", "14", "15", "16"},
    {DIV_CH_WAVE, DIV_CH_WAVE, DIV_CH_WAVE, DIV_CH_WAVE, DIV_CH_WAVE, DIV_CH_WAVE, DIV_CH_WAVE, DIV_CH_WAVE, DIV_CH_WAVE, DIV_CH_WAVE, DIV_CH_WAVE, DIV_CH_WAVE, DIV_CH_WAVE, DIV_CH_WAVE, DIV_CH_WAVE, DIV_CH_WAVE},
    {DIV_INS_X1_010, DIV_INS_X1_010, DIV_INS_X1_010, DIV_INS_X1_010, DIV_INS_X1_010, DIV_INS_X1_010, DIV_INS_X1_010, DIV_INS_X1_010, DIV_INS_X1_010, DIV_INS_X1_010, DIV_INS_X1_010, DIV_INS_X1_010, DIV_INS_X1_010, DIV_INS_X1_010, DIV_INS_X1_010, DIV_INS_X1_010},
    {DIV_INS_AMIGA, DIV_INS_AMIGA, DIV_INS_AMIGA, DIV_INS_AMIGA, DIV_INS_AMIGA, DIV_INS_AMIGA, DIV_INS_AMIGA, DIV_INS_AMIGA, DIV_INS_AMIGA, DIV_INS_AMIGA, DIV_INS_AMIGA, DIV_INS_AMIGA, DIV_INS_AMIGA, DIV_INS_AMIGA, DIV_INS_AMIGA, DIV_INS_AMIGA},
    {
      {0x10, {DIV_CMD_WAVE, "10xx: Set waveform"}},
      {0x11, {DIV_CMD_X1_010_ENVELOPE_SHAPE, "11xx: Set envelope shape"}},
      {0x12, {DIV_CMD_X1_010_SAMPLE_BANK_SLOT, "12xx: Set sample bank slot (0 to 7)"}},
      {0x17, {DIV_CMD_SAMPLE_MODE, "17xx: Toggle PCM mode"}},
    },
    {
      {0x20, {DIV_CMD_SAMPLE_FREQ, "20xx: Set PCM frequency (1 to FF)"}},
      {0x22, {DIV_CMD_X1_010_ENVELOPE_MODE, "22xx: Set envelope mode (bit 0: enable; bit 1: one-shot; bit 2: split shape to L/R; bit 3/5: H.invert right/left; bit 4/6: V.invert right/left)"}},
      {0x23, {DIV_CMD_X1_010_ENVELOPE_PERIOD, "23xx: Set envelope period"}},
      {0x25, {DIV_CMD_X1_010_ENVELOPE_SLIDE, "25xx: Envelope slide up"}},
      {0x26, {DIV_CMD_X1_010_ENVELOPE_SLIDE, "26xx: Envelope slide down", negEffectVal}},
      {0x29, {DIV_CMD_X1_010_AUTO_ENVELOPE, "29xy: Set auto-envelope (x: numerator; y: denominator)"}},
    }
  );

  sysDefs[DIV_SYSTEM_BUBSYS_WSG]=new DivSysDef(
    "Konami Bubble System WSG", NULL, 0xad, 0, 2, false, true, 0, false, 0,
    "this is the wavetable part of the Bubble System, which also had two AY-3-8910s.",
    {"Channel 1", "Channel 2"},
    {"CH1", "CH2"},
    {DIV_CH_WAVE, DIV_CH_WAVE},
    {DIV_INS_SCC, DIV_INS_SCC},
    {},
    waveOnlyEffectHandlerMap
  );

  // to Grauw: feel free to change this to 24 during development of OPL4's PCM part.
  // TODO: add 12-bit and 16-bit big-endian sample formats
  sysDefs[DIV_SYSTEM_OPL4]=new DivSysDef(
    "Yamaha YMF278B (OPL4)", NULL, 0xae, 0, 42, true, true, 0, false, (1U<<DIV_SAMPLE_DEPTH_8BIT)|(1U<<DIV_SAMPLE_DEPTH_16BIT),
    "like OPL3, but this time it also has a 24-channel version of MultiPCM.",
    {"4OP 1", "FM 2", "4OP 3", "FM 4", "4OP 5", "FM 6", "4OP 7", "FM 8", "4OP 9", "FM 10", "4OP 11", "FM 12", "FM 13", "FM 14", "FM 15", "FM 16", "FM 17", "FM 18", "PCM 1", "PCM 2", "PCM 3", "PCM 4", "PCM 5", "PCM 6", "PCM 7", "PCM 8", "PCM 9", "PCM 10", "PCM 11", "PCM 12", "PCM 13", "PCM 14", "PCM 15", "PCM 16", "PCM 17", "PCM 18", "PCM 19", "PCM 20", "PCM 21", "PCM 22", "PCM 23", "PCM 24"},
    {"F1", "F2", "F3", "F4", "F5", "F6", "F7", "F8", "F9", "F10", "F11", "F12", "F13", "F14", "F15", "F16", "F17", "F18", "P1", "P2", "P3", "P4", "P5", "P6", "P7", "P8", "P8", "P10", "P11", "P12", "P13", "P14", "P15", "P16", "P17", "P18", "P19", "P20", "P21", "P22", "P23", "P24"},
    {DIV_CH_OP, DIV_CH_FM, DIV_CH_OP, DIV_CH_FM, DIV_CH_OP, DIV_CH_FM, DIV_CH_OP, DIV_CH_FM, DIV_CH_OP, DIV_CH_FM, DIV_CH_OP, DIV_CH_FM, DIV_CH_FM, DIV_CH_FM, DIV_CH_FM, DIV_CH_FM, DIV_CH_FM, DIV_CH_FM, DIV_CH_PCM, DIV_CH_PCM, DIV_CH_PCM, DIV_CH_PCM, DIV_CH_PCM, DIV_CH_PCM, DIV_CH_PCM, DIV_CH_PCM, DIV_CH_PCM, DIV_CH_PCM, DIV_CH_PCM, DIV_CH_PCM, DIV_CH_PCM, DIV_CH_PCM, DIV_CH_PCM, DIV_CH_PCM, DIV_CH_PCM, DIV_CH_PCM, DIV_CH_PCM, DIV_CH_PCM, DIV_CH_PCM, DIV_CH_PCM, DIV_CH_PCM, DIV_CH_PCM},
    {DIV_INS_OPL, DIV_INS_OPL, DIV_INS_OPL, DIV_INS_OPL, DIV_INS_OPL, DIV_INS_OPL, DIV_INS_OPL, DIV_INS_OPL, DIV_INS_OPL, DIV_INS_OPL, DIV_INS_OPL, DIV_INS_OPL, DIV_INS_OPL, DIV_INS_OPL, DIV_INS_OPL, DIV_INS_OPL, DIV_INS_OPL, DIV_INS_OPL, DIV_INS_MULTIPCM, DIV_INS_MULTIPCM, DIV_INS_MULTIPCM, DIV_INS_MULTIPCM, DIV_INS_MULTIPCM, DIV_INS_MULTIPCM, DIV_INS_MULTIPCM, DIV_INS_MULTIPCM, DIV_INS_MULTIPCM, DIV_INS_MULTIPCM, DIV_INS_MULTIPCM, DIV_INS_MULTIPCM, DIV_INS_MULTIPCM, DIV_INS_MULTIPCM, DIV_INS_MULTIPCM, DIV_INS_MULTIPCM, DIV_INS_MULTIPCM, DIV_INS_MULTIPCM, DIV_INS_MULTIPCM, DIV_INS_MULTIPCM, DIV_INS_MULTIPCM, DIV_INS_MULTIPCM, DIV_INS_MULTIPCM, DIV_INS_MULTIPCM}
  );

  // TODO: same here
  sysDefs[DIV_SYSTEM_OPL4_DRUMS]=new DivSysDef(
    "Yamaha YMF278B (OPL4) with drums", NULL, 0xaf, 0, 44, true, true, 0, false, (1U<<DIV_SAMPLE_DEPTH_8BIT)|(1U<<DIV_SAMPLE_DEPTH_16BIT),
    "the OPL4 but with drums mode turned on.",
    {"4OP 1", "FM 2", "4OP 3", "FM 4", "4OP 5", "FM 6", "4OP 7", "FM 8", "4OP 9", "FM 10", "4OP 11", "FM 12", "FM 13", "FM 14", "FM 15", "Kick/FM 16", "Snare", "Tom", "Top", "HiHat", "PCM 1", "PCM 2", "PCM 3", "PCM 4", "PCM 5", "PCM 6", "PCM 7", "PCM 8", "PCM 9", "PCM 10", "PCM 11", "PCM 12", "PCM 13", "PCM 14", "PCM 15", "PCM 16", "PCM 17", "PCM 18", "PCM 19", "PCM 20", "PCM 21", "PCM 22", "PCM 23", "PCM 24"},
    {"F1", "F2", "F3", "F4", "F5", "F6", "F7", "F8", "F9", "F10", "F11", "F12", "F13", "F14", "F15", "BD", "SD", "TM", "TP", "HH", "P1", "P2", "P3", "P4", "P5", "P6", "P7", "P8", "P8", "P10", "P11", "P12", "P13", "P14", "P15", "P16", "P17", "P18", "P19", "P20", "P21", "P22", "P23", "P24"},
    {DIV_CH_OP, DIV_CH_FM, DIV_CH_OP, DIV_CH_FM, DIV_CH_OP, DIV_CH_FM, DIV_CH_OP, DIV_CH_FM, DIV_CH_OP, DIV_CH_FM, DIV_CH_OP, DIV_CH_FM, DIV_CH_FM, DIV_CH_FM, DIV_CH_FM, DIV_CH_NOISE, DIV_CH_NOISE, DIV_CH_NOISE, DIV_CH_NOISE, DIV_CH_NOISE, DIV_CH_PCM, DIV_CH_PCM, DIV_CH_PCM, DIV_CH_PCM, DIV_CH_PCM, DIV_CH_PCM, DIV_CH_PCM, DIV_CH_PCM, DIV_CH_PCM, DIV_CH_PCM, DIV_CH_PCM, DIV_CH_PCM, DIV_CH_PCM, DIV_CH_PCM, DIV_CH_PCM, DIV_CH_PCM, DIV_CH_PCM, DIV_CH_PCM, DIV_CH_PCM, DIV_CH_PCM, DIV_CH_PCM, DIV_CH_PCM, DIV_CH_PCM, DIV_CH_PCM},
    {DIV_INS_OPL, DIV_INS_OPL, DIV_INS_OPL, DIV_INS_OPL, DIV_INS_OPL, DIV_INS_OPL, DIV_INS_OPL, DIV_INS_OPL, DIV_INS_OPL, DIV_INS_OPL, DIV_INS_OPL, DIV_INS_OPL, DIV_INS_OPL, DIV_INS_OPL, DIV_INS_OPL, DIV_INS_OPL, DIV_INS_OPL, DIV_INS_OPL, DIV_INS_OPL, DIV_INS_OPL, DIV_INS_MULTIPCM, DIV_INS_MULTIPCM, DIV_INS_MULTIPCM, DIV_INS_MULTIPCM, DIV_INS_MULTIPCM, DIV_INS_MULTIPCM, DIV_INS_MULTIPCM, DIV_INS_MULTIPCM, DIV_INS_MULTIPCM, DIV_INS_MULTIPCM, DIV_INS_MULTIPCM, DIV_INS_MULTIPCM, DIV_INS_MULTIPCM, DIV_INS_MULTIPCM, DIV_INS_MULTIPCM, DIV_INS_MULTIPCM, DIV_INS_MULTIPCM, DIV_INS_MULTIPCM, DIV_INS_MULTIPCM, DIV_INS_MULTIPCM, DIV_INS_MULTIPCM, DIV_INS_MULTIPCM, DIV_INS_MULTIPCM, DIV_INS_MULTIPCM}
  );

<<<<<<< HEAD
  EffectHandlerMap es5506PreEffectHandlerMap={
      {0x10, {DIV_CMD_WAVE, "10xx: Change waveform or sample, transwave index (00 to FF)",effectVal}},
      {0x11, {DIV_CMD_ES5506_FILTER_MODE, "11xx: Set filter mode (00 to 03)",effectValAnd<3>}},
      {0x13, {DIV_CMD_SAMPLE_TRANSWAVE_SLICE_MODE, "130x: Set transwave slice mode (bit 0)",effectValAnd<1>}},
      {0x14, {DIV_CMD_ES5506_FILTER_K1, "14xx: Set filter coefficient K1 low byte (00 to FF)",effectValShift<0>,constVal<0x00ff>}},
      {0x15, {DIV_CMD_ES5506_FILTER_K1, "15xx: Set filter coefficient K1 high byte (00 to FF)",effectValShift<8>,constVal<0xff00>}},
      {0x16, {DIV_CMD_ES5506_FILTER_K2, "16xx: Set filter coefficient K2 low byte (00 to FF)",effectValShift<0>,constVal<0x00ff>}},
      {0x17, {DIV_CMD_ES5506_FILTER_K2, "17xx: Set filter coefficient K2 high byte (00 to FF)",effectValShift<8>,constVal<0xff00>}},
      {0x22, {DIV_CMD_ES5506_ENVELOPE_LVRAMP, "22xx: Set envelope left volume ramp (signed) (00 to FF)",effectVal}},
      {0x23, {DIV_CMD_ES5506_ENVELOPE_RVRAMP, "23xx: Set envelope right volume ramp (signed) (00 to FF)",effectVal}},
      {0x24, {DIV_CMD_ES5506_ENVELOPE_K1RAMP, "24xx: Set envelope filter coefficient k1 ramp (signed) (00 to FF)",effectVal,constVal<0>}},
      {0x25, {DIV_CMD_ES5506_ENVELOPE_K1RAMP, "25xx: Set envelope filter coefficient k1 ramp (signed, slower) (00 to FF)",effectVal,constVal<1>}},
      {0x26, {DIV_CMD_ES5506_ENVELOPE_K2RAMP, "24xx: Set envelope filter coefficient k2 ramp (signed) (00 to FF)",effectVal,constVal<0>}},
      {0x27, {DIV_CMD_ES5506_ENVELOPE_K2RAMP, "25xx: Set envelope filter coefficient k2 ramp (signed, slower) (00 to FF)",effectVal,constVal<1>}}
  };
  EffectHandlerMap es5506PostEffectHandlerMap={
      {0x12, {DIV_CMD_ES5506_PAUSE, "120x: Set pause (bit 0)",effectValAnd<1>}},
      {0x18, {DIV_CMD_ES5506_FILTER_K1_SLIDE, "18xx: Set filter coefficient K1 slide up (00 to FF)",effectVal,constVal<0>}},
      {0x19, {DIV_CMD_ES5506_FILTER_K1_SLIDE, "19xx: Set filter coefficient K1 slide down (00 to FF)",effectVal,constVal<1>}},
      {0x1a, {DIV_CMD_ES5506_FILTER_K2_SLIDE, "1axx: Set filter coefficient K2 slide up (00 to FF)",effectVal,constVal<0>}},
      {0x1b, {DIV_CMD_ES5506_FILTER_K2_SLIDE, "1bxx: Set filter coefficient K2 slide down (00 to FF)",effectVal,constVal<1>}},
  };
  const EffectHandler es5506ECountHandler(DIV_CMD_ES5506_ENVELOPE_COUNT, "2xxx: Set envelope count (000 to 1FF)", effectValLong<9>);
  const EffectHandler es5506K1Handler(DIV_CMD_ES5506_FILTER_K1, "3xxx: Set filter coefficient K1 (000 to FFF)", effectValLongShift<12,4>);
  const EffectHandler es5506K2Handler(DIV_CMD_ES5506_FILTER_K2, "4xxx: Set filter coefficient K2 (000 to FFF)", effectValLongShift<12,4>);
  const EffectHandler transWaveSlicePositionHandler(DIV_CMD_SAMPLE_TRANSWAVE_SLICE_POS, "5xxx: Set transwave slice point (000 to FFF)", effectValLong<12>);
  for (int i=0; i<2; i++) es5506PreEffectHandlerMap.emplace(0x20+i,es5506ECountHandler);
  for (int i=0; i<16; i++) es5506PreEffectHandlerMap.emplace(0x30+i, es5506K1Handler);
  for (int i=0; i<16; i++) es5506PreEffectHandlerMap.emplace(0x40+i, es5506K2Handler);
  for (int i=0; i<16; i++) es5506PreEffectHandlerMap.emplace(0x50+i, transWaveSlicePositionHandler);

  sysDefs[DIV_SYSTEM_ES5506]=new DivSysDef(
    "Ensoniq ES5506", NULL, 0xb1, 0, 32, false, true, 0/*0x171*/, false,
=======
  // TODO: not sure about sample formats
  sysDefs[DIV_SYSTEM_ES5506]=new DivSysDef(
    "Ensoniq ES5506", NULL, 0xb1, 0, 32, false, true, 0, false, (1U<<DIV_SAMPLE_DEPTH_8BIT)|(1U<<DIV_SAMPLE_DEPTH_16BIT),
>>>>>>> 305ee2cb
    "a sample chip used in the Ensoniq's unique TransWave synthesizers, and SoundScape series PC ISA soundcards (which are yet another (partially) Sound Blaster compatible ones with emulated OPL3 and MIDI ROMpler).",
    {"Channel 1", "Channel 2", "Channel 3", "Channel 4", "Channel 5", "Channel 6", "Channel 7", "Channel 8", "Channel 9", "Channel 10", "Channel 11", "Channel 12", "Channel 13", "Channel 14", "Channel 15", "Channel 16", "Channel 17", "Channel 18", "Channel 19", "Channel 20", "Channel 21", "Channel 22", "Channel 23", "Channel 24", "Channel 25", "Channel 26", "Channel 27", "Channel 28", "Channel 29", "Channel 30", "Channel 31", "Channel 32"},
    {"1", "2", "3", "4", "5", "6", "7", "8", "9", "10", "11", "12", "13", "14", "15", "16", "17", "18", "19", "20", "21", "22", "23", "24", "25", "26", "27", "28", "29", "30", "31", "32"},
    {DIV_CH_PCM, DIV_CH_PCM, DIV_CH_PCM, DIV_CH_PCM, DIV_CH_PCM, DIV_CH_PCM, DIV_CH_PCM, DIV_CH_PCM, DIV_CH_PCM, DIV_CH_PCM, DIV_CH_PCM, DIV_CH_PCM, DIV_CH_PCM, DIV_CH_PCM, DIV_CH_PCM, DIV_CH_PCM, DIV_CH_PCM, DIV_CH_PCM, DIV_CH_PCM, DIV_CH_PCM, DIV_CH_PCM, DIV_CH_PCM, DIV_CH_PCM, DIV_CH_PCM, DIV_CH_PCM, DIV_CH_PCM, DIV_CH_PCM, DIV_CH_PCM, DIV_CH_PCM, DIV_CH_PCM, DIV_CH_PCM, DIV_CH_PCM},
    {DIV_INS_ES5506, DIV_INS_ES5506, DIV_INS_ES5506, DIV_INS_ES5506, DIV_INS_ES5506, DIV_INS_ES5506, DIV_INS_ES5506, DIV_INS_ES5506, DIV_INS_ES5506, DIV_INS_ES5506, DIV_INS_ES5506, DIV_INS_ES5506, DIV_INS_ES5506, DIV_INS_ES5506, DIV_INS_ES5506, DIV_INS_ES5506, DIV_INS_ES5506, DIV_INS_ES5506, DIV_INS_ES5506, DIV_INS_ES5506, DIV_INS_ES5506, DIV_INS_ES5506, DIV_INS_ES5506, DIV_INS_ES5506, DIV_INS_ES5506, DIV_INS_ES5506, DIV_INS_ES5506, DIV_INS_ES5506, DIV_INS_ES5506, DIV_INS_ES5506, DIV_INS_ES5506, DIV_INS_ES5506},
    {DIV_INS_AMIGA, DIV_INS_AMIGA, DIV_INS_AMIGA, DIV_INS_AMIGA, DIV_INS_AMIGA, DIV_INS_AMIGA, DIV_INS_AMIGA, DIV_INS_AMIGA, DIV_INS_AMIGA, DIV_INS_AMIGA, DIV_INS_AMIGA, DIV_INS_AMIGA, DIV_INS_AMIGA, DIV_INS_AMIGA, DIV_INS_AMIGA, DIV_INS_AMIGA, DIV_INS_AMIGA, DIV_INS_AMIGA, DIV_INS_AMIGA, DIV_INS_AMIGA, DIV_INS_AMIGA, DIV_INS_AMIGA, DIV_INS_AMIGA, DIV_INS_AMIGA, DIV_INS_AMIGA, DIV_INS_AMIGA, DIV_INS_AMIGA, DIV_INS_AMIGA, DIV_INS_AMIGA, DIV_INS_AMIGA, DIV_INS_AMIGA, DIV_INS_AMIGA},
    es5506PreEffectHandlerMap,
    es5506PostEffectHandlerMap
  );

  sysDefs[DIV_SYSTEM_Y8950]=new DivSysDef(
    "Yamaha Y8950", NULL, 0xb2, 0, 10, true, false, 0x151, false, 1U<<DIV_SAMPLE_DEPTH_ADPCM_B,
    "like OPL but with an ADPCM channel.",
    {"FM 1", "FM 2", "FM 3", "FM 4", "FM 5", "FM 6", "FM 7", "FM 8", "FM 9", "ADPCM"},
    {"F1", "F2", "F3", "F4", "F5", "F6", "F7", "F8", "F9", "P"},
    {DIV_CH_FM, DIV_CH_FM, DIV_CH_FM, DIV_CH_FM, DIV_CH_FM, DIV_CH_FM, DIV_CH_FM, DIV_CH_FM, DIV_CH_FM, DIV_CH_PCM},
    {DIV_INS_OPL, DIV_INS_OPL, DIV_INS_OPL, DIV_INS_OPL, DIV_INS_OPL, DIV_INS_OPL, DIV_INS_OPL, DIV_INS_OPL, DIV_INS_OPL, DIV_INS_ADPCMB},
    {DIV_INS_NULL, DIV_INS_NULL, DIV_INS_NULL, DIV_INS_NULL, DIV_INS_NULL, DIV_INS_NULL, DIV_INS_NULL, DIV_INS_NULL, DIV_INS_NULL, DIV_INS_AMIGA},
    fmEffectHandlerMap,
    fmOPLPostEffectHandlerMap
  );

  sysDefs[DIV_SYSTEM_Y8950_DRUMS]=new DivSysDef(
    "Yamaha Y8950 with drums", NULL, 0xb3, 0, 12, true, false, 0x151, false, 1U<<DIV_SAMPLE_DEPTH_ADPCM_B,
    "the Y8950 chip, in drums mode.",
    {"FM 1", "FM 2", "FM 3", "FM 4", "FM 5", "FM 6", "Kick/FM 7", "Snare", "Tom", "Top", "HiHat", "ADPCM"},
    {"F1", "F2", "F3", "F4", "F5", "F6", "BD", "SD", "TM", "TP", "HH", "P"},
    {DIV_CH_FM, DIV_CH_FM, DIV_CH_FM, DIV_CH_FM, DIV_CH_FM, DIV_CH_FM, DIV_CH_NOISE, DIV_CH_NOISE, DIV_CH_NOISE, DIV_CH_NOISE, DIV_CH_NOISE, DIV_CH_PCM},
    {DIV_INS_OPL, DIV_INS_OPL, DIV_INS_OPL, DIV_INS_OPL, DIV_INS_OPL, DIV_INS_OPL, DIV_INS_OPL, DIV_INS_OPL_DRUMS, DIV_INS_OPL_DRUMS, DIV_INS_OPL_DRUMS, DIV_INS_OPL_DRUMS, DIV_INS_ADPCMB},
    {DIV_INS_NULL, DIV_INS_NULL, DIV_INS_NULL, DIV_INS_NULL, DIV_INS_NULL, DIV_INS_NULL, DIV_INS_NULL, DIV_INS_OPL, DIV_INS_OPL, DIV_INS_OPL, DIV_INS_OPL, DIV_INS_AMIGA},
    fmEffectHandlerMap,
    fmOPLPostEffectHandlerMap
  );

  sysDefs[DIV_SYSTEM_SCC_PLUS]=new DivSysDef(
    "Konami SCC+", NULL, 0xb4, 0, 5, false, true, 0x161, false, 0,
    "this is a variant of Konami's SCC chip with the last channel's wavetable being independent.",
    {"Channel 1", "Channel 2", "Channel 3", "Channel 4", "Channel 5"},
    {"CH1", "CH2", "CH3", "CH4", "CH5"},
    {DIV_CH_WAVE, DIV_CH_WAVE, DIV_CH_WAVE, DIV_CH_WAVE, DIV_CH_WAVE},
    {DIV_INS_SCC, DIV_INS_SCC, DIV_INS_SCC, DIV_INS_SCC, DIV_INS_SCC},
    {},
    waveOnlyEffectHandlerMap
  );

  EffectHandlerMap suEffectHandlerMap={
    {0x10, {DIV_CMD_WAVE, "10xx: Set waveform (0 to 7)"}},
    {0x12, {DIV_CMD_STD_NOISE_MODE, "12xx: Set pulse width (0 to 7F)"}},
    {0x13, {DIV_CMD_C64_RESONANCE, "13xx: Set resonance (0 to FF)"}},
    {0x14, {DIV_CMD_C64_FILTER_MODE, "14xx: Set filter mode (bit 0: ring mod; bit 1: low pass; bit 2: high pass; bit 3: band pass)"}},
    {0x15, {DIV_CMD_SU_SWEEP_PERIOD_LOW, "15xx: Set frequency sweep period low byte", constVal<0>, effectVal}},
    {0x16, {DIV_CMD_SU_SWEEP_PERIOD_HIGH, "16xx: Set frequency sweep period high byte", constVal<0>, effectVal}},
    {0x17, {DIV_CMD_SU_SWEEP_PERIOD_LOW, "17xx: Set volume sweep period low byte", constVal<1>, effectVal}},
    {0x18, {DIV_CMD_SU_SWEEP_PERIOD_HIGH, "18xx: Set volume sweep period high byte", constVal<1>, effectVal}},
    {0x19, {DIV_CMD_SU_SWEEP_PERIOD_LOW, "19xx: Set cutoff sweep period low byte", constVal<2>, effectVal}},
    {0x1a, {DIV_CMD_SU_SWEEP_PERIOD_HIGH, "1Axx: Set cutoff sweep period high byte", constVal<2>, effectVal}},
    {0x1b, {DIV_CMD_SU_SWEEP_BOUND, "1Bxx: Set frequency sweep boundary", constVal<0>, effectVal}},
    {0x1c, {DIV_CMD_SU_SWEEP_BOUND, "1Cxx: Set volume sweep boundary", constVal<1>, effectVal}},
    {0x1d, {DIV_CMD_SU_SWEEP_BOUND, "1Dxx: Set cutoff sweep boundary", constVal<2>, effectVal}},
    {0x1e, {DIV_CMD_SU_SYNC_PERIOD_LOW, "1Exx: Set phase reset period low byte"}},
    {0x1f, {DIV_CMD_SU_SYNC_PERIOD_HIGH, "1Fxx: Set phase reset period high byte"}},
    {0x20, {DIV_CMD_SU_SWEEP_ENABLE, "20xx: Toggle frequency sweep (bit 0-6: speed; bit 7: direction is up)", constVal<0>, effectVal}},
    {0x21, {DIV_CMD_SU_SWEEP_ENABLE, "21xx: Toggle volume sweep (bit 0-4: speed; bit 5: direciton is up; bit 6: loop; bit 7: alternate)", constVal<1>, effectVal}},
    {0x22, {DIV_CMD_SU_SWEEP_ENABLE, "22xx: Toggle cutoff sweep (bit 0-6: speed; bit 7: direction is up)", constVal<2>, effectVal}},
  };
  const EffectHandler suCutoffHandler(DIV_CMD_C64_FINE_CUTOFF, "4xxx: Set cutoff (0 to FFF)", effectValLong<12>);
  for (int i=0; i<16; i++) {
    suEffectHandlerMap.emplace(0x40+i, suCutoffHandler);
  }

  sysDefs[DIV_SYSTEM_SOUND_UNIT]=new DivSysDef(
    "tildearrow Sound Unit", NULL, 0xb5, 0, 8, false, true, 0, false, 1U<<DIV_SAMPLE_DEPTH_8BIT,
    "tildearrow's fantasy sound chip. put SID, AY and VERA in a blender, and you get this!",
    {"Channel 1", "Channel 2", "Channel 3", "Channel 4", "Channel 5", "Channel 6", "Channel 7", "Channel 8"},
    {"CH1", "CH2", "CH3", "CH4", "CH5", "CH6", "CH7", "CH8"},
    {DIV_CH_NOISE, DIV_CH_NOISE, DIV_CH_NOISE, DIV_CH_NOISE, DIV_CH_NOISE, DIV_CH_NOISE, DIV_CH_NOISE, DIV_CH_NOISE},
    {DIV_INS_SU, DIV_INS_SU, DIV_INS_SU, DIV_INS_SU, DIV_INS_SU, DIV_INS_SU, DIV_INS_SU, DIV_INS_SU},
    {DIV_INS_AMIGA, DIV_INS_AMIGA, DIV_INS_AMIGA, DIV_INS_AMIGA, DIV_INS_AMIGA, DIV_INS_AMIGA, DIV_INS_AMIGA, DIV_INS_AMIGA},
    {},
    suEffectHandlerMap
  );

  sysDefs[DIV_SYSTEM_MSM6295]=new DivSysDef(
    "OKI MSM6295", NULL, 0xaa, 0, 4, false, true, 0x161, false, 1U<<DIV_SAMPLE_DEPTH_VOX,
    "an ADPCM sound chip manufactured by OKI and used in many arcade boards.",
    {"Channel 1", "Channel 2", "Channel 3", "Channel 4"},
    {"CH1", "CH2", "CH3", "CH4"},
    {DIV_CH_PCM, DIV_CH_PCM, DIV_CH_PCM, DIV_CH_PCM},
    {DIV_INS_MSM6295, DIV_INS_MSM6295, DIV_INS_MSM6295, DIV_INS_MSM6295},
    {DIV_INS_AMIGA, DIV_INS_AMIGA, DIV_INS_AMIGA, DIV_INS_AMIGA},
    {
      {0x20, {DIV_CMD_SAMPLE_FREQ, "20xx: Set chip output rate (0: clock/132; 1: clock/165)"}},
    }
  );

  sysDefs[DIV_SYSTEM_MSM6258]=new DivSysDef(
    "OKI MSM6258", NULL, 0xab, 0, 1, false, true, 0, false, 1U<<DIV_SAMPLE_DEPTH_VOX,
    "an ADPCM sound chip manufactured by OKI and used in the Sharp X68000.",
    {"Sample"},
    {"PCM"},
    {DIV_CH_PCM},
    {DIV_INS_MSM6258},
    {DIV_INS_AMIGA},
    {
      {0x20, {DIV_CMD_SAMPLE_FREQ, "20xx: Set frequency divider (0-2)"}},
      {0x21, {DIV_CMD_SAMPLE_MODE, "21xx: Select clock rate (0: full; 1: half)"}},
    }
  );

  sysDefs[DIV_SYSTEM_YMZ280B]=new DivSysDef(
    "Yamaha YMZ280B (PCMD8)", NULL, 0xb8, 0, 8, false, true, 0x151, false, 1U<<DIV_SAMPLE_DEPTH_YMZ_ADPCM,
    "used in some arcade boards. Can play back either 4-bit ADPCM, 8-bit PCM or 16-bit PCM.",
    {"PCM 1", "PCM 2", "PCM 3", "PCM 4", "PCM 5", "PCM 6", "PCM 7", "PCM 8"},
    {"1", "2", "3", "4", "5", "6", "7", "8"},
    {DIV_CH_PCM, DIV_CH_PCM, DIV_CH_PCM, DIV_CH_PCM, DIV_CH_PCM, DIV_CH_PCM, DIV_CH_PCM, DIV_CH_PCM},
    {DIV_INS_YMZ280B, DIV_INS_YMZ280B, DIV_INS_YMZ280B, DIV_INS_YMZ280B, DIV_INS_YMZ280B, DIV_INS_YMZ280B, DIV_INS_YMZ280B, DIV_INS_YMZ280B},
    {DIV_INS_AMIGA, DIV_INS_AMIGA, DIV_INS_AMIGA, DIV_INS_AMIGA, DIV_INS_AMIGA, DIV_INS_AMIGA, DIV_INS_AMIGA, DIV_INS_AMIGA}
  );

  EffectHandlerMap namcoEffectHandlerMap={
    {0x10, {DIV_CMD_WAVE, "10xx: Set waveform"}},
    {0x11, {DIV_CMD_STD_NOISE_MODE, "11xx: Toggle noise mode"}},
  };

  sysDefs[DIV_SYSTEM_NAMCO]=new DivSysDef(
    "Namco WSG", NULL, 0xb9, 0, 3, false, true, 0, false, 0,
    "a wavetable sound chip used in Pac-Man, among other early Namco arcade games.",
    {"Channel 1", "Channel 2", "Channel 3"},
    {"CH1", "CH2", "CH3"},
    {DIV_CH_WAVE, DIV_CH_WAVE, DIV_CH_WAVE},
    {DIV_INS_NAMCO, DIV_INS_NAMCO, DIV_INS_NAMCO},
    {},
    namcoEffectHandlerMap
  );

  sysDefs[DIV_SYSTEM_NAMCO_15XX]=new DivSysDef(
    "Namco C15 WSG", NULL, 0xba, 0, 8, false, true, 0, false, 0,
    "successor of the original Namco WSG chip, used in later Namco arcade games.",
    {"Channel 1", "Channel 2", "Channel 3", "Channel 4", "Channel 5", "Channel 6", "Channel 7", "Channel 8"},
    {"CH1", "CH2", "CH3", "CH4", "CH5", "CH6", "CH7", "CH8"},
    {DIV_CH_WAVE, DIV_CH_WAVE, DIV_CH_WAVE, DIV_CH_WAVE, DIV_CH_WAVE, DIV_CH_WAVE, DIV_CH_WAVE, DIV_CH_WAVE},
    {DIV_INS_NAMCO, DIV_INS_NAMCO, DIV_INS_NAMCO, DIV_INS_NAMCO, DIV_INS_NAMCO, DIV_INS_NAMCO, DIV_INS_NAMCO, DIV_INS_NAMCO},
    {},
    namcoEffectHandlerMap
  );

  sysDefs[DIV_SYSTEM_NAMCO_CUS30]=new DivSysDef(
    "Namco C30 WSG", NULL, 0xbb, 0, 8, false, true, 0, false, 0,
    "like Namco C15 but with stereo sound.",
    {"Channel 1", "Channel 2", "Channel 3", "Channel 4", "Channel 5", "Channel 6", "Channel 7", "Channel 8"},
    {"CH1", "CH2", "CH3", "CH4", "CH5", "CH6", "CH7", "CH8"},
    {DIV_CH_WAVE, DIV_CH_WAVE, DIV_CH_WAVE, DIV_CH_WAVE, DIV_CH_WAVE, DIV_CH_WAVE, DIV_CH_WAVE, DIV_CH_WAVE},
    {DIV_INS_NAMCO, DIV_INS_NAMCO, DIV_INS_NAMCO, DIV_INS_NAMCO, DIV_INS_NAMCO, DIV_INS_NAMCO, DIV_INS_NAMCO, DIV_INS_NAMCO},
    {},
    namcoEffectHandlerMap
  );

  // replace with an 8-channel chip in a future
  sysDefs[DIV_SYSTEM_RESERVED_8]=new DivSysDef(
    "Reserved", NULL, 0xbc, 0, 8, false, true, 0, false, 0,
    "this was YM2612_FRAC, but due to changes this ID is reserved.",
    {"Channel 1", "Channel 2", "Channel 3", "Channel 4", "Channel 5", "Channel 6", "Channel 7", "Channel 8"},
    {"CH1", "CH2", "CH3", "CH4", "CH5", "CH6", "CH7", "CH8"},
    {DIV_CH_NOISE, DIV_CH_NOISE, DIV_CH_NOISE, DIV_CH_NOISE, DIV_CH_NOISE, DIV_CH_NOISE, DIV_CH_NOISE, DIV_CH_NOISE},
    {DIV_INS_STD, DIV_INS_STD, DIV_INS_STD, DIV_INS_STD, DIV_INS_STD, DIV_INS_STD, DIV_INS_STD, DIV_INS_STD}
  );

  sysDefs[DIV_SYSTEM_YM2612_FRAC]=new DivSysDef(
    "Yamaha YM2612 (OPN2) with DualPCM", NULL, 0xbe, 0, 7, true, false, 0, false, 1U<<DIV_SAMPLE_DEPTH_8BIT,
    "this chip is mostly known for being in the Sega Genesis (but it also was on the FM Towns computer).\nthis system uses software mixing to provide two sample channels.",
    {"FM 1", "FM 2", "FM 3", "FM 4", "FM 5", "FM 6/PCM 1", "PCM 2"},
    {"F1", "F2", "F3", "F4", "F5", "P1", "P2"},
    {DIV_CH_FM, DIV_CH_FM, DIV_CH_FM, DIV_CH_FM, DIV_CH_FM, DIV_CH_PCM, DIV_CH_PCM},
    {DIV_INS_FM, DIV_INS_FM, DIV_INS_FM, DIV_INS_FM, DIV_INS_FM, DIV_INS_FM, DIV_INS_AMIGA},
    {DIV_INS_NULL, DIV_INS_NULL, DIV_INS_NULL, DIV_INS_NULL, DIV_INS_NULL, DIV_INS_AMIGA, DIV_INS_NULL},
    fmOPN2EffectHandlerMap,
    fmOPN2PostEffectHandlerMap
  );

  sysDefs[DIV_SYSTEM_YM2612_FRAC_EXT]=new DivSysDef(
    "Yamaha YM2612 (OPN2) Extended Channel 3 with DualPCM and CSM", NULL, 0xbd, 0, 11, true, false, 0, false, 1U<<DIV_SAMPLE_DEPTH_8BIT,
    "this chip is mostly known for being in the Sega Genesis (but it also was on the FM Towns computer).\nthis system uses software mixing to provide two sample channels.\nthis one is in Extended Channel mode, which turns the third FM channel into four operators with independent notes/frequencies.",
    {"FM 1", "FM 2", "FM 3 OP1", "FM 3 OP2", "FM 3 OP3", "FM 3 OP4", "FM 4", "FM 5", "FM 6/PCM 1", "PCM 2", "CSM Timer"},
    {"F1", "F2", "O1", "O2", "O3", "O4", "F4", "F5", "P1", "P2", "CSM"},
    {DIV_CH_FM, DIV_CH_FM, DIV_CH_OP, DIV_CH_OP, DIV_CH_OP, DIV_CH_OP, DIV_CH_FM, DIV_CH_FM, DIV_CH_PCM, DIV_CH_PCM, DIV_CH_NOISE},
    {DIV_INS_FM, DIV_INS_FM, DIV_INS_FM, DIV_INS_FM, DIV_INS_FM, DIV_INS_FM, DIV_INS_FM, DIV_INS_FM, DIV_INS_FM, DIV_INS_AMIGA, DIV_INS_FM},
    {DIV_INS_NULL, DIV_INS_NULL, DIV_INS_NULL, DIV_INS_NULL, DIV_INS_NULL, DIV_INS_NULL, DIV_INS_NULL, DIV_INS_NULL, DIV_INS_AMIGA, DIV_INS_NULL, DIV_INS_NULL},
    fmOPN2EffectHandlerMap,
    fmOPN2PostEffectHandlerMap
  );

  sysDefs[DIV_SYSTEM_T6W28]=new DivSysDef(
    "T6W28", NULL, 0xbf, 0, 4, false, true, 0, false, 0,
    "an SN76489 derivative used in Neo Geo Pocket, has independent stereo volume and noise channel frequency.",
    {"Square 1", "Square 2", "Square 3", "Noise"},
    {"S1", "S2", "S3", "NO"},
    {DIV_CH_PULSE, DIV_CH_PULSE, DIV_CH_PULSE, DIV_CH_NOISE},
    {DIV_INS_STD, DIV_INS_STD, DIV_INS_STD, DIV_INS_STD},
    {},
    {
      {0x20, {DIV_CMD_STD_NOISE_MODE, "20xy: Set noise mode (x: preset/variable; y: thin pulse/noise)"}}
    }
  );

  sysDefs[DIV_SYSTEM_PCM_DAC]=new DivSysDef(
    "Generic PCM DAC", NULL, 0xc0, 0, 1, false, true, 0, false, 1U<<DIV_SAMPLE_DEPTH_16BIT,
    "as generic sample playback as it gets.",
    {"Sample"},
    {"PCM"},
    {DIV_CH_PCM},
    {DIV_INS_AMIGA}
  );

  sysDefs[DIV_SYSTEM_DUMMY]=new DivSysDef(
    "Dummy System", NULL, 0xfd, 0, 8, false, true, 0, false, 0,
    "this is a system designed for testing purposes.",
    {"Channel 1", "Channel 2", "Channel 3", "Channel 4", "Channel 5", "Channel 6", "Channel 7", "Channel 8"},
    {"CH1", "CH2", "CH3", "CH4", "CH5", "CH6", "CH7", "CH8"},
    {DIV_CH_NOISE, DIV_CH_NOISE, DIV_CH_NOISE, DIV_CH_NOISE, DIV_CH_NOISE, DIV_CH_NOISE, DIV_CH_NOISE, DIV_CH_NOISE},
    {DIV_INS_STD, DIV_INS_STD, DIV_INS_STD, DIV_INS_STD, DIV_INS_STD, DIV_INS_STD, DIV_INS_STD, DIV_INS_STD}
  );

  for (int i=0; i<256; i++) {
    if (sysDefs[i]==NULL) continue;
    if (sysDefs[i]->id!=0) {
      sysFileMapFur[sysDefs[i]->id]=(DivSystem)i;
    }
    if (sysDefs[i]->id_DMF!=0) {
      sysFileMapDMF[sysDefs[i]->id_DMF]=(DivSystem)i;
    }
  }

  systemsRegistered=true;
}<|MERGE_RESOLUTION|>--- conflicted
+++ resolved
@@ -1434,7 +1434,6 @@
     {DIV_INS_OPL, DIV_INS_OPL, DIV_INS_OPL, DIV_INS_OPL, DIV_INS_OPL, DIV_INS_OPL, DIV_INS_OPL, DIV_INS_OPL, DIV_INS_OPL, DIV_INS_OPL, DIV_INS_OPL, DIV_INS_OPL, DIV_INS_OPL, DIV_INS_OPL, DIV_INS_OPL, DIV_INS_OPL, DIV_INS_OPL, DIV_INS_OPL, DIV_INS_OPL, DIV_INS_OPL, DIV_INS_MULTIPCM, DIV_INS_MULTIPCM, DIV_INS_MULTIPCM, DIV_INS_MULTIPCM, DIV_INS_MULTIPCM, DIV_INS_MULTIPCM, DIV_INS_MULTIPCM, DIV_INS_MULTIPCM, DIV_INS_MULTIPCM, DIV_INS_MULTIPCM, DIV_INS_MULTIPCM, DIV_INS_MULTIPCM, DIV_INS_MULTIPCM, DIV_INS_MULTIPCM, DIV_INS_MULTIPCM, DIV_INS_MULTIPCM, DIV_INS_MULTIPCM, DIV_INS_MULTIPCM, DIV_INS_MULTIPCM, DIV_INS_MULTIPCM, DIV_INS_MULTIPCM, DIV_INS_MULTIPCM, DIV_INS_MULTIPCM, DIV_INS_MULTIPCM}
   );
 
-<<<<<<< HEAD
   EffectHandlerMap es5506PreEffectHandlerMap={
       {0x10, {DIV_CMD_WAVE, "10xx: Change waveform or sample, transwave index (00 to FF)",effectVal}},
       {0x11, {DIV_CMD_ES5506_FILTER_MODE, "11xx: Set filter mode (00 to 03)",effectValAnd<3>}},
@@ -1466,13 +1465,9 @@
   for (int i=0; i<16; i++) es5506PreEffectHandlerMap.emplace(0x40+i, es5506K2Handler);
   for (int i=0; i<16; i++) es5506PreEffectHandlerMap.emplace(0x50+i, transWaveSlicePositionHandler);
 
+  // TODO: custom sample format
   sysDefs[DIV_SYSTEM_ES5506]=new DivSysDef(
-    "Ensoniq ES5506", NULL, 0xb1, 0, 32, false, true, 0/*0x171*/, false,
-=======
-  // TODO: not sure about sample formats
-  sysDefs[DIV_SYSTEM_ES5506]=new DivSysDef(
-    "Ensoniq ES5506", NULL, 0xb1, 0, 32, false, true, 0, false, (1U<<DIV_SAMPLE_DEPTH_8BIT)|(1U<<DIV_SAMPLE_DEPTH_16BIT),
->>>>>>> 305ee2cb
+    "Ensoniq ES5506", NULL, 0xb1, 0, 32, false, true, 0/*0x171*/, false, (1U<<DIV_SAMPLE_DEPTH_8BIT)|(1U<<DIV_SAMPLE_DEPTH_16BIT),
     "a sample chip used in the Ensoniq's unique TransWave synthesizers, and SoundScape series PC ISA soundcards (which are yet another (partially) Sound Blaster compatible ones with emulated OPL3 and MIDI ROMpler).",
     {"Channel 1", "Channel 2", "Channel 3", "Channel 4", "Channel 5", "Channel 6", "Channel 7", "Channel 8", "Channel 9", "Channel 10", "Channel 11", "Channel 12", "Channel 13", "Channel 14", "Channel 15", "Channel 16", "Channel 17", "Channel 18", "Channel 19", "Channel 20", "Channel 21", "Channel 22", "Channel 23", "Channel 24", "Channel 25", "Channel 26", "Channel 27", "Channel 28", "Channel 29", "Channel 30", "Channel 31", "Channel 32"},
     {"1", "2", "3", "4", "5", "6", "7", "8", "9", "10", "11", "12", "13", "14", "15", "16", "17", "18", "19", "20", "21", "22", "23", "24", "25", "26", "27", "28", "29", "30", "31", "32"},
