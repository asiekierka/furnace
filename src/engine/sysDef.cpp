--- conflicted
+++ resolved
@@ -1822,19 +1822,6 @@
     {DIV_INS_AMIGA, DIV_INS_AMIGA, DIV_INS_AMIGA, DIV_INS_AMIGA}
   );
 
-<<<<<<< HEAD
-  sysDefs[DIV_SYSTEM_SFX_BEEPER_QT]=new DivSysDef(
-    "ZX Spectrum Beeper (QuadTone Engine)", NULL, 0xc8, 0, 5, false, true, 0, false, 1U<<DIV_SAMPLE_DEPTH_8BIT,
-    "Another ZX Spectrum beeper system with full PWM pulses and 3-level volume per channel. It also has a pitchable overlay sample channel.",
-    {"Channel 1", "Channel 2", "Channel 3", "Channel 4", "PCM"},
-    {"CH1", "CH2", "CH3", "CH4", "PCM"},
-    {DIV_CH_PULSE, DIV_CH_PULSE, DIV_CH_PULSE, DIV_CH_PULSE, DIV_CH_PCM},
-    {DIV_INS_BEEPER, DIV_INS_BEEPER, DIV_INS_BEEPER, DIV_INS_BEEPER, DIV_INS_AMIGA},
-    {},
-    {
-      {0x12, {DIV_CMD_STD_NOISE_MODE, "12xx: Set pulse width"}}
-    }
-=======
   sysDefs[DIV_SYSTEM_SM8521]=new DivSysDef(
     "Sharp SM8521", NULL, 0xc8, 0, 3, false, true, 0, false, 0,
     "a SoC with wavetable sound hardware.",
@@ -1844,7 +1831,19 @@
     {DIV_INS_SM8521, DIV_INS_SM8521, DIV_INS_SM8521},
     {},
     namcoEffectHandlerMap
->>>>>>> 9a439c24
+  );
+
+  sysDefs[DIV_SYSTEM_SFX_BEEPER_QT]=new DivSysDef(
+    "ZX Spectrum Beeper (QuadTone Engine)", NULL, 0xc9, 0, 5, false, true, 0, false, 1U<<DIV_SAMPLE_DEPTH_8BIT,
+    "Another ZX Spectrum beeper system with full PWM pulses and 3-level volume per channel. It also has a pitchable overlay sample channel.",
+    {"Channel 1", "Channel 2", "Channel 3", "Channel 4", "PCM"},
+    {"CH1", "CH2", "CH3", "CH4", "PCM"},
+    {DIV_CH_PULSE, DIV_CH_PULSE, DIV_CH_PULSE, DIV_CH_PULSE, DIV_CH_PCM},
+    {DIV_INS_BEEPER, DIV_INS_BEEPER, DIV_INS_BEEPER, DIV_INS_BEEPER, DIV_INS_AMIGA},
+    {},
+    {
+      {0x12, {DIV_CMD_STD_NOISE_MODE, "12xx: Set pulse width"}}
+    }
   );
 
   sysDefs[DIV_SYSTEM_DUMMY]=new DivSysDef(
