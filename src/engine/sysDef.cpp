/**
 * Furnace Tracker - multi-system chiptune tracker
 * Copyright (C) 2021-2022 tildearrow and contributors
 *
 * This program is free software; you can redistribute it and/or modify
 * it under the terms of the GNU General Public License as published by
 * the Free Software Foundation; either version 2 of the License, or
 * (at your option) any later version.
 *
 * This program is distributed in the hope that it will be useful,
 * but WITHOUT ANY WARRANTY; without even the implied warranty of
 * MERCHANTABILITY or FITNESS FOR A PARTICULAR PURPOSE.  See the
 * GNU General Public License for more details.
 *
 * You should have received a copy of the GNU General Public License along
 * with this program; if not, write to the Free Software Foundation, Inc.,
 * 51 Franklin Street, Fifth Floor, Boston, MA 02110-1301 USA.
 */

#include "engine.h"
#include "song.h"
#include "../ta-log.h"

DivSystem DivEngine::systemFromFileFur(unsigned char val) {
  return sysFileMapFur[val];
}

unsigned char DivEngine::systemToFileFur(DivSystem val) {
  if (sysDefs[val]==NULL) return 0;
  return sysDefs[val]->id;
}

DivSystem DivEngine::systemFromFileDMF(unsigned char val) {
  return sysFileMapDMF[val];
}

unsigned char DivEngine::systemToFileDMF(DivSystem val) {
  if (sysDefs[val]==NULL) return 0;
  return sysDefs[val]->id_DMF;
}

int DivEngine::getChannelCount(DivSystem sys) {
  if (sysDefs[sys]==NULL) return 0;
  return sysDefs[sys]->channels;
}

int DivEngine::getTotalChannelCount() {
  return chans;
}

std::vector<DivInstrumentType>& DivEngine::getPossibleInsTypes() {
  return possibleInsTypes;
}

// TODO: rewrite this function (again). it's an unreliable mess.
String DivEngine::getSongSystemName(bool isMultiSystemAcceptable) {
  switch (song.systemLen) {
    case 0:
      return "help! what's going on!";
    case 1:
      if (song.system[0]==DIV_SYSTEM_AY8910) {
        switch (song.systemFlags[0]&0x3f) {
          case 0: // AY-3-8910, 1.79MHz
          case 1: // AY-3-8910, 1.77MHz
          case 2: // AY-3-8910, 1.75MHz
            return "ZX Spectrum";
          case 3: // AY-3-8910, 2MHz
            return "Fujitsu Micro-7";
          case 4: // AY-3-8910, 1.5MHz
            return "Vectrex";
          case 5: // AY-3-8910, 1MHz
            return "Amstrad CPC";

          case 0x10: // YM2149, 1.79MHz
            return "MSX";
          case 0x13: // YM2149, 2MHz
            return "Atari ST";
          case 0x26: // 5B NTSC
            return "Sunsoft 5B standalone";
          case 0x28: // 5B PAL
            return "Sunsoft 5B standalone (PAL)";

          case 0x30: // AY-3-8914, 1.79MHz
            return "Intellivision";
          case 0x33: // AY-3-8914, 2MHz
            return "Intellivision (PAL)";

          default:
            if ((song.systemFlags[0]&0x30)==0x00) {
              return "AY-3-8910";
            } else if ((song.systemFlags[0]&0x30)==0x10) {
              return "Yamaha YM2149";
            } else if ((song.systemFlags[0]&0x30)==0x20) {
              return "Overclocked Sunsoft 5B";
            } else if ((song.systemFlags[0]&0x30)==0x30) {
              return "Intellivision";
            }
        }
      } else if (song.system[0]==DIV_SYSTEM_SMS) {
        switch (song.systemFlags[0]&0x0f) {
          case 0: case 1:
            return "Sega Master System";
          case 6:
            return "BBC Micro";
        }
      } else if (song.system[0]==DIV_SYSTEM_YM2612) {
        switch (song.systemFlags[0]&3) {
          case 2:
            return "FM Towns";
        }
      } else if (song.system[0]==DIV_SYSTEM_YM2151) {
        switch (song.systemFlags[0]&3) {
          case 2:
            return "Sharp X68000";
        }
      } else if (song.system[0]==DIV_SYSTEM_SAA1099) {
        switch (song.systemFlags[0]&3) {
          case 0:
            return "SAM Coupé";
        }
      }
      return getSystemName(song.system[0]);
    case 2:
      if (song.system[0]==DIV_SYSTEM_YM2612 && song.system[1]==DIV_SYSTEM_SMS) {
        return "Sega Genesis/Mega Drive";
      }
      if (song.system[0]==DIV_SYSTEM_YM2612_EXT && song.system[1]==DIV_SYSTEM_SMS) {
        return "Sega Genesis Extended Channel 3";
      }

      if (song.system[0]==DIV_SYSTEM_OPLL && song.system[1]==DIV_SYSTEM_SMS) {
        return "NTSC-J Sega Master System";
      }
      if (song.system[0]==DIV_SYSTEM_OPLL_DRUMS && song.system[1]==DIV_SYSTEM_SMS) {
        return "NTSC-J Sega Master System + drums";
      }
      if (song.system[0]==DIV_SYSTEM_OPLL && song.system[1]==DIV_SYSTEM_AY8910) {
        return "MSX-MUSIC";
      }
      if (song.system[0]==DIV_SYSTEM_OPLL_DRUMS && song.system[1]==DIV_SYSTEM_AY8910) {
        return "MSX-MUSIC + drums";
      }
      if (song.system[0]==DIV_SYSTEM_C64_6581 && song.system[1]==DIV_SYSTEM_C64_6581) {
        return "Commodore 64 with dual 6581";
      }
      if (song.system[0]==DIV_SYSTEM_C64_8580 && song.system[1]==DIV_SYSTEM_C64_8580) {
        return "Commodore 64 with dual 8580";
      }

      if (song.system[0]==DIV_SYSTEM_YM2151 && song.system[1]==DIV_SYSTEM_SEGAPCM_COMPAT) {
        return "YM2151 + SegaPCM Arcade (compatibility)";
      }
      if (song.system[0]==DIV_SYSTEM_YM2151 && song.system[1]==DIV_SYSTEM_SEGAPCM) {
        return "YM2151 + SegaPCM Arcade";
      }

      if (song.system[0]==DIV_SYSTEM_SAA1099 && song.system[1]==DIV_SYSTEM_SAA1099) {
        return "Creative Music System";
      }

      if (song.system[0]==DIV_SYSTEM_GB && song.system[1]==DIV_SYSTEM_AY8910) {
        return "Game Boy with AY expansion";
      }

      if (song.system[0]==DIV_SYSTEM_NES && song.system[1]==DIV_SYSTEM_VRC6) {
        return "NES + Konami VRC6";
      }
      if (song.system[0]==DIV_SYSTEM_NES && song.system[1]==DIV_SYSTEM_VRC7) {
        return "NES + Konami VRC7";
      }
      if (song.system[0]==DIV_SYSTEM_NES && song.system[1]==DIV_SYSTEM_OPLL) {
        return "NES + Yamaha OPLL";
      }
      if (song.system[0]==DIV_SYSTEM_NES && song.system[1]==DIV_SYSTEM_FDS) {
        return "Famicom Disk System";
      }
      if (song.system[0]==DIV_SYSTEM_NES && song.system[1]==DIV_SYSTEM_N163) {
        return "NES + Namco 163";
      }
      if (song.system[0]==DIV_SYSTEM_NES && song.system[1]==DIV_SYSTEM_MMC5) {
        return "NES + MMC5";
      }
      if (song.system[0]==DIV_SYSTEM_NES && song.system[1]==DIV_SYSTEM_AY8910) {
        return "NES + Sunsoft 5B";
      }

      if (song.system[0]==DIV_SYSTEM_AY8910 && song.system[1]==DIV_SYSTEM_AY8910) {
        return "Bally Midway MCR";
      }

      if (song.system[0]==DIV_SYSTEM_YM2151 && song.system[1]==DIV_SYSTEM_VERA) {
        return "Commander X16";
      }
      break;
    case 3:
      if (song.system[0]==DIV_SYSTEM_AY8910 && song.system[1]==DIV_SYSTEM_AY8910 && song.system[2]==DIV_SYSTEM_BUBSYS_WSG) {
        return "Konami Bubble System";
      }
      break;
  }
  if (isMultiSystemAcceptable) return "multi-system";

  String ret="";
  for (int i=0; i<song.systemLen; i++) {
    if (i>0) ret+=" + ";
    ret+=getSystemName(song.system[i]);
  }

  return ret;
}

const char* DivEngine::getSystemName(DivSystem sys) {
  if (sysDefs[sys]==NULL) return "Unknown";
  return sysDefs[sys]->name;
}

const char* DivEngine::getSystemNameJ(DivSystem sys) {
  if (sysDefs[sys]==NULL) return "不明";
  if (sysDefs[sys]->nameJ==NULL) return "";
  return sysDefs[sys]->nameJ;
  /*
  switch (sys) {
    case DIV_SYSTEM_NULL:
      return "不明";
    case DIV_SYSTEM_YMU759:
      return "";
    case DIV_SYSTEM_GENESIS:
      return "セガメガドライブ";
    case DIV_SYSTEM_SMS:
    case DIV_SYSTEM_SMS_OPLL:
      return "セガマスターシステム";
    case DIV_SYSTEM_GB:
      return "ゲームボーイ";
    case DIV_SYSTEM_PCE:
      return "PCエンジン";
    case DIV_SYSTEM_NES:
      return "ファミリーコンピュータ";
    case DIV_SYSTEM_C64_6581:
      return "コモドール64 (6581)";
    case DIV_SYSTEM_C64_8580:
      return "コモドール64 (8580)";
    case DIV_SYSTEM_ARCADE:
      return "Arcade";
    case DIV_SYSTEM_GENESIS_EXT:
      return "";
    case DIV_SYSTEM_YM2610:
      return "業務用ネオジオ";
    case DIV_SYSTEM_YM2610_EXT:
      return "業務用ネオジオ";
    case DIV_SYSTEM_YM2610_FULL:
      return "業務用ネオジオ";
    case DIV_SYSTEM_YM2610_FULL_EXT:
      return "業務用ネオジオ";
    case DIV_SYSTEM_AY8910:
      return "";
    case DIV_SYSTEM_AMIGA:
      return "";
    case DIV_SYSTEM_YM2151:
      return "";
    case DIV_SYSTEM_YM2612:
      return "";
    case DIV_SYSTEM_TIA:
      return "";
    case DIV_SYSTEM_SAA1099:
      return "";
    case DIV_SYSTEM_AY8930:
      return "";
    default: // TODO
      return "";
  }
  */
}

bool DivEngine::isFMSystem(DivSystem sys) {
  if (sysDefs[sys]==NULL) return false;
  return sysDefs[sys]->isFM;
}

bool DivEngine::isSTDSystem(DivSystem sys) {
  if (sysDefs[sys]==NULL) return false;
  return sysDefs[sys]->isSTD;
}

const char* DivEngine::getChannelName(int chan) {
  if (chan<0 || chan>chans) return "??";
  if (!curSubSong->chanName[chan].empty()) return curSubSong->chanName[chan].c_str();
  if (sysDefs[sysOfChan[chan]]==NULL) return "??";
  
  const char* ret=sysDefs[sysOfChan[chan]]->chanNames[dispatchChanOfChan[chan]];
  if (ret==NULL) return "??";
  return ret;
}

const char* DivEngine::getChannelShortName(int chan) {
  if (chan<0 || chan>chans) return "??";
  if (!curSubSong->chanShortName[chan].empty()) return curSubSong->chanShortName[chan].c_str();
  if (sysDefs[sysOfChan[chan]]==NULL) return "??";
  
  const char* ret=sysDefs[sysOfChan[chan]]->chanShortNames[dispatchChanOfChan[chan]];
  if (ret==NULL) return "??";
  return ret;
}

int DivEngine::getChannelType(int chan) {
  if (chan<0 || chan>chans) return DIV_CH_NOISE;
  if (sysDefs[sysOfChan[chan]]==NULL) return DIV_CH_NOISE;
  return sysDefs[sysOfChan[chan]]->chanTypes[dispatchChanOfChan[chan]];
}

DivInstrumentType DivEngine::getPreferInsType(int chan) {
  if (chan<0 || chan>chans) return DIV_INS_STD;
  if (sysDefs[sysOfChan[chan]]==NULL) return DIV_INS_STD;
  return sysDefs[sysOfChan[chan]]->chanInsType[dispatchChanOfChan[chan]][0];
}

DivInstrumentType DivEngine::getPreferInsSecondType(int chan) {
  if (chan<0 || chan>chans) return DIV_INS_NULL;
  if (sysDefs[sysOfChan[chan]]==NULL) return DIV_INS_NULL;
  return sysDefs[sysOfChan[chan]]->chanInsType[dispatchChanOfChan[chan]][1];
}

int DivEngine::minVGMVersion(DivSystem which) {
  if (sysDefs[which]==NULL) return 0;
  return sysDefs[which]->vgmVersion;
}

#define IS_YM2610 (sysOfChan[ch]==DIV_SYSTEM_YM2610 || sysOfChan[ch]==DIV_SYSTEM_YM2610_EXT || sysOfChan[ch]==DIV_SYSTEM_YM2610_FULL || sysOfChan[ch]==DIV_SYSTEM_YM2610_FULL_EXT || sysOfChan[ch]==DIV_SYSTEM_YM2610B || sysOfChan[ch]==DIV_SYSTEM_YM2610B_EXT)
#define IS_OPM_LIKE (sysOfChan[ch]==DIV_SYSTEM_YM2151 || sysOfChan[ch]==DIV_SYSTEM_OPZ)

#define OP_EFFECT_MULTI(x,c,op,mask) \
  case x: \
    dispatchCmd(DivCommand(c,ch,op,effectVal&mask)); \
    break;

#define OP_EFFECT_SINGLE(x,c,maxOp,mask) \
  case x: \
    if ((effectVal>>4)>=0 && (effectVal>>4)<=maxOp) { \
      dispatchCmd(DivCommand(c,ch,(effectVal>>4)-1,effectVal&mask)); \
    } \
    break;

// define systems like:
// sysDefs[DIV_SYSTEM_ID]=new DivSysDef(
//   "Name", "Name (japanese, optional)", fileID, fileID_DMF, channels, isFM, isSTD, vgmVersion,
//   {"Channel Names", ...},
//   {"Channel Short Names", ...},
//   {chanTypes, ...},
//   {chanPreferInsType, ...},
//   {chanPreferInsType2, ...}, (optional)
//   [this](int ch, unsigned char effect, unsigned char effectVal) -> bool {}, (effect handler, optional)
//   [this](int ch, unsigned char effect, unsigned char effectVal) -> bool {} (post effect handler, optional)
// );

void DivEngine::registerSystems() {
  logD("registering systems...");

  auto fmPostEffectHandler=[this](int ch, unsigned char effect, unsigned char effectVal) -> bool {
    switch (effect) {
      case 0x10: // LFO or noise mode
        if (IS_OPM_LIKE) {
          dispatchCmd(DivCommand(DIV_CMD_STD_NOISE_FREQ,ch,effectVal));
        } else {
          dispatchCmd(DivCommand(DIV_CMD_FM_LFO,ch,effectVal));
        }
        break;
      case 0x11: // FB
        dispatchCmd(DivCommand(DIV_CMD_FM_FB,ch,effectVal&7));
        break;
      case 0x12: // TL op1
        dispatchCmd(DivCommand(DIV_CMD_FM_TL,ch,0,effectVal&0x7f));
        break;
      case 0x13: // TL op2
        dispatchCmd(DivCommand(DIV_CMD_FM_TL,ch,1,effectVal&0x7f));
        break;
      case 0x14: // TL op3
        dispatchCmd(DivCommand(DIV_CMD_FM_TL,ch,2,effectVal&0x7f));
        break;
      case 0x15: // TL op4
        dispatchCmd(DivCommand(DIV_CMD_FM_TL,ch,3,effectVal&0x7f));
        break;
      case 0x16: // MULT
        if ((effectVal>>4)>0 && (effectVal>>4)<5) {
          dispatchCmd(DivCommand(DIV_CMD_FM_MULT,ch,(effectVal>>4)-1,effectVal&15));
        }
        break;
      case 0x17: // arcade LFO
        if (IS_OPM_LIKE) {
          dispatchCmd(DivCommand(DIV_CMD_FM_LFO,ch,effectVal));
        }
        break;
      case 0x18: // EXT or LFO waveform
        if (IS_OPM_LIKE) {
          dispatchCmd(DivCommand(DIV_CMD_FM_LFO_WAVE,ch,effectVal));
        } else {
          dispatchCmd(DivCommand(DIV_CMD_FM_EXTCH,ch,effectVal));
        }
        break;
      case 0x19: // AR global
        dispatchCmd(DivCommand(DIV_CMD_FM_AR,ch,-1,effectVal&31));
        break;
      case 0x1a: // AR op1
        dispatchCmd(DivCommand(DIV_CMD_FM_AR,ch,0,effectVal&31));
        break;
      case 0x1b: // AR op2
        dispatchCmd(DivCommand(DIV_CMD_FM_AR,ch,1,effectVal&31));
        break;
      case 0x1c: // AR op3
        dispatchCmd(DivCommand(DIV_CMD_FM_AR,ch,2,effectVal&31));
        break;
      case 0x1d: // AR op4
        dispatchCmd(DivCommand(DIV_CMD_FM_AR,ch,3,effectVal&31));
        break;
      case 0x1e: // UNOFFICIAL: Arcade AM depth
        dispatchCmd(DivCommand(DIV_CMD_FM_AM_DEPTH,ch,effectVal&127));
        break;
      case 0x1f: // UNOFFICIAL: Arcade PM depth
        dispatchCmd(DivCommand(DIV_CMD_FM_PM_DEPTH,ch,effectVal&127));
        break;
      case 0x20: // Neo Geo PSG mode
        if (IS_YM2610) {
          dispatchCmd(DivCommand(DIV_CMD_STD_NOISE_MODE,ch,effectVal));
        }
        break;
      case 0x21: // Neo Geo PSG noise freq
        if (IS_YM2610) {
          dispatchCmd(DivCommand(DIV_CMD_STD_NOISE_FREQ,ch,effectVal));
        }
        break;
      case 0x22: // UNOFFICIAL: Neo Geo PSG envelope enable
        if (IS_YM2610) {
          dispatchCmd(DivCommand(DIV_CMD_AY_ENVELOPE_SET,ch,effectVal));
        }
        break;
      case 0x23: // UNOFFICIAL: Neo Geo PSG envelope period low
        if (IS_YM2610) {
          dispatchCmd(DivCommand(DIV_CMD_AY_ENVELOPE_LOW,ch,effectVal));
        }
        break;
      case 0x24: // UNOFFICIAL: Neo Geo PSG envelope period high
        if (IS_YM2610) {
          dispatchCmd(DivCommand(DIV_CMD_AY_ENVELOPE_HIGH,ch,effectVal));
        }
        break;
      case 0x25: // UNOFFICIAL: Neo Geo PSG envelope slide up
        if (IS_YM2610) {
          dispatchCmd(DivCommand(DIV_CMD_AY_ENVELOPE_SLIDE,ch,-effectVal));
        }
        break;
      case 0x26: // UNOFFICIAL: Neo Geo PSG envelope slide down
        if (IS_YM2610) {
          dispatchCmd(DivCommand(DIV_CMD_AY_ENVELOPE_SLIDE,ch,effectVal));
        }
        break;
      case 0x29: // auto-envelope
        if (IS_YM2610) {
          dispatchCmd(DivCommand(DIV_CMD_AY_AUTO_ENVELOPE,ch,effectVal));
        }
        break;
      // fixed frequency effects on OPZ
      case 0x30: case 0x31: case 0x32: case 0x33:
      case 0x34: case 0x35: case 0x36: case 0x37:
        if (sysOfChan[ch]==DIV_SYSTEM_OPZ) {
          dispatchCmd(DivCommand(DIV_CMD_FM_FIXFREQ,ch,0,((effect&7)<<8)|effectVal));
        }
        break;
      case 0x38: case 0x39: case 0x3a: case 0x3b:
      case 0x3c: case 0x3d: case 0x3e: case 0x3f:
        if (sysOfChan[ch]==DIV_SYSTEM_OPZ) {
          dispatchCmd(DivCommand(DIV_CMD_FM_FIXFREQ,ch,1,((effect&7)<<8)|effectVal));
        }
        break;
      case 0x40: case 0x41: case 0x42: case 0x43:
      case 0x44: case 0x45: case 0x46: case 0x47:
        if (sysOfChan[ch]==DIV_SYSTEM_OPZ) {
          dispatchCmd(DivCommand(DIV_CMD_FM_FIXFREQ,ch,2,((effect&7)<<8)|effectVal));
        }
        break;
      case 0x48: case 0x49: case 0x4a: case 0x4b:
      case 0x4c: case 0x4d: case 0x4e: case 0x4f:
        if (sysOfChan[ch]==DIV_SYSTEM_OPZ) {
          dispatchCmd(DivCommand(DIV_CMD_FM_FIXFREQ,ch,3,((effect&7)<<8)|effectVal));
        }
        break;
      // extra FM effects here
      OP_EFFECT_SINGLE(0x50,DIV_CMD_FM_AM,4,1);
      OP_EFFECT_SINGLE(0x51,DIV_CMD_FM_SL,4,15);
      OP_EFFECT_SINGLE(0x52,DIV_CMD_FM_RR,4,15);
      OP_EFFECT_SINGLE(0x53,DIV_CMD_FM_DT,4,7);
      OP_EFFECT_SINGLE(0x54,DIV_CMD_FM_RS,4,3);
      OP_EFFECT_SINGLE(0x55,DIV_CMD_FM_SSG,4,(IS_OPM_LIKE?3:15));

      OP_EFFECT_MULTI(0x56,DIV_CMD_FM_DR,-1,31);
      OP_EFFECT_MULTI(0x57,DIV_CMD_FM_DR,0,31);
      OP_EFFECT_MULTI(0x58,DIV_CMD_FM_DR,1,31);
      OP_EFFECT_MULTI(0x59,DIV_CMD_FM_DR,2,31);
      OP_EFFECT_MULTI(0x5a,DIV_CMD_FM_DR,3,31);

      OP_EFFECT_MULTI(0x5b,DIV_CMD_FM_D2R,-1,31);
      OP_EFFECT_MULTI(0x5c,DIV_CMD_FM_D2R,0,31);
      OP_EFFECT_MULTI(0x5d,DIV_CMD_FM_D2R,1,31);
      OP_EFFECT_MULTI(0x5e,DIV_CMD_FM_D2R,2,31);
      OP_EFFECT_MULTI(0x5f,DIV_CMD_FM_D2R,3,31);

      OP_EFFECT_SINGLE(0x28,DIV_CMD_FM_REV,4,7);
      OP_EFFECT_SINGLE(0x2a,DIV_CMD_FM_WS,4,7);
      OP_EFFECT_SINGLE(0x2b,DIV_CMD_FM_EG_SHIFT,4,3);
      OP_EFFECT_SINGLE(0x2c,DIV_CMD_FM_FINE,4,15);
      default:
        return false;
    }
    return true;
  };

  auto fmOPLLPostEffectHandler=[this](int ch, unsigned char effect, unsigned char effectVal) -> bool {
    switch (effect) {
      case 0x11: // FB
        dispatchCmd(DivCommand(DIV_CMD_FM_FB,ch,effectVal&7));
        break;
      case 0x12: // TL op1
        dispatchCmd(DivCommand(DIV_CMD_FM_TL,ch,0,effectVal&0x3f));
        break;
      case 0x13: // TL op2
        dispatchCmd(DivCommand(DIV_CMD_FM_TL,ch,1,effectVal&0x0f));
        break;
      case 0x16: // MULT
        if ((effectVal>>4)>0 && (effectVal>>4)<3) {
          dispatchCmd(DivCommand(DIV_CMD_FM_MULT,ch,(effectVal>>4)-1,effectVal&15));
        }
        break;
      case 0x19: // AR global
        dispatchCmd(DivCommand(DIV_CMD_FM_AR,ch,-1,effectVal&31));
        break;
      case 0x1a: // AR op1
        dispatchCmd(DivCommand(DIV_CMD_FM_AR,ch,0,effectVal&31));
        break;
      case 0x1b: // AR op2
        dispatchCmd(DivCommand(DIV_CMD_FM_AR,ch,1,effectVal&31));
        break;

      // extra FM effects here
      OP_EFFECT_SINGLE(0x50,DIV_CMD_FM_AM,2,1);
      OP_EFFECT_SINGLE(0x51,DIV_CMD_FM_SL,2,15);
      OP_EFFECT_SINGLE(0x52,DIV_CMD_FM_RR,2,15);
      OP_EFFECT_SINGLE(0x53,DIV_CMD_FM_VIB,2,1);
      OP_EFFECT_SINGLE(0x54,DIV_CMD_FM_RS,2,3);
      OP_EFFECT_SINGLE(0x55,DIV_CMD_FM_SUS,2,1);

      OP_EFFECT_MULTI(0x56,DIV_CMD_FM_DR,-1,15);
      OP_EFFECT_MULTI(0x57,DIV_CMD_FM_DR,0,15);
      OP_EFFECT_MULTI(0x58,DIV_CMD_FM_DR,1,15);

      OP_EFFECT_SINGLE(0x5b,DIV_CMD_FM_KSR,2,1);
      default:
        return false;
    }
    return true;
  };

  auto fmOPLPostEffectHandler=[this](int ch, unsigned char effect, unsigned char effectVal) -> bool {
    switch (effect) {
      case 0x10: // DAM
        dispatchCmd(DivCommand(DIV_CMD_FM_LFO,ch,effectVal&1));
        break;
      case 0x11: // FB
        dispatchCmd(DivCommand(DIV_CMD_FM_FB,ch,effectVal&7));
        break;
      case 0x12: // TL op1
        dispatchCmd(DivCommand(DIV_CMD_FM_TL,ch,0,effectVal&0x3f));
        break;
      case 0x13: // TL op2
        dispatchCmd(DivCommand(DIV_CMD_FM_TL,ch,1,effectVal&0x3f));
        break;
      case 0x14: // TL op3
        dispatchCmd(DivCommand(DIV_CMD_FM_TL,ch,2,effectVal&0x3f));
        break;
      case 0x15: // TL op4
        dispatchCmd(DivCommand(DIV_CMD_FM_TL,ch,3,effectVal&0x3f));
        break;
      case 0x16: // MULT
        if ((effectVal>>4)>0 && (effectVal>>4)<5) {
          dispatchCmd(DivCommand(DIV_CMD_FM_MULT,ch,(effectVal>>4)-1,effectVal&15));
        }
        break;
      case 0x17: // DVB
        dispatchCmd(DivCommand(DIV_CMD_FM_LFO,ch,2+(effectVal&1)));
        break;
      case 0x19: // AR global
        dispatchCmd(DivCommand(DIV_CMD_FM_AR,ch,-1,effectVal&15));
        break;
      case 0x1a: // AR op1
        dispatchCmd(DivCommand(DIV_CMD_FM_AR,ch,0,effectVal&15));
        break;
      case 0x1b: // AR op2
        dispatchCmd(DivCommand(DIV_CMD_FM_AR,ch,1,effectVal&15));
        break;
      case 0x1c: // AR op3
        dispatchCmd(DivCommand(DIV_CMD_FM_AR,ch,2,effectVal&15));
        break;
      case 0x1d: // AR op4
        dispatchCmd(DivCommand(DIV_CMD_FM_AR,ch,3,effectVal&15));
        break;
      
      // extra FM effects here
      OP_EFFECT_SINGLE(0x50,DIV_CMD_FM_AM,4,1);
      OP_EFFECT_SINGLE(0x51,DIV_CMD_FM_SL,4,15);
      OP_EFFECT_SINGLE(0x52,DIV_CMD_FM_RR,4,15);
      OP_EFFECT_SINGLE(0x53,DIV_CMD_FM_VIB,4,1);
      OP_EFFECT_SINGLE(0x54,DIV_CMD_FM_RS,4,3);
      OP_EFFECT_SINGLE(0x55,DIV_CMD_FM_SUS,4,1);

      OP_EFFECT_MULTI(0x56,DIV_CMD_FM_DR,-1,15);
      OP_EFFECT_MULTI(0x57,DIV_CMD_FM_DR,0,15);
      OP_EFFECT_MULTI(0x58,DIV_CMD_FM_DR,1,15);
      OP_EFFECT_MULTI(0x59,DIV_CMD_FM_DR,2,15);
      OP_EFFECT_MULTI(0x5a,DIV_CMD_FM_DR,3,15);

      OP_EFFECT_SINGLE(0x5b,DIV_CMD_FM_KSR,4,1);
      OP_EFFECT_SINGLE(0x2a,DIV_CMD_FM_WS,4,7);

      default:
        return false;
    }
    return true;
  };

  auto c64PostEffectHandler=[this](int ch, unsigned char effect, unsigned char effectVal) -> bool {
    switch (effect) {
      case 0x10: // select waveform
        dispatchCmd(DivCommand(DIV_CMD_WAVE,ch,effectVal));
        break;
      case 0x11: // cutoff
        dispatchCmd(DivCommand(DIV_CMD_C64_CUTOFF,ch,effectVal));
        break;
      case 0x12: // duty
        dispatchCmd(DivCommand(DIV_CMD_STD_NOISE_MODE,ch,effectVal));
        break;
      case 0x13: // resonance
        dispatchCmd(DivCommand(DIV_CMD_C64_RESONANCE,ch,effectVal));
        break;
      case 0x14: // filter mode
        dispatchCmd(DivCommand(DIV_CMD_C64_FILTER_MODE,ch,effectVal));
        break;
      case 0x15: // reset time
        dispatchCmd(DivCommand(DIV_CMD_C64_RESET_TIME,ch,effectVal));
        break;
      case 0x1a: // reset mask
        dispatchCmd(DivCommand(DIV_CMD_C64_RESET_MASK,ch,effectVal));
        break;
      case 0x1b: // cutoff reset
        dispatchCmd(DivCommand(DIV_CMD_C64_FILTER_RESET,ch,effectVal));
        break;
      case 0x1c: // duty reset
        dispatchCmd(DivCommand(DIV_CMD_C64_DUTY_RESET,ch,effectVal));
        break;
      case 0x1e: // extended
        dispatchCmd(DivCommand(DIV_CMD_C64_EXTENDED,ch,effectVal));
        break;
      case 0x30: case 0x31: case 0x32: case 0x33:
      case 0x34: case 0x35: case 0x36: case 0x37:
      case 0x38: case 0x39: case 0x3a: case 0x3b:
      case 0x3c: case 0x3d: case 0x3e: case 0x3f: // fine duty
        dispatchCmd(DivCommand(DIV_CMD_C64_FINE_DUTY,ch,((effect&0x0f)<<8)|effectVal));
        break;
      case 0x40: case 0x41: case 0x42: case 0x43:
      case 0x44: case 0x45: case 0x46: case 0x47: // fine cutoff
        dispatchCmd(DivCommand(DIV_CMD_C64_FINE_CUTOFF,ch,((effect&0x07)<<8)|effectVal));
        break;
      default:
        return false;
    }
    return true;
  };

  auto ayPostEffectHandler=[this](int ch, unsigned char effect, unsigned char effectVal) -> bool {
    switch (effect) {
      case 0x12: // duty on 8930
        dispatchCmd(DivCommand(DIV_CMD_STD_NOISE_MODE,ch,0x10+(effectVal&15)));
        break;
      case 0x20: // mode
        dispatchCmd(DivCommand(DIV_CMD_STD_NOISE_MODE,ch,effectVal&15));
        break;
      case 0x21: // noise freq
        dispatchCmd(DivCommand(DIV_CMD_STD_NOISE_FREQ,ch,effectVal));
        break;
      case 0x22: // envelope enable
        dispatchCmd(DivCommand(DIV_CMD_AY_ENVELOPE_SET,ch,effectVal));
        break;
      case 0x23: // envelope period low
        dispatchCmd(DivCommand(DIV_CMD_AY_ENVELOPE_LOW,ch,effectVal));
        break;
      case 0x24: // envelope period high
        dispatchCmd(DivCommand(DIV_CMD_AY_ENVELOPE_HIGH,ch,effectVal));
        break;
      case 0x25: // envelope slide up
        dispatchCmd(DivCommand(DIV_CMD_AY_ENVELOPE_SLIDE,ch,-effectVal));
        break;
      case 0x26: // envelope slide down
        dispatchCmd(DivCommand(DIV_CMD_AY_ENVELOPE_SLIDE,ch,effectVal));
        break;
      case 0x27: // noise and mask
        dispatchCmd(DivCommand(DIV_CMD_AY_NOISE_MASK_AND,ch,effectVal));
        break;
      case 0x28: // noise or mask
        dispatchCmd(DivCommand(DIV_CMD_AY_NOISE_MASK_OR,ch,effectVal));
        break;
      case 0x29: // auto-envelope
        dispatchCmd(DivCommand(DIV_CMD_AY_AUTO_ENVELOPE,ch,effectVal));
        break;
      case 0x2d: // TEST
        dispatchCmd(DivCommand(DIV_CMD_AY_IO_WRITE,ch,255,effectVal));
        break;
      case 0x2e: // I/O port A
        dispatchCmd(DivCommand(DIV_CMD_AY_IO_WRITE,ch,0,effectVal));
        break;
      case 0x2f: // I/O port B
        dispatchCmd(DivCommand(DIV_CMD_AY_IO_WRITE,ch,1,effectVal));
        break;
      default:
        return false;
    }
    return true;
  };

  auto segaPCMPostEffectHandler=[this](int ch, unsigned char effect, unsigned char effectVal) -> bool {
    switch (effect) {
      case 0x20: // PCM frequency
        dispatchCmd(DivCommand(DIV_CMD_SAMPLE_FREQ,ch,effectVal));
        break;
      default:
        return false;
    }
    return true;
  };

  sysDefs[DIV_SYSTEM_YMU759]=new DivSysDef(
    "Yamaha YMU759 (MA-2)", NULL, 0x01, 0x01, 17, true, false, 0, false,
    "a chip which found its way inside mobile phones in the 2000's.\nas proprietary as it is, it passed away after losing to MP3 in the mobile hardware battle.",
    {"Channel 1", "Channel 2", "Channel 3", "Channel 4", "Channel 5", "Channel 6", "Channel 7", "Channel 8", "Channel 9", "Channel 10", "Channel 11", "Channel 12", "Channel 13", "Channel 14", "Channel 15", "Channel 16", "PCM"        }, // name
    {"1",         "2",         "3",         "4",         "5",         "6",         "7",         "8",         "9",         "10",         "11",         "12",         "13",         "14",         "15",         "16",         "PCM"        }, // short
    {DIV_CH_FM,   DIV_CH_FM,   DIV_CH_FM,   DIV_CH_FM,   DIV_CH_FM,   DIV_CH_FM,   DIV_CH_FM,   DIV_CH_FM,   DIV_CH_FM,   DIV_CH_FM,    DIV_CH_FM,    DIV_CH_FM,    DIV_CH_FM,    DIV_CH_FM,    DIV_CH_FM,    DIV_CH_FM,    DIV_CH_PCM   }, // type
    {DIV_INS_OPL, DIV_INS_OPL, DIV_INS_OPL, DIV_INS_OPL, DIV_INS_OPL, DIV_INS_OPL, DIV_INS_OPL, DIV_INS_OPL, DIV_INS_OPL, DIV_INS_OPL,  DIV_INS_OPL,  DIV_INS_OPL,  DIV_INS_OPL,  DIV_INS_OPL,  DIV_INS_OPL,  DIV_INS_OPL,  DIV_INS_AMIGA}  // ins
  );

  sysDefs[DIV_SYSTEM_GENESIS]=new DivSysDef(
    "Sega Genesis/Mega Drive", "セガメガドライブ", 0x02, 0x02, 10, true, true, 0, true,
    "<COMPOUND SYSTEM!>",
    {}, {}, {}, {}
  );

  sysDefs[DIV_SYSTEM_GENESIS_EXT]=new DivSysDef(
    "Sega Genesis Extended Channel 3", NULL, 0x42, 0x42, 13, true, true, 0, true,
    "<COMPOUND SYSTEM!>",
    {}, {}, {}, {}
  );

  sysDefs[DIV_SYSTEM_SMS]=new DivSysDef(
    "TI SN76489", NULL, 0x03, 0x03, 4, false, true, 0x150, false,
    "a square/noise sound chip found on the Sega Master System, ColecoVision, Tandy, TI's own 99/4A and a few other places.",
    {"Square 1", "Square 2", "Square 3", "Noise"},
    {"S1", "S2", "S3", "NO"},
    {DIV_CH_PULSE, DIV_CH_PULSE, DIV_CH_PULSE, DIV_CH_NOISE},
    {DIV_INS_STD, DIV_INS_STD, DIV_INS_STD, DIV_INS_STD},
    {},
    [this](int ch, unsigned char effect, unsigned char effectVal) -> bool {
      switch (effect) {
        case 0x20: // SN noise mode
          dispatchCmd(DivCommand(DIV_CMD_STD_NOISE_MODE,ch,effectVal));
          break;
        default:
          return false;
      }
      return true;
    }
  );

  sysDefs[DIV_SYSTEM_SMS_OPLL]=new DivSysDef(
    "Sega Master System + FM Expansion", NULL, 0x43, 0x43, 13, true, true, 0, true,
    "<COMPOUND SYSTEM!>",
    {}, {}, {}, {}
  );

  sysDefs[DIV_SYSTEM_GB]=new DivSysDef(
    "Game Boy", NULL, 0x04, 0x04, 4, false, true, 0x161, false,
    "the most popular portable game console of the era.",
    {"Pulse 1", "Pulse 2", "Wavetable", "Noise"},
    {"S1", "S2", "WA", "NO"},
    {DIV_CH_PULSE, DIV_CH_PULSE, DIV_CH_WAVE, DIV_CH_NOISE},
    {DIV_INS_GB, DIV_INS_GB, DIV_INS_GB, DIV_INS_GB},
    {},
    [this](int ch, unsigned char effect, unsigned char effectVal) -> bool {
      switch (effect) {
        case 0x10: // select waveform
          dispatchCmd(DivCommand(DIV_CMD_WAVE,ch,effectVal));
          break;
        case 0x11: case 0x12: // duty or noise mode
          dispatchCmd(DivCommand(DIV_CMD_STD_NOISE_MODE,ch,effectVal));
          break;
        case 0x13: // sweep params
          dispatchCmd(DivCommand(DIV_CMD_GB_SWEEP_TIME,ch,effectVal));
          break;
        case 0x14: // sweep direction
          dispatchCmd(DivCommand(DIV_CMD_GB_SWEEP_DIR,ch,effectVal));
          break;
        default:
          return false;
      }
      return true;
    }
  );

  sysDefs[DIV_SYSTEM_PCE]=new DivSysDef(
    "PC Engine/TurboGrafx-16", NULL, 0x05, 0x05, 6, false, true, 0x161, false,
    "an '80's game console with a wavetable sound chip, popular in Japan.",
    {"Channel 1", "Channel 2", "Channel 3", "Channel 4", "Channel 5", "Channel 6"},
    {"CH1", "CH2", "CH3", "CH4", "CH5", "CH6"},
    {DIV_CH_WAVE, DIV_CH_WAVE, DIV_CH_WAVE, DIV_CH_WAVE, DIV_CH_WAVE, DIV_CH_WAVE},
    {DIV_INS_PCE, DIV_INS_PCE, DIV_INS_PCE, DIV_INS_PCE, DIV_INS_PCE, DIV_INS_PCE},
    {DIV_INS_AMIGA, DIV_INS_AMIGA, DIV_INS_AMIGA, DIV_INS_AMIGA, DIV_INS_AMIGA, DIV_INS_AMIGA},
    [this](int ch, unsigned char effect, unsigned char effectVal) -> bool {
      switch (effect) {
        case 0x10: // select waveform
          dispatchCmd(DivCommand(DIV_CMD_WAVE,ch,effectVal));
          break;
        case 0x11: // noise mode
          dispatchCmd(DivCommand(DIV_CMD_STD_NOISE_MODE,ch,effectVal));
          break;
        case 0x12: // LFO mode
          dispatchCmd(DivCommand(DIV_CMD_PCE_LFO_MODE,ch,effectVal));
          break;
        case 0x13: // LFO speed
          dispatchCmd(DivCommand(DIV_CMD_PCE_LFO_SPEED,ch,effectVal));
          break;
        case 0x17: // PCM enable
          dispatchCmd(DivCommand(DIV_CMD_SAMPLE_MODE,ch,(effectVal>0)));
          break;
        default:
          return false;
      }
      return true;
    }
  );

  sysDefs[DIV_SYSTEM_NES]=new DivSysDef(
    "NES (Ricoh 2A03)", NULL, 0x06, 0x06, 5, false, true, 0x161, false,
    "also known as Famicom in Japan, it's the most well-known game console of the '80's.",
    {"Pulse 1", "Pulse 2", "Triangle", "Noise", "PCM"},
    {"S1", "S2", "TR", "NO", "PCM"},
    {DIV_CH_PULSE, DIV_CH_PULSE, DIV_CH_WAVE, DIV_CH_NOISE, DIV_CH_PCM},
    {DIV_INS_STD, DIV_INS_STD, DIV_INS_STD, DIV_INS_STD, DIV_INS_AMIGA},
    {},
    [this](int ch, unsigned char effect, unsigned char effectVal) -> bool {
      switch (effect) {
        case 0x11: // DMC write
          dispatchCmd(DivCommand(DIV_CMD_NES_DMC,ch,effectVal));
          break;
        case 0x12: // duty or noise mode
          dispatchCmd(DivCommand(DIV_CMD_STD_NOISE_MODE,ch,effectVal));
          break;
        case 0x13: // sweep up
          dispatchCmd(DivCommand(DIV_CMD_NES_SWEEP,ch,0,effectVal));
          break;
        case 0x14: // sweep down
          dispatchCmd(DivCommand(DIV_CMD_NES_SWEEP,ch,1,effectVal));
          break;
        case 0x18: // DPCM mode
          dispatchCmd(DivCommand(DIV_CMD_SAMPLE_MODE,ch,effectVal));
          break;
        default:
          return false;
      }
      return true;
    }
  );

  sysDefs[DIV_SYSTEM_NES_VRC7]=new DivSysDef(
    "NES + Konami VRC7", NULL, 0x46, 0x46, 11, true, true, 0, true,
    "<COMPOUND SYSTEM!>",
    {}, {}, {}, {}
  );

  sysDefs[DIV_SYSTEM_NES_FDS]=new DivSysDef(
    "Famicom Disk System", NULL, 0, 0x86, 6, false, true, 0, true,
    "<COMPOUND SYSTEM!>",
    {}, {}, {}, {}
  );

  sysDefs[DIV_SYSTEM_C64_6581]=new DivSysDef(
    "Commodore 64 (6581)", NULL, 0x47, 0x47, 3, false, true, 0, false,
    "this computer is powered by the SID chip, which had synthesizer features like a filter and ADSR.",
    {"Channel 1", "Channel 2", "Channel 3"},
    {"CH1", "CH2", "CH3"},
    {DIV_CH_NOISE, DIV_CH_NOISE, DIV_CH_NOISE},
    {DIV_INS_C64, DIV_INS_C64, DIV_INS_C64},
    {},
    [](int,unsigned char,unsigned char) -> bool {return false;},
    c64PostEffectHandler
  );

  sysDefs[DIV_SYSTEM_C64_8580]=new DivSysDef(
    "Commodore 64 (8580)", NULL, 0x07, 0x07, 3, false, true, 0, false,
    "this computer is powered by the SID chip, which had synthesizer features like a filter and ADSR.\nthis is the newer revision of the chip.",
    {"Channel 1", "Channel 2", "Channel 3"},
    {"CH1", "CH2", "CH3"},
    {DIV_CH_NOISE, DIV_CH_NOISE, DIV_CH_NOISE},
    {DIV_INS_C64, DIV_INS_C64, DIV_INS_C64},
    {},
    [](int,unsigned char,unsigned char) -> bool {return false;},
    c64PostEffectHandler
  );

  sysDefs[DIV_SYSTEM_ARCADE]=new DivSysDef(
    "DefleCade", NULL, 0x08, 0x08, 13, true, false, 0, true,
    "<COMPOUND SYSTEM!>",
    {}, {}, {}, {}
  );

  auto fmHardResetEffectHandler=[this](int ch, unsigned char effect, unsigned char effectVal) -> bool {
    switch (effect) {
      case 0x30: // toggle hard-reset
        dispatchCmd(DivCommand(DIV_CMD_FM_HARD_RESET,ch,effectVal));
        break;
      default:
        return false;
    }
    return true;
  };

  sysDefs[DIV_SYSTEM_YM2610]=new DivSysDef(
    "Neo Geo CD", NULL, 0x09, 0x09, 13, true, true, 0x151, false,
    "like Neo Geo, but lacking the ADPCM-B channel since they couldn't connect the pins.",
    {"FM 1", "FM 2", "FM 3", "FM 4", "PSG 1", "PSG 2", "PSG 3", "ADPCM-A 1", "ADPCM-A 2", "ADPCM-A 3", "ADPCM-A 4", "ADPCM-A 5", "ADPCM-A 6"},
    {"F1", "F2", "F3", "F4", "S1", "S2", "S3", "P1", "P2", "P3", "P4", "P5", "P6"},
    {DIV_CH_FM, DIV_CH_FM, DIV_CH_FM, DIV_CH_FM, DIV_CH_PULSE, DIV_CH_PULSE, DIV_CH_PULSE, DIV_CH_PCM, DIV_CH_PCM, DIV_CH_PCM, DIV_CH_PCM, DIV_CH_PCM, DIV_CH_PCM},
    {DIV_INS_FM, DIV_INS_FM, DIV_INS_FM, DIV_INS_FM, DIV_INS_AY, DIV_INS_AY, DIV_INS_AY, DIV_INS_AMIGA, DIV_INS_AMIGA, DIV_INS_AMIGA, DIV_INS_AMIGA, DIV_INS_AMIGA, DIV_INS_AMIGA},
    {},
    fmHardResetEffectHandler,
    fmPostEffectHandler
  );

  sysDefs[DIV_SYSTEM_YM2610_EXT]=new DivSysDef(
    "Neo Geo CD Extended Channel 2", NULL, 0x49, 0x49, 16, true, true, 0x151, false,
    "like Neo Geo, but lacking the ADPCM-B channel since they couldn't connect the pins.\nthis one is in Extended Channel mode, which turns the second FM channel into four operators with independent notes/frequencies.",
    {"FM 1", "FM 2 OP1", "FM 2 OP2", "FM 2 OP3", "FM 2 OP4", "FM 3", "FM 4", "PSG 1", "PSG 2", "PSG 3", "ADPCM-A 1", "ADPCM-A 2", "ADPCM-A 3", "ADPCM-A 4", "ADPCM-A 5", "ADPCM-A 6"},
    {"F1", "O1", "O2", "O3", "O4", "F3", "F4", "S1", "S2", "S3", "P1", "P2", "P3", "P4", "P5", "P6"},
    {DIV_CH_FM, DIV_CH_OP, DIV_CH_OP, DIV_CH_OP, DIV_CH_OP, DIV_CH_FM, DIV_CH_FM, DIV_CH_PULSE, DIV_CH_PULSE, DIV_CH_PULSE, DIV_CH_PCM, DIV_CH_PCM, DIV_CH_PCM, DIV_CH_PCM, DIV_CH_PCM, DIV_CH_PCM},
    {DIV_INS_FM, DIV_INS_FM, DIV_INS_FM, DIV_INS_FM, DIV_INS_FM, DIV_INS_FM, DIV_INS_FM, DIV_INS_AY, DIV_INS_AY, DIV_INS_AY, DIV_INS_AMIGA, DIV_INS_AMIGA, DIV_INS_AMIGA, DIV_INS_AMIGA, DIV_INS_AMIGA, DIV_INS_AMIGA},
    {},
    fmHardResetEffectHandler,
    fmPostEffectHandler
  );

  sysDefs[DIV_SYSTEM_AY8910]=new DivSysDef(
    "AY-3-8910", NULL, 0x80, 0, 3, false, true, 0x151, false,
    "this chip is everywhere! ZX Spectrum, MSX, Amstrad CPC, Intellivision, Vectrex...\nthe discovery of envelope bass helped it beat the SN76489 with ease.",
    {"PSG 1", "PSG 2", "PSG 3"},
    {"S1", "S2", "S3"},
    {DIV_CH_PULSE, DIV_CH_PULSE, DIV_CH_PULSE},
    {DIV_INS_AY, DIV_INS_AY, DIV_INS_AY},
    {},
    [](int,unsigned char,unsigned char) -> bool {return false;},
    ayPostEffectHandler
  );

  sysDefs[DIV_SYSTEM_AMIGA]=new DivSysDef(
    "Amiga", NULL, 0x81, 0, 4, false, true, 0, false,
    "a computer from the '80's with full sampling capabilities, giving it a sound ahead of its time.",
    {"Channel 1", "Channel 2", "Channel 3", "Channel 4"},
    {"CH1", "CH2", "CH3", "CH4"},
    {DIV_CH_PCM, DIV_CH_PCM, DIV_CH_PCM, DIV_CH_PCM},
    {DIV_INS_AMIGA, DIV_INS_AMIGA, DIV_INS_AMIGA, DIV_INS_AMIGA},
    {},
    [](int,unsigned char,unsigned char) -> bool {return false;},
    [this](int ch, unsigned char effect, unsigned char effectVal) -> bool {
      switch (effect) {
        case 0x10: // toggle filter
          dispatchCmd(DivCommand(DIV_CMD_AMIGA_FILTER,ch,effectVal));
          break;
        case 0x11: // toggle AM
          dispatchCmd(DivCommand(DIV_CMD_AMIGA_AM,ch,effectVal));
          break;
        case 0x12: // toggle PM
          dispatchCmd(DivCommand(DIV_CMD_AMIGA_PM,ch,effectVal));
          break;
        default:
          return false;
      }
      return true;
    }
  );

  sysDefs[DIV_SYSTEM_YM2151]=new DivSysDef(
    "Yamaha YM2151 (OPM)", NULL, 0x82, 0, 8, true, false, 0x150, false,
    "this was Yamaha's first integrated FM chip.\nit was used in several synthesizers, computers and arcade boards.",
    {"FM 1", "FM 2", "FM 3", "FM 4", "FM 5", "FM 6", "FM 7", "FM 8"},
    {"F1", "F2", "F3", "F4", "F5", "F6", "F7", "F8"},
    {DIV_CH_FM, DIV_CH_FM, DIV_CH_FM, DIV_CH_FM, DIV_CH_FM, DIV_CH_FM, DIV_CH_FM, DIV_CH_FM},
    {DIV_INS_FM, DIV_INS_FM, DIV_INS_FM, DIV_INS_FM, DIV_INS_FM, DIV_INS_FM, DIV_INS_FM, DIV_INS_FM},
    {},
    fmHardResetEffectHandler,
    fmPostEffectHandler
  );

  auto opn2EffectHandler=[this](int ch, unsigned char effect, unsigned char effectVal) -> bool {
    switch (effect) {
      case 0x17: // DAC enable
        dispatchCmd(DivCommand(DIV_CMD_SAMPLE_MODE,ch,(effectVal>0)));
        break;
      case 0x30: // toggle hard-reset
        dispatchCmd(DivCommand(DIV_CMD_FM_HARD_RESET,ch,effectVal));
        break;
      default:
        return false;
    }
    return true;
  };

  sysDefs[DIV_SYSTEM_YM2612]=new DivSysDef(
    "Yamaha YM2612 (OPN2)", NULL, 0x83, 0, 6, true, false, 0x150, false,
    "this chip is mostly known for being in the Sega Genesis (but it also was on the FM Towns computer).",
    {"FM 1", "FM 2", "FM 3", "FM 4", "FM 5", "FM 6"},
    {"F1", "F2", "F3", "F4", "F5", "F6"},
    {DIV_CH_FM, DIV_CH_FM, DIV_CH_FM, DIV_CH_FM, DIV_CH_FM, DIV_CH_FM},
    {DIV_INS_FM, DIV_INS_FM, DIV_INS_FM, DIV_INS_FM, DIV_INS_FM, DIV_INS_FM},
    {DIV_INS_NULL, DIV_INS_NULL, DIV_INS_NULL, DIV_INS_NULL, DIV_INS_NULL, DIV_INS_AMIGA},
    opn2EffectHandler,
    fmPostEffectHandler
  );

  sysDefs[DIV_SYSTEM_TIA]=new DivSysDef(
    "Atari 2600", NULL, 0x84, 0, 2, false, true, 0, false,
    "it's a challenge to make music on this chip which barely has musical capabilities...",
    {"Channel 1", "Channel 2"},
    {"CH1", "CH2"},
    {DIV_CH_WAVE, DIV_CH_WAVE},
    {DIV_INS_TIA, DIV_INS_TIA},
    {},
    [](int,unsigned char,unsigned char) -> bool {return false;},
    [this](int ch, unsigned char effect, unsigned char effectVal) -> bool {
      switch (effect) {
        case 0x10: // select waveform
          dispatchCmd(DivCommand(DIV_CMD_WAVE,ch,effectVal));
          break;
        default:
          return false;
      }
      return true;
    }
  );

  sysDefs[DIV_SYSTEM_SAA1099]=new DivSysDef(
    "Philips SAA1099", NULL, 0x97, 0, 6, false, true, 0x171, false,
    "supposedly an upgrade from the AY-3-8910, this was present on the Creative Music System (Game Blaster) and SAM Coupé.",
    {"PSG 1", "PSG 2", "PSG 3", "PSG 4", "PSG 5", "PSG 6"},
    {"S1", "S2", "S3", "S4", "S5", "S6"},
    {DIV_CH_PULSE, DIV_CH_PULSE, DIV_CH_PULSE, DIV_CH_PULSE, DIV_CH_PULSE, DIV_CH_PULSE},
    {DIV_INS_SAA1099, DIV_INS_SAA1099, DIV_INS_SAA1099, DIV_INS_SAA1099, DIV_INS_SAA1099, DIV_INS_SAA1099},
    {},
    [](int,unsigned char,unsigned char) -> bool {return false;},
    [this](int ch, unsigned char effect, unsigned char effectVal) -> bool {
      switch (effect) {
        case 0x10: // select channel mode
          dispatchCmd(DivCommand(DIV_CMD_STD_NOISE_MODE,ch,effectVal));
          break;
        case 0x11: // set noise freq
          dispatchCmd(DivCommand(DIV_CMD_STD_NOISE_FREQ,ch,effectVal));
          break;
        case 0x12: // setup envelope
          dispatchCmd(DivCommand(DIV_CMD_SAA_ENVELOPE,ch,effectVal));
          break;
        default:
          return false;
      }
      return true;
    }
  );

  sysDefs[DIV_SYSTEM_AY8930]=new DivSysDef(
    "Microchip AY8930", NULL, 0x9a, 0, 3, false, true, 0x151, false,
    "an improved version of the AY-3-8910 with a bigger frequency range, duty cycles, configurable noise and per-channel envelopes!",
    {"PSG 1", "PSG 2", "PSG 3"},
    {"S1", "S2", "S3"},
    {DIV_CH_PULSE, DIV_CH_PULSE, DIV_CH_PULSE},
    {DIV_INS_AY8930, DIV_INS_AY8930, DIV_INS_AY8930},
    {},
    [](int,unsigned char,unsigned char) -> bool {return false;},
    ayPostEffectHandler
  );

  auto waveOnlyEffectHandler=[this](int ch, unsigned char effect, unsigned char effectVal) -> bool {
    switch (effect) {
      case 0x10: // select waveform
        dispatchCmd(DivCommand(DIV_CMD_WAVE,ch,effectVal));
        break;
      default:
        return false;
    }
    return true;
  };

  sysDefs[DIV_SYSTEM_VIC20]=new DivSysDef(
    "Commodore VIC-20", NULL, 0x85, 0, 4, false, true, 0, false,
    "Commodore's successor to the PET.\nits square wave channels are more than just square...",
    {"Low", "Mid", "High", "Noise"},
    {"LO", "MID", "HI", "NO"},
    {DIV_CH_PULSE, DIV_CH_PULSE, DIV_CH_PULSE, DIV_CH_NOISE},
    {DIV_INS_VIC, DIV_INS_VIC, DIV_INS_VIC, DIV_INS_VIC},
    {},
    waveOnlyEffectHandler
  );

  sysDefs[DIV_SYSTEM_PET]=new DivSysDef(
    "Commodore PET", NULL, 0x86, 0, 1, false, true, 0, false,
    "one channel of 1-bit wavetable which is better (and worse) than the PC Speaker.",
    {"Wave"},
    {"PET"},
    {DIV_CH_PULSE},
    {DIV_INS_PET},
    {},
    waveOnlyEffectHandler
  );

  sysDefs[DIV_SYSTEM_SNES]=new DivSysDef(
    "SNES", NULL, 0x87, 0, 8, false, true, 0, false,
    "FM? nah... samples! Nintendo's answer to Sega.",
    {"Channel 1", "Channel 2", "Channel 3", "Channel 4", "Channel 5", "Channel 6", "Channel 7", "Channel 8"},
    {"CH1", "CH2", "CH3", "CH4", "CH5", "CH6", "CH7", "CH8"},
    {DIV_CH_PCM, DIV_CH_PCM, DIV_CH_PCM, DIV_CH_PCM, DIV_CH_PCM, DIV_CH_PCM, DIV_CH_PCM, DIV_CH_PCM},
    {DIV_INS_SNES, DIV_INS_SNES, DIV_INS_SNES, DIV_INS_SNES, DIV_INS_SNES, DIV_INS_SNES, DIV_INS_SNES, DIV_INS_SNES}
  );

  sysDefs[DIV_SYSTEM_VRC6]=new DivSysDef(
    "Konami VRC6", NULL, 0x88, 0, 3, false, true, 0, false,
    "an expansion chip for the Famicom, featuring a quirky sawtooth channel.",
    {"VRC6 1", "VRC6 2", "VRC6 Saw"},
    {"V1", "V2", "VS"},
    {DIV_CH_PULSE, DIV_CH_PULSE, DIV_CH_WAVE},
    {DIV_INS_VRC6, DIV_INS_VRC6, DIV_INS_VRC6_SAW},
    {DIV_INS_AMIGA, DIV_INS_AMIGA, DIV_INS_NULL},
    [this](int ch, unsigned char effect, unsigned char effectVal) -> bool {
      switch (effect) {
        case 0x12: // duty or noise mode
          dispatchCmd(DivCommand(DIV_CMD_STD_NOISE_MODE,ch,effectVal));
          break;
        case 0x17: // PCM enable
          dispatchCmd(DivCommand(DIV_CMD_SAMPLE_MODE,ch,(effectVal>0)));
          break;
        default:
          return false;
      }
      return true;
    }
  );

  auto oplEffectHandler=[this](int ch, unsigned char effect, unsigned char effectVal) -> bool {
    switch (effect) {
      case 0x30: // toggle hard-reset
        dispatchCmd(DivCommand(DIV_CMD_FM_HARD_RESET,ch,effectVal));
        break;
      default:
        return false;
    }
    return true;
  };

  sysDefs[DIV_SYSTEM_OPLL]=new DivSysDef(
    "Yamaha YM2413 (OPLL)", NULL, 0x89, 0, 9, true, false, 0x150, false,
    "cost-reduced version of the OPL with 16 patches and only one of them is user-configurable.",
    {"FM 1", "FM 2", "FM 3", "FM 4", "FM 5", "FM 6", "FM 7", "FM 8", "FM 9"},
    {"F1", "F2", "F3", "F4", "F5", "F6", "F7", "F8", "F9"},
    {DIV_CH_FM, DIV_CH_FM, DIV_CH_FM, DIV_CH_FM, DIV_CH_FM, DIV_CH_FM, DIV_CH_FM, DIV_CH_FM, DIV_CH_FM},
    {DIV_INS_OPLL, DIV_INS_OPLL, DIV_INS_OPLL, DIV_INS_OPLL, DIV_INS_OPLL, DIV_INS_OPLL, DIV_INS_OPLL, DIV_INS_OPLL, DIV_INS_OPLL},
    {},
    oplEffectHandler,
    fmOPLLPostEffectHandler
  );

  sysDefs[DIV_SYSTEM_FDS]=new DivSysDef(
    "Famicom Disk System (chip)", NULL, 0x8a, 0, 1, false, true, 0x161, false,
    "a disk drive for the Famicom which also contains one wavetable channel.",
    {"FDS"},
    {"FDS"},
    {DIV_CH_WAVE},
    {DIV_INS_FDS},
    {},
    [this](int ch, unsigned char effect, unsigned char effectVal) -> bool {
      switch (effect) {
        case 0x10: // select waveform
          dispatchCmd(DivCommand(DIV_CMD_WAVE,ch,effectVal));
          break;
        case 0x11: // modulation depth
          dispatchCmd(DivCommand(DIV_CMD_FDS_MOD_DEPTH,ch,effectVal));
          break;
        case 0x12: // modulation enable/high
          dispatchCmd(DivCommand(DIV_CMD_FDS_MOD_HIGH,ch,effectVal));
          break;
        case 0x13: // modulation low
          dispatchCmd(DivCommand(DIV_CMD_FDS_MOD_LOW,ch,effectVal));
          break;
        case 0x14: // modulation pos
          dispatchCmd(DivCommand(DIV_CMD_FDS_MOD_POS,ch,effectVal));
          break;
        case 0x15: // modulation wave
          dispatchCmd(DivCommand(DIV_CMD_FDS_MOD_WAVE,ch,effectVal));
          break;
        default:
          return false;
      }
      return true;
    }
  );

  sysDefs[DIV_SYSTEM_MMC5]=new DivSysDef(
    "MMC5", NULL, 0x8b, 0, 3, false, true, 0, false,
    "an expansion chip for the Famicom, featuring a little-known PCM channel.",
    {"Pulse 1", "Pulse 2", "PCM"},
    {"S1", "S2", "PCM"},
    {DIV_CH_PULSE, DIV_CH_PULSE, DIV_CH_PCM},
    {DIV_INS_STD, DIV_INS_STD, DIV_INS_AMIGA},
    {},
    [this](int ch, unsigned char effect, unsigned char effectVal) -> bool {
      switch (effect) {
        case 0x11: // DMC write
          dispatchCmd(DivCommand(DIV_CMD_NES_DMC,ch,effectVal));
          break;
        case 0x12: // duty or noise mode
          dispatchCmd(DivCommand(DIV_CMD_STD_NOISE_MODE,ch,effectVal));
          break;
        default:
          return false;
      }
      return true;
    }
  );

  sysDefs[DIV_SYSTEM_N163]=new DivSysDef(
    "Namco 163", NULL, 0x8c, 0, 8, false, true, 0, false,
    "an expansion chip for the Famicom, with full wavetable.",
    {"Channel 1", "Channel 2", "Channel 3", "Channel 4", "Channel 5", "Channel 6", "Channel 7", "Channel 8"},
    {"CH1", "CH2", "CH3", "CH4", "CH5", "CH6", "CH7", "CH8"},
    {DIV_CH_WAVE, DIV_CH_WAVE, DIV_CH_WAVE, DIV_CH_WAVE, DIV_CH_WAVE, DIV_CH_WAVE, DIV_CH_WAVE, DIV_CH_WAVE},
    {DIV_INS_N163, DIV_INS_N163, DIV_INS_N163, DIV_INS_N163, DIV_INS_N163, DIV_INS_N163, DIV_INS_N163, DIV_INS_N163},
    {},
    [this](int ch, unsigned char effect, unsigned char effectVal) -> bool {
      switch (effect) {
        case 0x10: // select instrument waveform
          dispatchCmd(DivCommand(DIV_CMD_WAVE,ch,effectVal));
          break;
        case 0x11: // select instrument waveform position in RAM
          dispatchCmd(DivCommand(DIV_CMD_N163_WAVE_POSITION,ch,effectVal));
          break;
        case 0x12: // select instrument waveform length in RAM
          dispatchCmd(DivCommand(DIV_CMD_N163_WAVE_LENGTH,ch,effectVal));
          break;
        case 0x13: // change instrument waveform update mode
          dispatchCmd(DivCommand(DIV_CMD_N163_WAVE_MODE,ch,effectVal));
          break;
        case 0x14: // select waveform for load to RAM
          dispatchCmd(DivCommand(DIV_CMD_N163_WAVE_LOAD,ch,effectVal));
          break;
        case 0x15: // select waveform position for load to RAM
          dispatchCmd(DivCommand(DIV_CMD_N163_WAVE_LOADPOS,ch,effectVal));
          break;
        case 0x16: // select waveform length for load to RAM
          dispatchCmd(DivCommand(DIV_CMD_N163_WAVE_LOADLEN,ch,effectVal));
          break;
        case 0x17: // change waveform load mode
          dispatchCmd(DivCommand(DIV_CMD_N163_WAVE_LOADMODE,ch,effectVal));
          break;
        case 0x18: // change channel limits
          dispatchCmd(DivCommand(DIV_CMD_N163_CHANNEL_LIMIT,ch,effectVal));
          break;
        case 0x20: // (global) select waveform for load to RAM
          dispatchCmd(DivCommand(DIV_CMD_N163_GLOBAL_WAVE_LOAD,ch,effectVal));
          break;
        case 0x21: // (global) select waveform position for load to RAM
          dispatchCmd(DivCommand(DIV_CMD_N163_GLOBAL_WAVE_LOADPOS,ch,effectVal));
          break;
        case 0x22: // (global) select waveform length for load to RAM
          dispatchCmd(DivCommand(DIV_CMD_N163_GLOBAL_WAVE_LOADLEN,ch,effectVal));
          break;
        case 0x23: // (global) change waveform load mode
          dispatchCmd(DivCommand(DIV_CMD_N163_GLOBAL_WAVE_LOADMODE,ch,effectVal));
          break;
        default:
          return false;
      }
      return true;
    }
  );

  sysDefs[DIV_SYSTEM_OPN]=new DivSysDef(
    "Yamaha YM2203 (OPN)", NULL, 0x8d, 0, 6, true, true, 0x151, false,
    "cost-reduced version of the OPM with a different register layout and no stereo...\n...but it has a built-in AY-3-8910! (actually an YM2149)",
    {"FM 1", "FM 2", "FM 3", "PSG 1", "PSG 2", "PSG 3"},
    {"F1", "F2", "F3", "S1", "S2", "S3"},
    {DIV_CH_FM, DIV_CH_FM, DIV_CH_FM, DIV_CH_PULSE, DIV_CH_PULSE, DIV_CH_PULSE},
    {DIV_INS_FM, DIV_INS_FM, DIV_INS_FM, DIV_INS_AY, DIV_INS_AY, DIV_INS_AY},
    {},
    fmHardResetEffectHandler,
    fmPostEffectHandler
  );

  sysDefs[DIV_SYSTEM_OPN_EXT]=new DivSysDef(
    "Yamaha YM2203 (OPN) Extended Channel 3", NULL, 0xb6, 0, 9, true, true, 0x151, false,
    "cost-reduced version of the OPM with a different register layout and no stereo...\n...but it has a built-in AY-3-8910! (actually an YM2149)\nthis one is in Extended Channel mode, which turns the second FM channel into four operators with independent notes/frequencies",
    {"FM 1", "FM 2", "FM 3 OP1", "FM 3 OP2", "FM 3 OP3", "FM 3 OP4", "PSG 1", "PSG 2", "PSG 3"},
    {"F1", "F2", "O1", "O2", "O3", "O4", "S1", "S2", "S3"},
    {DIV_CH_FM, DIV_CH_FM, DIV_CH_OP, DIV_CH_OP, DIV_CH_OP, DIV_CH_OP, DIV_CH_PULSE, DIV_CH_PULSE, DIV_CH_PULSE},
    {DIV_INS_FM, DIV_INS_FM, DIV_INS_FM, DIV_INS_FM, DIV_INS_FM, DIV_INS_FM, DIV_INS_AY, DIV_INS_AY, DIV_INS_AY},
    {},
    fmHardResetEffectHandler,
    fmPostEffectHandler
  );

  sysDefs[DIV_SYSTEM_PC98]=new DivSysDef(
    "Yamaha YM2608 (OPNA)", NULL, 0x8e, 0, 16, true, true, 0, false,
    "OPN but twice the FM channels, stereo makes a come-back and has rhythm and ADPCM channels.",
    {"FM 1", "FM 2", "FM 3", "FM 4", "FM 5", "FM 6", "Square 1", "Square 2", "Square 3", "Kick", "Snare", "Top", "HiHat", "Tom", "Rim", "ADPCM"},
    {"F1", "F2", "F3", "F4", "F5", "F6", "S1", "S2", "S3", "BD", "SD", "TP", "HH", "TM", "RM", "P"},
    {DIV_CH_FM, DIV_CH_FM, DIV_CH_FM, DIV_CH_FM, DIV_CH_FM, DIV_CH_FM, DIV_CH_PULSE, DIV_CH_PULSE, DIV_CH_PULSE, DIV_CH_NOISE, DIV_CH_NOISE, DIV_CH_NOISE, DIV_CH_NOISE, DIV_CH_NOISE, DIV_CH_NOISE, DIV_CH_PCM},
    {DIV_INS_FM, DIV_INS_FM, DIV_INS_FM, DIV_INS_FM, DIV_INS_FM, DIV_INS_FM, DIV_INS_AY, DIV_INS_AY, DIV_INS_AY, DIV_INS_NULL, DIV_INS_NULL, DIV_INS_NULL, DIV_INS_NULL, DIV_INS_NULL, DIV_INS_NULL, DIV_INS_AMIGA},
    {},
    fmHardResetEffectHandler,
    fmPostEffectHandler
  );

  sysDefs[DIV_SYSTEM_PC98_EXT]=new DivSysDef(
    "Yamaha YM2608 (OPNA) Extended Channel 3", NULL, 0xb7, 0, 19, true, true, 0, false,
    "OPN but twice the FM channels, stereo makes a come-back and has rhythm and ADPCM channels.\nthis one is in Extended Channel mode, which turns the second FM channel into four operators with independent notes/frequencies",
    {"FM 1", "FM 2", "FM 3 OP1", "FM 3 OP2", "FM 3 OP3", "FM 3 OP4", "FM 4", "FM 5", "FM 6", "Square 1", "Square 2", "Square 3", "Kick", "Snare", "Top", "HiHat", "Tom", "Rim", "ADPCM"},
    {"F1", "F2", "O1", "O2", "O3", "O4", "F4", "F5", "F6", "S1", "S2", "S3", "BD", "SD", "TP", "HH", "TM", "RM", "P"},
    {DIV_CH_FM, DIV_CH_FM, DIV_CH_OP, DIV_CH_OP, DIV_CH_OP, DIV_CH_OP, DIV_CH_FM, DIV_CH_FM, DIV_CH_FM, DIV_CH_PULSE, DIV_CH_PULSE, DIV_CH_PULSE, DIV_CH_NOISE, DIV_CH_NOISE, DIV_CH_NOISE, DIV_CH_NOISE, DIV_CH_NOISE, DIV_CH_NOISE, DIV_CH_PCM},
    {DIV_INS_FM, DIV_INS_FM, DIV_INS_FM, DIV_INS_FM, DIV_INS_FM, DIV_INS_FM, DIV_INS_FM, DIV_INS_FM, DIV_INS_FM, DIV_INS_AY, DIV_INS_AY, DIV_INS_AY, DIV_INS_NULL, DIV_INS_NULL, DIV_INS_NULL, DIV_INS_NULL, DIV_INS_NULL, DIV_INS_NULL, DIV_INS_AMIGA},
    {},
    fmHardResetEffectHandler,
    fmPostEffectHandler
  );

  sysDefs[DIV_SYSTEM_OPL]=new DivSysDef(
    "Yamaha YM3526 (OPL)", NULL, 0x8f, 0, 9, true, false, 0x151, false,
    "OPN, but what if you only had two operators, no stereo, no detune and a lower ADSR parameter range?",
    {"FM 1", "FM 2", "FM 3", "FM 4", "FM 5", "FM 6", "FM 7", "FM 8", "FM 9"},
    {"F1", "F2", "F3", "F4", "F5", "F6", "F7", "F8", "F9"},
    {DIV_CH_FM, DIV_CH_FM, DIV_CH_FM, DIV_CH_FM, DIV_CH_FM, DIV_CH_FM, DIV_CH_FM, DIV_CH_FM, DIV_CH_FM},
    {DIV_INS_OPL, DIV_INS_OPL, DIV_INS_OPL, DIV_INS_OPL, DIV_INS_OPL, DIV_INS_OPL, DIV_INS_OPL, DIV_INS_OPL, DIV_INS_OPL},
    {},
    oplEffectHandler,
    fmOPLPostEffectHandler
  );

  sysDefs[DIV_SYSTEM_OPL2]=new DivSysDef(
    "Yamaha YM3812 (OPL2)", NULL, 0x90, 0, 9, true, false, 0x151, false,
    "OPL, but what if you had more waveforms to choose than the normal sine?",
    {"FM 1", "FM 2", "FM 3", "FM 4", "FM 5", "FM 6", "FM 7", "FM 8", "FM 9"},
    {"F1", "F2", "F3", "F4", "F5", "F6", "F7", "F8", "F9"},
    {DIV_CH_FM, DIV_CH_FM, DIV_CH_FM, DIV_CH_FM, DIV_CH_FM, DIV_CH_FM, DIV_CH_FM, DIV_CH_FM, DIV_CH_FM},
    {DIV_INS_OPL, DIV_INS_OPL, DIV_INS_OPL, DIV_INS_OPL, DIV_INS_OPL, DIV_INS_OPL, DIV_INS_OPL, DIV_INS_OPL, DIV_INS_OPL},
    {},
    oplEffectHandler,
    fmOPLPostEffectHandler
  );

  sysDefs[DIV_SYSTEM_OPL3]=new DivSysDef(
    "Yamaha YMF262 (OPL3)", NULL, 0x91, 0, 18, true, false, 0x151, false,
    "OPL2, but what if you had twice the channels, 4-op mode, stereo and even more waveforms?",
    {"4OP 1", "FM 2", "4OP 3", "FM 4", "4OP 5", "FM 6", "4OP 7", "FM 8", "4OP 9", "FM 10", "4OP 11", "FM 12", "FM 13", "FM 14", "FM 15", "FM 16", "FM 17", "FM 18"},
    {"1", "2", "3", "4", "5", "6", "7", "8", "9", "10", "11", "12", "13", "14", "15", "16", "17", "18"},
    {DIV_CH_OP, DIV_CH_FM, DIV_CH_OP, DIV_CH_FM, DIV_CH_OP, DIV_CH_FM, DIV_CH_OP, DIV_CH_FM, DIV_CH_OP, DIV_CH_FM, DIV_CH_OP, DIV_CH_FM, DIV_CH_FM, DIV_CH_FM, DIV_CH_FM, DIV_CH_FM, DIV_CH_FM, DIV_CH_FM},
    {DIV_INS_OPL, DIV_INS_OPL, DIV_INS_OPL, DIV_INS_OPL, DIV_INS_OPL, DIV_INS_OPL, DIV_INS_OPL, DIV_INS_OPL, DIV_INS_OPL, DIV_INS_OPL, DIV_INS_OPL, DIV_INS_OPL, DIV_INS_OPL, DIV_INS_OPL, DIV_INS_OPL, DIV_INS_OPL, DIV_INS_OPL, DIV_INS_OPL},
    {},
    oplEffectHandler,
    fmOPLPostEffectHandler
  );

  sysDefs[DIV_SYSTEM_MULTIPCM]=new DivSysDef(
    "MultiPCM", NULL, 0x92, 0, 28, false, true, 0, false,
    "how many channels of PCM do you want?\nMultiPCM: yes",
    {"Channel 1", "Channel 2", "Channel 3", "Channel 4", "Channel 5", "Channel 6", "Channel 7", "Channel 8", "Channel 9", "Channel 10", "Channel 11", "Channel 12", "Channel 13", "Channel 14", "Channel 15", "Channel 16", "Channel 17", "Channel 18", "Channel 19", "Channel 20", "Channel 21", "Channel 22", "Channel 23", "Channel 24", "Channel 25", "Channel 26", "Channel 27", "Channel 28"},
    {"1", "2", "3", "4", "5", "6", "7", "8", "9", "10", "11", "12", "13", "14", "15", "16", "17", "18", "19", "20", "21", "22", "23", "24", "25", "26", "27", "28"},
    {DIV_CH_PCM, DIV_CH_PCM, DIV_CH_PCM, DIV_CH_PCM, DIV_CH_PCM, DIV_CH_PCM, DIV_CH_PCM, DIV_CH_PCM, DIV_CH_PCM, DIV_CH_PCM, DIV_CH_PCM, DIV_CH_PCM, DIV_CH_PCM, DIV_CH_PCM, DIV_CH_PCM, DIV_CH_PCM, DIV_CH_PCM, DIV_CH_PCM, DIV_CH_PCM, DIV_CH_PCM, DIV_CH_PCM, DIV_CH_PCM, DIV_CH_PCM, DIV_CH_PCM, DIV_CH_PCM, DIV_CH_PCM, DIV_CH_PCM, DIV_CH_PCM},
    {DIV_INS_MULTIPCM, DIV_INS_MULTIPCM, DIV_INS_MULTIPCM, DIV_INS_MULTIPCM, DIV_INS_MULTIPCM, DIV_INS_MULTIPCM, DIV_INS_MULTIPCM, DIV_INS_MULTIPCM, DIV_INS_MULTIPCM, DIV_INS_MULTIPCM, DIV_INS_MULTIPCM, DIV_INS_MULTIPCM, DIV_INS_MULTIPCM, DIV_INS_MULTIPCM, DIV_INS_MULTIPCM, DIV_INS_MULTIPCM, DIV_INS_MULTIPCM, DIV_INS_MULTIPCM, DIV_INS_MULTIPCM, DIV_INS_MULTIPCM, DIV_INS_MULTIPCM, DIV_INS_MULTIPCM, DIV_INS_MULTIPCM, DIV_INS_MULTIPCM, DIV_INS_MULTIPCM, DIV_INS_MULTIPCM, DIV_INS_MULTIPCM, DIV_INS_MULTIPCM}
  );

  sysDefs[DIV_SYSTEM_PCSPKR]=new DivSysDef(
    "PC Speaker", NULL, 0x93, 0, 1, false, true, 0, false,
    "good luck!",
    {"Square"},
    {"SQ"},
    {DIV_CH_PULSE},
    {DIV_INS_BEEPER}
  );

  sysDefs[DIV_SYSTEM_POKEY]=new DivSysDef(
    "POKEY", NULL, 0x94, 0, 4, false, true, 0, false,
    "TIA, but better and more flexible.\nused in the Atari 8-bit family of computers (400/800/XL/XE).",
    {"Channel 1", "Channel 2", "Channel 3", "Channel 4"},
    {"CH1", "CH2", "CH3", "CH4"},
    {DIV_CH_WAVE, DIV_CH_WAVE, DIV_CH_WAVE, DIV_CH_WAVE},
    {DIV_INS_POKEY, DIV_INS_POKEY, DIV_INS_POKEY, DIV_INS_POKEY}
  );

  sysDefs[DIV_SYSTEM_RF5C68]=new DivSysDef(
    "Ricoh RF5C68", NULL, 0x95, 0, 8, false, true, 0, false,
    "this is like SNES' sound chip but without interpolation and the rest of nice bits.",
    {"Channel 1", "Channel 2", "Channel 3", "Channel 4", "Channel 5", "Channel 6", "Channel 7", "Channel 8"},
    {"CH1", "CH2", "CH3", "CH4", "CH5", "CH6", "CH7", "CH8"},
    {DIV_CH_PCM, DIV_CH_PCM, DIV_CH_PCM, DIV_CH_PCM, DIV_CH_PCM, DIV_CH_PCM, DIV_CH_PCM, DIV_CH_PCM},
    {DIV_INS_AMIGA, DIV_INS_AMIGA, DIV_INS_AMIGA, DIV_INS_AMIGA, DIV_INS_AMIGA, DIV_INS_AMIGA, DIV_INS_AMIGA, DIV_INS_AMIGA}
  );

  sysDefs[DIV_SYSTEM_SWAN]=new DivSysDef(
    "WonderSwan", NULL, 0x96, 0, 4, false, true, 0x171, false,
    "developed by the same team under the Game Boy and the Virtual Boy...",
    {"Wave", "Wave/PCM", "Wave", "Wave/Noise"},
    {"CH1", "CH2", "CH3", "CH4"},
    {DIV_CH_WAVE, DIV_CH_PCM, DIV_CH_WAVE, DIV_CH_NOISE},
    {DIV_INS_SWAN, DIV_INS_SWAN, DIV_INS_SWAN, DIV_INS_SWAN},
    {DIV_INS_NULL, DIV_INS_AMIGA, DIV_INS_NULL, DIV_INS_NULL},
    [this](int ch, unsigned char effect, unsigned char effectVal) -> bool {
      switch (effect) {
        case 0x10: // select waveform
          dispatchCmd(DivCommand(DIV_CMD_WAVE,ch,effectVal));
          break;
        case 0x11: // noise mode
          dispatchCmd(DivCommand(DIV_CMD_STD_NOISE_MODE,ch,effectVal));
          break;
        case 0x12: // sweep period
          dispatchCmd(DivCommand(DIV_CMD_WS_SWEEP_TIME,ch,effectVal));
          break;
        case 0x13: // sweep amount
          dispatchCmd(DivCommand(DIV_CMD_WS_SWEEP_AMOUNT,ch,effectVal));
          break;
        case 0x17: // PCM enable
          dispatchCmd(DivCommand(DIV_CMD_SAMPLE_MODE,ch,(effectVal>0)));
          break;
        default:
          return false;
      }
      return true;
    }
  );

  sysDefs[DIV_SYSTEM_OPZ]=new DivSysDef(
    "Yamaha YM2414 (OPZ)", NULL, 0x98, 0, 8, true, false, 0, false,
    "like OPM, but with more waveforms, fixed frequency mode and totally... undocumented.\nused in the Yamaha TX81Z and some other synthesizers.",
    {"FM 1", "FM 2", "FM 3", "FM 4", "FM 5", "FM 6", "FM 7", "FM 8"},
    {"F1", "F2", "F3", "F4", "F5", "F6", "F7", "F8"},
    {DIV_CH_FM, DIV_CH_FM, DIV_CH_FM, DIV_CH_FM, DIV_CH_FM, DIV_CH_FM, DIV_CH_FM, DIV_CH_FM},
    {DIV_INS_OPZ, DIV_INS_OPZ, DIV_INS_OPZ, DIV_INS_OPZ, DIV_INS_OPZ, DIV_INS_OPZ, DIV_INS_OPZ, DIV_INS_OPZ},
    {},
    [this](int ch, unsigned char effect, unsigned char effectVal) -> bool {
      switch (effect) {
        case 0x2f: // toggle hard-reset
          dispatchCmd(DivCommand(DIV_CMD_FM_HARD_RESET,ch,effectVal));
          break;
        default:
          return false;
      }
      return true;
    },
    fmPostEffectHandler
  );

  sysDefs[DIV_SYSTEM_POKEMINI]=new DivSysDef(
    "Pokémon Mini", NULL, 0x99, 0, 1, false, true, 0, false,
    "this one is like PC Speaker but has duty cycles.",
    {"Square"},
    {"SQ"},
    {DIV_CH_PULSE},
    {DIV_INS_STD}
  );

  sysDefs[DIV_SYSTEM_SEGAPCM]=new DivSysDef(
    "SegaPCM", NULL, 0x9b, 0, 16, false, true, 0x151, false,
    "used in some Sega arcade boards (like OutRun), and usually paired with a YM2151.",
    {"Channel 1", "Channel 2", "Channel 3", "Channel 4", "Channel 5", "Channel 6", "Channel 7", "Channel 8", "Channel 9", "Channel 10", "Channel 11", "Channel 12", "Channel 13", "Channel 14", "Channel 15", "Channel 16"},
    {"1", "2", "3", "4", "5", "6", "7", "8", "9", "10", "11", "12", "13", "14", "15", "16"},
    {DIV_CH_PCM, DIV_CH_PCM, DIV_CH_PCM, DIV_CH_PCM, DIV_CH_PCM, DIV_CH_PCM, DIV_CH_PCM, DIV_CH_PCM, DIV_CH_PCM, DIV_CH_PCM, DIV_CH_PCM, DIV_CH_PCM, DIV_CH_PCM, DIV_CH_PCM, DIV_CH_PCM, DIV_CH_PCM},
    {DIV_INS_AMIGA, DIV_INS_AMIGA, DIV_INS_AMIGA, DIV_INS_AMIGA, DIV_INS_AMIGA, DIV_INS_AMIGA, DIV_INS_AMIGA, DIV_INS_AMIGA, DIV_INS_AMIGA, DIV_INS_AMIGA, DIV_INS_AMIGA, DIV_INS_AMIGA, DIV_INS_AMIGA, DIV_INS_AMIGA, DIV_INS_AMIGA, DIV_INS_AMIGA},
    {},
    [](int,unsigned char,unsigned char) -> bool {return false;},
    segaPCMPostEffectHandler
  );

  sysDefs[DIV_SYSTEM_VBOY]=new DivSysDef(
    "Virtual Boy", NULL, 0x9c, 0, 6, false, true, 0, false,
    "a console which failed to sell well due to its headache-inducing features.",
    {"Channel 1", "Channel 2", "Channel 3", "Channel 4", "Channel 5", "Noise"},
    {"CH1", "CH2", "CH3", "CH4", "CH5", "NO"},
    {DIV_CH_WAVE, DIV_CH_WAVE, DIV_CH_WAVE, DIV_CH_WAVE, DIV_CH_WAVE, DIV_CH_NOISE},
    {DIV_INS_VBOY, DIV_INS_VBOY, DIV_INS_VBOY, DIV_INS_VBOY, DIV_INS_VBOY, DIV_INS_VBOY}
  );

  sysDefs[DIV_SYSTEM_VRC7]=new DivSysDef(
    "Konami VRC7", NULL, 0x9d, 0, 6, true, false, 0x151, false,
    "like OPLL, but even more cost reductions applied. three less FM channels, and no drums mode...",
    {"FM 1", "FM 2", "FM 3", "FM 4", "FM 5", "FM 6"},
    {"F1", "F2", "F3", "F4", "F5", "F6"},
    {DIV_CH_FM, DIV_CH_FM, DIV_CH_FM, DIV_CH_FM, DIV_CH_FM, DIV_CH_FM},
    {DIV_INS_OPLL, DIV_INS_OPLL, DIV_INS_OPLL, DIV_INS_OPLL, DIV_INS_OPLL, DIV_INS_OPLL},
    {},
    oplEffectHandler,
    fmOPLLPostEffectHandler
  );

  sysDefs[DIV_SYSTEM_YM2610B]=new DivSysDef(
    "Yamaha YM2610B (OPNB-B)", NULL, 0x9e, 0, 16, true, false, 0x151, false,
    "so Taito asked Yamaha if they could get the two missing FM channels back, and Yamaha gladly provided them with this chip.",
    {"FM 1", "FM 2", "FM 3", "FM 4", "FM 5", "FM 6", "PSG 1", "PSG 2", "PSG 3", "ADPCM-A 1", "ADPCM-A 2", "ADPCM-A 3", "ADPCM-A 4", "ADPCM-A 5", "ADPCM-A 6", "ADPCM-B"},
    {"F1", "F2", "F3", "F4", "F5", "F6", "S1", "S2", "S3", "P1", "P2", "P3", "P4", "P5", "P6", "B"},
    {DIV_CH_FM, DIV_CH_FM, DIV_CH_FM, DIV_CH_FM, DIV_CH_FM, DIV_CH_FM, DIV_CH_PULSE, DIV_CH_PULSE, DIV_CH_PULSE, DIV_CH_PCM, DIV_CH_PCM, DIV_CH_PCM, DIV_CH_PCM, DIV_CH_PCM, DIV_CH_PCM, DIV_CH_PCM},
    {DIV_INS_FM, DIV_INS_FM, DIV_INS_FM, DIV_INS_FM, DIV_INS_FM, DIV_INS_FM, DIV_INS_AY, DIV_INS_AY, DIV_INS_AY, DIV_INS_AMIGA, DIV_INS_AMIGA, DIV_INS_AMIGA, DIV_INS_AMIGA, DIV_INS_AMIGA, DIV_INS_AMIGA, DIV_INS_AMIGA},
    {},
    fmHardResetEffectHandler,
    fmPostEffectHandler
  );

  sysDefs[DIV_SYSTEM_SFX_BEEPER]=new DivSysDef(
    "ZX Spectrum Beeper", NULL, 0x9f, 0, 6, false, true, 0, false,
    "the ZX Spectrum only had a basic beeper capable of...\n...a bunch of thin pulses and tons of other interesting stuff!\nFurnace provides a thin pulse system.",
    {"Channel 1", "Channel 2", "Channel 3", "Channel 4", "Channel 5", "Channel 6"},
    {"CH1", "CH2", "CH3", "CH4", "CH5", "CH6"},
    {DIV_CH_WAVE, DIV_CH_WAVE, DIV_CH_WAVE, DIV_CH_WAVE, DIV_CH_WAVE, DIV_CH_WAVE},
    {DIV_INS_BEEPER, DIV_INS_BEEPER, DIV_INS_BEEPER, DIV_INS_BEEPER, DIV_INS_BEEPER, DIV_INS_BEEPER}
  );

  sysDefs[DIV_SYSTEM_YM2612_EXT]=new DivSysDef(
    "Yamaha YM2612 (OPN2) Extended Channel 3", NULL, 0xa0, 0, 9, true, false, 0x150, false,
    "this chip is mostly known for being in the Sega Genesis (but it also was on the FM Towns computer).\nthis one is in Extended Channel mode, which turns the second FM channel into four operators with independent notes/frequencies.",
    {"FM 1", "FM 2", "FM 3 OP1", "FM 3 OP2", "FM 3 OP3", "FM 3 OP4", "FM 4", "FM 5", "FM 6"},
    {"F1", "F2", "O1", "O2", "O3", "O4", "F4", "F5", "F6"},
    {DIV_CH_FM, DIV_CH_FM, DIV_CH_OP, DIV_CH_OP, DIV_CH_OP, DIV_CH_OP, DIV_CH_FM, DIV_CH_FM, DIV_CH_FM},
    {DIV_INS_FM, DIV_INS_FM, DIV_INS_FM, DIV_INS_FM, DIV_INS_FM, DIV_INS_FM, DIV_INS_FM, DIV_INS_FM, DIV_INS_FM},
    {DIV_INS_NULL, DIV_INS_NULL, DIV_INS_NULL, DIV_INS_NULL, DIV_INS_NULL, DIV_INS_NULL, DIV_INS_NULL, DIV_INS_NULL, DIV_INS_AMIGA},
    opn2EffectHandler,
    fmPostEffectHandler
  );

  sysDefs[DIV_SYSTEM_SCC]=new DivSysDef(
    "Konami SCC", NULL, 0xa1, 0, 5, false, true, 0x161, false,
    "a wavetable chip made by Konami for use with the MSX.\nthe last channel shares its wavetable with the previous one though.",
    {"Channel 1", "Channel 2", "Channel 3", "Channel 4", "Channel 5"},
    {"CH1", "CH2", "CH3", "CH4", "CH5"},
    {DIV_CH_WAVE, DIV_CH_WAVE, DIV_CH_WAVE, DIV_CH_WAVE, DIV_CH_WAVE},
    {DIV_INS_SCC, DIV_INS_SCC, DIV_INS_SCC, DIV_INS_SCC, DIV_INS_SCC},
    {},
    waveOnlyEffectHandler
  );

  auto oplDrumsEffectHandler=[this](int ch, unsigned char effect, unsigned char effectVal) -> bool {
    switch (effect) {
      case 0x18: // drum mode toggle
        dispatchCmd(DivCommand(DIV_CMD_FM_EXTCH,ch,effectVal));
        break;
      case 0x30: // toggle hard-reset
        dispatchCmd(DivCommand(DIV_CMD_FM_HARD_RESET,ch,effectVal));
        break;
      default:
        return false;
    }
    return true;
  };

  sysDefs[DIV_SYSTEM_OPL_DRUMS]=new DivSysDef(
    "Yamaha YM3526 (OPL) with drums", NULL, 0xa2, 0, 11, true, false, 0x151, false,
    "the OPL chip but with drums mode enabled.",
    {"FM 1", "FM 2", "FM 3", "FM 4", "FM 5", "FM 6", "Kick", "Snare", "Tom", "Top", "HiHat"},
    {"F1", "F2", "F3", "F4", "F5", "F6", "BD", "SD", "TM", "TP", "HH"},
    {DIV_CH_FM, DIV_CH_FM, DIV_CH_FM, DIV_CH_FM, DIV_CH_FM, DIV_CH_FM, DIV_CH_NOISE, DIV_CH_NOISE, DIV_CH_NOISE, DIV_CH_NOISE, DIV_CH_NOISE},
    {DIV_INS_OPL, DIV_INS_OPL, DIV_INS_OPL, DIV_INS_OPL, DIV_INS_OPL, DIV_INS_OPL, DIV_INS_OPL, DIV_INS_OPL, DIV_INS_OPL, DIV_INS_OPL, DIV_INS_OPL},
    {},
    oplDrumsEffectHandler,
    fmOPLPostEffectHandler
  );

  sysDefs[DIV_SYSTEM_OPL2_DRUMS]=new DivSysDef(
    "Yamaha YM3812 (OPL2) with drums", NULL, 0xa3, 0, 11, true, false, 0x151, false,
    "the OPL2 chip but with drums mode enabled.",
    {"FM 1", "FM 2", "FM 3", "FM 4", "FM 5", "FM 6", "Kick", "Snare", "Tom", "Top", "HiHat"},
    {"F1", "F2", "F3", "F4", "F5", "F6", "BD", "SD", "TM", "TP", "HH"},
    {DIV_CH_FM, DIV_CH_FM, DIV_CH_FM, DIV_CH_FM, DIV_CH_FM, DIV_CH_FM, DIV_CH_NOISE, DIV_CH_NOISE, DIV_CH_NOISE, DIV_CH_NOISE, DIV_CH_NOISE},
    {DIV_INS_OPL, DIV_INS_OPL, DIV_INS_OPL, DIV_INS_OPL, DIV_INS_OPL, DIV_INS_OPL, DIV_INS_OPL, DIV_INS_OPL, DIV_INS_OPL, DIV_INS_OPL, DIV_INS_OPL},
    {},
    oplDrumsEffectHandler,
    fmOPLPostEffectHandler
  );

  sysDefs[DIV_SYSTEM_OPL3_DRUMS]=new DivSysDef(
    "Yamaha YMF262 (OPL3) with drums", NULL, 0xa4, 0, 20, true, false, 0x151, false,
    "the OPL3 chip but with drums mode enabled.",
    {"4OP 1", "FM 2", "4OP 3", "FM 4", "4OP 5", "FM 6", "4OP 7", "FM 8", "4OP 9", "FM 10", "4OP 11", "FM 12", "FM 13", "FM 14", "FM 15", "Kick", "Snare", "Tom", "Top", "HiHat"},
    {"1", "2", "3", "4", "5", "6", "7", "8", "9", "10", "11", "12", "13", "14", "15", "BD", "SD", "TM", "TP", "HH"},
    {DIV_CH_OP, DIV_CH_FM, DIV_CH_OP, DIV_CH_FM, DIV_CH_OP, DIV_CH_FM, DIV_CH_OP, DIV_CH_FM, DIV_CH_OP, DIV_CH_FM, DIV_CH_OP, DIV_CH_FM, DIV_CH_FM, DIV_CH_FM, DIV_CH_FM, DIV_CH_NOISE, DIV_CH_NOISE, DIV_CH_NOISE, DIV_CH_NOISE, DIV_CH_NOISE},
    {DIV_INS_OPL, DIV_INS_OPL, DIV_INS_OPL, DIV_INS_OPL, DIV_INS_OPL, DIV_INS_OPL, DIV_INS_OPL, DIV_INS_OPL, DIV_INS_OPL, DIV_INS_OPL, DIV_INS_OPL, DIV_INS_OPL, DIV_INS_OPL, DIV_INS_OPL, DIV_INS_OPL, DIV_INS_OPL, DIV_INS_OPL, DIV_INS_OPL, DIV_INS_OPL, DIV_INS_OPL},
    {},
    oplDrumsEffectHandler,
    fmOPLPostEffectHandler
  );

  sysDefs[DIV_SYSTEM_YM2610_FULL]=new DivSysDef(
    "Yamaha YM2610 (OPNB)", NULL, 0xa5, 0, 14, true, false, 0x151, false,
    "this chip was used in SNK's Neo Geo arcade board and video game console.\nit's like OPNA but the rhythm channels are ADPCM channels and two FM channels went missing.",
    {"FM 1", "FM 2", "FM 3", "FM 4", "PSG 1", "PSG 2", "PSG 3", "ADPCM-A 1", "ADPCM-A 2", "ADPCM-A 3", "ADPCM-A 4", "ADPCM-A 5", "ADPCM-A 6", "ADPCM-B"},
    {"F1", "F2", "F3", "F4", "S1", "S2", "S3", "P1", "P2", "P3", "P4", "P5", "P6", "B"},
    {DIV_CH_FM, DIV_CH_FM, DIV_CH_FM, DIV_CH_FM, DIV_CH_PULSE, DIV_CH_PULSE, DIV_CH_PULSE, DIV_CH_PCM, DIV_CH_PCM, DIV_CH_PCM, DIV_CH_PCM, DIV_CH_PCM, DIV_CH_PCM, DIV_CH_PCM},
    {DIV_INS_FM, DIV_INS_FM, DIV_INS_FM, DIV_INS_FM, DIV_INS_AY, DIV_INS_AY, DIV_INS_AY, DIV_INS_AMIGA, DIV_INS_AMIGA, DIV_INS_AMIGA, DIV_INS_AMIGA, DIV_INS_AMIGA, DIV_INS_AMIGA, DIV_INS_AMIGA},
    {},
    fmHardResetEffectHandler,
    fmPostEffectHandler
  );

  sysDefs[DIV_SYSTEM_YM2610_FULL_EXT]=new DivSysDef(
    "Yamaha YM2610 (OPNB) Extended Channel 2", NULL, 0xa6, 0, 17, true, false, 0x151, false,
    "this chip was used in SNK's Neo Geo arcade board and video game console.\nit's like OPNA but the rhythm channels are ADPCM channels and two FM channels went missing.\nthis one is in Extended Channel mode, which turns the second FM channel into four operators with independent notes/frequencies.",
    {"FM 1", "FM 2 OP1", "FM 2 OP2", "FM 2 OP3", "FM 2 OP4", "FM 3", "FM 4", "PSG 1", "PSG 2", "PSG 3", "ADPCM-A 1", "ADPCM-A 2", "ADPCM-A 3", "ADPCM-A 4", "ADPCM-A 5", "ADPCM-A 6", "ADPCM-B"},
    {"F1", "O1", "O2", "O3", "O4", "F3", "F4", "S1", "S2", "S3", "P1", "P2", "P3", "P4", "P5", "P6", "B"},
    {DIV_CH_FM, DIV_CH_OP, DIV_CH_OP, DIV_CH_OP, DIV_CH_OP, DIV_CH_FM, DIV_CH_FM, DIV_CH_PULSE, DIV_CH_PULSE, DIV_CH_PULSE, DIV_CH_PCM, DIV_CH_PCM, DIV_CH_PCM, DIV_CH_PCM, DIV_CH_PCM, DIV_CH_PCM, DIV_CH_PCM},
    {DIV_INS_FM, DIV_INS_FM, DIV_INS_FM, DIV_INS_FM, DIV_INS_FM, DIV_INS_FM, DIV_INS_FM, DIV_INS_AY, DIV_INS_AY, DIV_INS_AY, DIV_INS_AMIGA, DIV_INS_AMIGA, DIV_INS_AMIGA, DIV_INS_AMIGA, DIV_INS_AMIGA, DIV_INS_AMIGA, DIV_INS_AMIGA},
    {},
    fmHardResetEffectHandler,
    fmPostEffectHandler
  );

  sysDefs[DIV_SYSTEM_OPLL_DRUMS]=new DivSysDef(
    "Yamaha YM2413 (OPLL) with drums", NULL, 0xa7, 0, 11, true, false, 0x150, false,
    "the OPLL chips but with drums mode turned on.",
    {"FM 1", "FM 2", "FM 3", "FM 4", "FM 5", "FM 6", "Kick", "Snare", "Tom", "Top", "HiHat"},
    {"F1", "F2", "F3", "F4", "F5", "F6", "BD", "SD", "TM", "TP", "HH"},
    {DIV_CH_FM, DIV_CH_FM, DIV_CH_FM, DIV_CH_FM, DIV_CH_FM, DIV_CH_FM, DIV_CH_NOISE, DIV_CH_NOISE, DIV_CH_NOISE, DIV_CH_NOISE, DIV_CH_NOISE},
    {DIV_INS_OPLL, DIV_INS_OPLL, DIV_INS_OPLL, DIV_INS_OPLL, DIV_INS_OPLL, DIV_INS_OPLL, DIV_INS_OPLL, DIV_INS_OPLL, DIV_INS_OPLL, DIV_INS_OPLL, DIV_INS_OPLL},
    {},
    oplDrumsEffectHandler,
    fmOPLLPostEffectHandler
  );

  sysDefs[DIV_SYSTEM_LYNX]=new DivSysDef(
    "Atari Lynx", NULL, 0xa8, 0, 4, false, true, 0, false,
    "a portable console made by Atari. it has all of Atari's trademark waveforms.",
    {"Channel 1", "Channel 2", "Channel 3", "Channel 4"},
    {"CH1", "CH2", "CH3", "CH4"},
    {DIV_CH_WAVE, DIV_CH_WAVE, DIV_CH_WAVE, DIV_CH_WAVE},
    {DIV_INS_MIKEY, DIV_INS_MIKEY, DIV_INS_MIKEY, DIV_INS_MIKEY},
    {},
    [](int,unsigned char,unsigned char) -> bool {return false;},
    [this](int ch, unsigned char effect, unsigned char effectVal) -> bool {
      if (effect>=0x30 && effect<0x40) {
        int value=((int)(effect&0x0f)<<8)|effectVal;
        dispatchCmd(DivCommand(DIV_CMD_LYNX_LFSR_LOAD,ch,value));
        return true;
      }
      return false;
    }
  );

  sysDefs[DIV_SYSTEM_QSOUND]=new DivSysDef(
    "Capcom QSound", NULL, 0xe0, 0, 19, false, true, 0x161, false,
    "used in some of Capcom's arcade boards. surround-like sampled sound with echo.",
    {"PCM 1", "PCM 2", "PCM 3", "PCM 4", "PCM 5", "PCM 6", "PCM 7", "PCM 8", "PCM 9", "PCM 10", "PCM 11", "PCM 12", "PCM 13", "PCM 14", "PCM 15", "PCM 16", "ADPCM 1", "ADPCM 2", "ADPCM 3"},
    {"1", "2", "3", "4", "5", "6", "7", "8", "9", "10", "11", "12", "13", "14", "15", "16", "A1", "A2", "A3"},
    {DIV_CH_PCM, DIV_CH_PCM, DIV_CH_PCM, DIV_CH_PCM, DIV_CH_PCM, DIV_CH_PCM, DIV_CH_PCM, DIV_CH_PCM, DIV_CH_PCM, DIV_CH_PCM, DIV_CH_PCM, DIV_CH_PCM, DIV_CH_PCM, DIV_CH_PCM, DIV_CH_PCM, DIV_CH_PCM, DIV_CH_NOISE, DIV_CH_NOISE, DIV_CH_NOISE},
    {DIV_INS_AMIGA, DIV_INS_AMIGA, DIV_INS_AMIGA, DIV_INS_AMIGA, DIV_INS_AMIGA, DIV_INS_AMIGA, DIV_INS_AMIGA, DIV_INS_AMIGA, DIV_INS_AMIGA, DIV_INS_AMIGA, DIV_INS_AMIGA, DIV_INS_AMIGA, DIV_INS_AMIGA, DIV_INS_AMIGA, DIV_INS_AMIGA, DIV_INS_AMIGA, DIV_INS_AMIGA, DIV_INS_AMIGA, DIV_INS_AMIGA},
    {},
    [this](int ch, unsigned char effect, unsigned char effectVal) -> bool {
      switch (effect) {
        case 0x10: // echo feedback
          dispatchCmd(DivCommand(DIV_CMD_QSOUND_ECHO_FEEDBACK,ch,effectVal));
          break;
        case 0x11: // echo level
          dispatchCmd(DivCommand(DIV_CMD_QSOUND_ECHO_LEVEL,ch,effectVal));
          break;
        case 0x12: // surround
          dispatchCmd(DivCommand(DIV_CMD_QSOUND_SURROUND,ch,effectVal));
          break;
        default:
          if ((effect&0xf0)==0x30) {
            dispatchCmd(DivCommand(DIV_CMD_QSOUND_ECHO_DELAY,ch,((effect & 0x0f) << 8) | effectVal));
          } else {
            return false;
          }
          break;
      }
      return true;
    }
  );

  sysDefs[DIV_SYSTEM_VERA]=new DivSysDef(
    "VERA", NULL, 0xac, 0, 17, false, true, 0, false,
    "the chip used in a computer design created by The 8-Bit Guy.",
    {"Channel 1", "Channel 2", "Channel 3", "Channel 4", "Channel 5", "Channel 6", "Channel 7", "Channel 8", "Channel 9", "Channel 10", "Channel 11", "Channel 12", "Channel 13", "Channel 14", "Channel 15", "Channel 16", "PCM"},
    {"1", "2", "3", "4", "5", "6", "7", "8", "9", "10", "11", "12", "13", "14", "15", "16", "PCM"},
    {DIV_CH_PULSE, DIV_CH_PULSE, DIV_CH_PULSE, DIV_CH_PULSE, DIV_CH_PULSE, DIV_CH_PULSE, DIV_CH_PULSE, DIV_CH_PULSE, DIV_CH_PULSE, DIV_CH_PULSE, DIV_CH_PULSE, DIV_CH_PULSE, DIV_CH_PULSE, DIV_CH_PULSE, DIV_CH_PULSE, DIV_CH_PULSE, DIV_CH_PCM},
    {DIV_INS_VERA, DIV_INS_VERA, DIV_INS_VERA, DIV_INS_VERA, DIV_INS_VERA, DIV_INS_VERA, DIV_INS_VERA, DIV_INS_VERA, DIV_INS_VERA, DIV_INS_VERA, DIV_INS_VERA, DIV_INS_VERA, DIV_INS_VERA, DIV_INS_VERA, DIV_INS_VERA, DIV_INS_VERA, DIV_INS_AMIGA},
    {},
    [this](int ch, unsigned char effect, unsigned char effectVal) -> bool {
      switch (effect) {
        case 0x20: // select waveform
          dispatchCmd(DivCommand(DIV_CMD_WAVE,ch,effectVal));
          break;
        case 0x22: // duty
          dispatchCmd(DivCommand(DIV_CMD_STD_NOISE_MODE,ch,effectVal));
          break;
        default:
          return false;
      }
      return true;
    }
  );

  sysDefs[DIV_SYSTEM_YM2610B_EXT]=new DivSysDef(
    "Yamaha YM2610B (OPNB-B) Extended Channel 3", NULL, 0xde, 0, 19, true, false, 0x151, false,
    "so Taito asked Yamaha if they could get the two missing FM channels back, and Yamaha gladly provided them with this chip.\nthis one is in Extended Channel mode, which turns the second FM channel into four operators with independent notes/frequencies.",
    {"FM 1", "FM 2", "FM 3 OP1", "FM 3 OP2", "FM 3 OP3", "FM 3 OP4", "FM 4", "FM 5", "FM 6", "PSG 1", "PSG 2", "PSG 3", "ADPCM-A 1", "ADPCM-A 2", "ADPCM-A 3", "ADPCM-A 4", "ADPCM-A 5", "ADPCM-A 6", "ADPCM-B"},
    {"F1", "F2", "O1", "O2", "O3", "O4", "F4", "F5", "F6", "S1", "S2", "S3", "P1", "P2", "P3", "P4", "P5", "P6", "B"},
    {DIV_CH_FM, DIV_CH_FM, DIV_CH_OP, DIV_CH_OP, DIV_CH_OP, DIV_CH_OP, DIV_CH_FM, DIV_CH_FM, DIV_CH_FM, DIV_CH_PULSE, DIV_CH_PULSE, DIV_CH_PULSE, DIV_CH_PCM, DIV_CH_PCM, DIV_CH_PCM, DIV_CH_PCM, DIV_CH_PCM, DIV_CH_PCM, DIV_CH_PCM},
    {DIV_INS_FM, DIV_INS_FM, DIV_INS_FM, DIV_INS_FM, DIV_INS_FM, DIV_INS_FM, DIV_INS_FM, DIV_INS_FM, DIV_INS_FM, DIV_INS_AY, DIV_INS_AY, DIV_INS_AY, DIV_INS_AMIGA, DIV_INS_AMIGA, DIV_INS_AMIGA, DIV_INS_AMIGA, DIV_INS_AMIGA, DIV_INS_AMIGA, DIV_INS_AMIGA},
    {},
    fmHardResetEffectHandler,
    fmPostEffectHandler
  );

  sysDefs[DIV_SYSTEM_SEGAPCM_COMPAT]=new DivSysDef(
    "SegaPCM (compatible 5-channel mode)", NULL, 0xa9, 0, 5, false, true, 0x151, false,
    "this is the same thing as SegaPCM, but only exposes 5 of the channels for compatibility with DefleMask.",
    {"Channel 1", "Channel 2", "Channel 3", "Channel 4", "Channel 5"},
    {"P1", "P2", "P3", "P4", "P5"},
    {DIV_CH_PCM, DIV_CH_PCM, DIV_CH_PCM, DIV_CH_PCM, DIV_CH_PCM},
    {DIV_INS_AMIGA, DIV_INS_AMIGA, DIV_INS_AMIGA, DIV_INS_AMIGA, DIV_INS_AMIGA},
    {},
    [](int,unsigned char,unsigned char) -> bool {return false;},
    segaPCMPostEffectHandler
  );

  sysDefs[DIV_SYSTEM_X1_010]=new DivSysDef(
    "Seta/Allumer X1-010", NULL, 0xb0, 0, 16, false, true, 0x171, false,
    "a sound chip used in several Seta/Allumer-manufactured arcade boards with too many channels of wavetable sound, which also are capable of sampled sound.",
    {"Channel 1", "Channel 2", "Channel 3", "Channel 4", "Channel 5", "Channel 6", "Channel 7", "Channel 8", "Channel 9", "Channel 10", "Channel 11", "Channel 12", "Channel 13", "Channel 14", "Channel 15", "Channel 16"},
    {"1", "2", "3", "4", "5", "6", "7", "8", "9", "10", "11", "12", "13", "14", "15", "16"},
    {DIV_CH_WAVE, DIV_CH_WAVE, DIV_CH_WAVE, DIV_CH_WAVE, DIV_CH_WAVE, DIV_CH_WAVE, DIV_CH_WAVE, DIV_CH_WAVE, DIV_CH_WAVE, DIV_CH_WAVE, DIV_CH_WAVE, DIV_CH_WAVE, DIV_CH_WAVE, DIV_CH_WAVE, DIV_CH_WAVE, DIV_CH_WAVE},
    {DIV_INS_X1_010, DIV_INS_X1_010, DIV_INS_X1_010, DIV_INS_X1_010, DIV_INS_X1_010, DIV_INS_X1_010, DIV_INS_X1_010, DIV_INS_X1_010, DIV_INS_X1_010, DIV_INS_X1_010, DIV_INS_X1_010, DIV_INS_X1_010, DIV_INS_X1_010, DIV_INS_X1_010, DIV_INS_X1_010, DIV_INS_X1_010},
    {DIV_INS_AMIGA, DIV_INS_AMIGA, DIV_INS_AMIGA, DIV_INS_AMIGA, DIV_INS_AMIGA, DIV_INS_AMIGA, DIV_INS_AMIGA, DIV_INS_AMIGA, DIV_INS_AMIGA, DIV_INS_AMIGA, DIV_INS_AMIGA, DIV_INS_AMIGA, DIV_INS_AMIGA, DIV_INS_AMIGA, DIV_INS_AMIGA, DIV_INS_AMIGA},
    [this](int ch, unsigned char effect, unsigned char effectVal) -> bool {
      switch (effect) {
        case 0x10: // select waveform
          dispatchCmd(DivCommand(DIV_CMD_WAVE,ch,effectVal));
          break;
        case 0x11: // select envelope shape
          dispatchCmd(DivCommand(DIV_CMD_X1_010_ENVELOPE_SHAPE,ch,effectVal));
          break;
        case 0x17: // PCM enable
          dispatchCmd(DivCommand(DIV_CMD_SAMPLE_MODE,ch,(effectVal>0)));
          break;
        default:
          return false;
      }
      return true;
    },
    [this](int ch, unsigned char effect, unsigned char effectVal) -> bool {
      switch (effect) {
        case 0x20: // PCM frequency
          dispatchCmd(DivCommand(DIV_CMD_SAMPLE_FREQ,ch,effectVal));
          break;
        case 0x22: // envelope mode
          dispatchCmd(DivCommand(DIV_CMD_X1_010_ENVELOPE_MODE,ch,effectVal));
          break;
        case 0x23: // envelope period
          dispatchCmd(DivCommand(DIV_CMD_X1_010_ENVELOPE_PERIOD,ch,effectVal));
          break;
        case 0x25: // envelope slide up
          dispatchCmd(DivCommand(DIV_CMD_X1_010_ENVELOPE_SLIDE,ch,effectVal));
          break;
        case 0x26: // envelope slide down
          dispatchCmd(DivCommand(DIV_CMD_X1_010_ENVELOPE_SLIDE,ch,-effectVal));
          break;
        case 0x29: // auto-envelope
          dispatchCmd(DivCommand(DIV_CMD_X1_010_AUTO_ENVELOPE,ch,effectVal));
          break;
        default:
          return false;
      }
      return true;
    }
  );

  sysDefs[DIV_SYSTEM_BUBSYS_WSG]=new DivSysDef(
    "Konami Bubble System WSG", NULL, 0xad, 0, 2, false, true, 0, false,
    "this is the wavetable part of the Bubble System, which also had two AY-3-8910s.",
    {"Channel 1", "Channel 2"},
    {"CH1", "CH2"},
    {DIV_CH_WAVE, DIV_CH_WAVE},
    {DIV_INS_SCC, DIV_INS_SCC},
    {},
    waveOnlyEffectHandler
  );

  // to Grauw: feel free to change this to 24 during development of OPL4's PCM part.
  sysDefs[DIV_SYSTEM_OPL4]=new DivSysDef(
    "Yamaha OPL4", NULL, 0xae, 0, 42, true, true, 0, false,
    "like OPL3, but this time it also has a 24-channel version of MultiPCM.",
    {"4OP 1", "FM 2", "4OP 3", "FM 4", "4OP 5", "FM 6", "4OP 7", "FM 8", "4OP 9", "FM 10", "4OP 11", "FM 12", "FM 13", "FM 14", "FM 15", "FM 16", "FM 17", "FM 18", "PCM 1", "PCM 2", "PCM 3", "PCM 4", "PCM 5", "PCM 6", "PCM 7", "PCM 8", "PCM 9", "PCM 10", "PCM 11", "PCM 12", "PCM 13", "PCM 14", "PCM 15", "PCM 16", "PCM 17", "PCM 18", "PCM 19", "PCM 20", "PCM 21", "PCM 22", "PCM 23", "PCM 24"},
    {"F1", "F2", "F3", "F4", "F5", "F6", "F7", "F8", "F9", "F10", "F11", "F12", "F13", "F14", "F15", "F16", "F17", "F18", "P1", "P2", "P3", "P4", "P5", "P6", "P7", "P8", "P8", "P10", "P11", "P12", "P13", "P14", "P15", "P16", "P17", "P18", "P19", "P20", "P21", "P22", "P23", "P24"},
    {DIV_CH_OP, DIV_CH_FM, DIV_CH_OP, DIV_CH_FM, DIV_CH_OP, DIV_CH_FM, DIV_CH_OP, DIV_CH_FM, DIV_CH_OP, DIV_CH_FM, DIV_CH_OP, DIV_CH_FM, DIV_CH_FM, DIV_CH_FM, DIV_CH_FM, DIV_CH_FM, DIV_CH_FM, DIV_CH_FM, DIV_CH_PCM, DIV_CH_PCM, DIV_CH_PCM, DIV_CH_PCM, DIV_CH_PCM, DIV_CH_PCM, DIV_CH_PCM, DIV_CH_PCM, DIV_CH_PCM, DIV_CH_PCM, DIV_CH_PCM, DIV_CH_PCM, DIV_CH_PCM, DIV_CH_PCM, DIV_CH_PCM, DIV_CH_PCM, DIV_CH_PCM, DIV_CH_PCM, DIV_CH_PCM, DIV_CH_PCM, DIV_CH_PCM, DIV_CH_PCM, DIV_CH_PCM, DIV_CH_PCM},
    {DIV_INS_OPL, DIV_INS_OPL, DIV_INS_OPL, DIV_INS_OPL, DIV_INS_OPL, DIV_INS_OPL, DIV_INS_OPL, DIV_INS_OPL, DIV_INS_OPL, DIV_INS_OPL, DIV_INS_OPL, DIV_INS_OPL, DIV_INS_OPL, DIV_INS_OPL, DIV_INS_OPL, DIV_INS_OPL, DIV_INS_OPL, DIV_INS_OPL, DIV_INS_MULTIPCM, DIV_INS_MULTIPCM, DIV_INS_MULTIPCM, DIV_INS_MULTIPCM, DIV_INS_MULTIPCM, DIV_INS_MULTIPCM, DIV_INS_MULTIPCM, DIV_INS_MULTIPCM, DIV_INS_MULTIPCM, DIV_INS_MULTIPCM, DIV_INS_MULTIPCM, DIV_INS_MULTIPCM, DIV_INS_MULTIPCM, DIV_INS_MULTIPCM, DIV_INS_MULTIPCM, DIV_INS_MULTIPCM, DIV_INS_MULTIPCM, DIV_INS_MULTIPCM, DIV_INS_MULTIPCM, DIV_INS_MULTIPCM, DIV_INS_MULTIPCM, DIV_INS_MULTIPCM, DIV_INS_MULTIPCM, DIV_INS_MULTIPCM}
  );

  sysDefs[DIV_SYSTEM_OPL4_DRUMS]=new DivSysDef(
    "Yamaha OPL4 with drums", NULL, 0xaf, 0, 44, true, true, 0, false,
    "the OPL4 but with drums mode turned on.",
    {"4OP 1", "FM 2", "4OP 3", "FM 4", "4OP 5", "FM 6", "4OP 7", "FM 8", "4OP 9", "FM 10", "4OP 11", "FM 12", "FM 13", "FM 14", "FM 15", "Kick", "Snare", "Tom", "Top", "HiHat", "PCM 1", "PCM 2", "PCM 3", "PCM 4", "PCM 5", "PCM 6", "PCM 7", "PCM 8", "PCM 9", "PCM 10", "PCM 11", "PCM 12", "PCM 13", "PCM 14", "PCM 15", "PCM 16", "PCM 17", "PCM 18", "PCM 19", "PCM 20", "PCM 21", "PCM 22", "PCM 23", "PCM 24"},
    {"F1", "F2", "F3", "F4", "F5", "F6", "F7", "F8", "F9", "F10", "F11", "F12", "F13", "F14", "F15", "BD", "SD", "TM", "TP", "HH", "P1", "P2", "P3", "P4", "P5", "P6", "P7", "P8", "P8", "P10", "P11", "P12", "P13", "P14", "P15", "P16", "P17", "P18", "P19", "P20", "P21", "P22", "P23", "P24"},
    {DIV_CH_OP, DIV_CH_FM, DIV_CH_OP, DIV_CH_FM, DIV_CH_OP, DIV_CH_FM, DIV_CH_OP, DIV_CH_FM, DIV_CH_OP, DIV_CH_FM, DIV_CH_OP, DIV_CH_FM, DIV_CH_FM, DIV_CH_FM, DIV_CH_FM, DIV_CH_NOISE, DIV_CH_NOISE, DIV_CH_NOISE, DIV_CH_NOISE, DIV_CH_NOISE, DIV_CH_PCM, DIV_CH_PCM, DIV_CH_PCM, DIV_CH_PCM, DIV_CH_PCM, DIV_CH_PCM, DIV_CH_PCM, DIV_CH_PCM, DIV_CH_PCM, DIV_CH_PCM, DIV_CH_PCM, DIV_CH_PCM, DIV_CH_PCM, DIV_CH_PCM, DIV_CH_PCM, DIV_CH_PCM, DIV_CH_PCM, DIV_CH_PCM, DIV_CH_PCM, DIV_CH_PCM, DIV_CH_PCM, DIV_CH_PCM, DIV_CH_PCM, DIV_CH_PCM},
    {DIV_INS_OPL, DIV_INS_OPL, DIV_INS_OPL, DIV_INS_OPL, DIV_INS_OPL, DIV_INS_OPL, DIV_INS_OPL, DIV_INS_OPL, DIV_INS_OPL, DIV_INS_OPL, DIV_INS_OPL, DIV_INS_OPL, DIV_INS_OPL, DIV_INS_OPL, DIV_INS_OPL, DIV_INS_OPL, DIV_INS_OPL, DIV_INS_OPL, DIV_INS_OPL, DIV_INS_OPL, DIV_INS_MULTIPCM, DIV_INS_MULTIPCM, DIV_INS_MULTIPCM, DIV_INS_MULTIPCM, DIV_INS_MULTIPCM, DIV_INS_MULTIPCM, DIV_INS_MULTIPCM, DIV_INS_MULTIPCM, DIV_INS_MULTIPCM, DIV_INS_MULTIPCM, DIV_INS_MULTIPCM, DIV_INS_MULTIPCM, DIV_INS_MULTIPCM, DIV_INS_MULTIPCM, DIV_INS_MULTIPCM, DIV_INS_MULTIPCM, DIV_INS_MULTIPCM, DIV_INS_MULTIPCM, DIV_INS_MULTIPCM, DIV_INS_MULTIPCM, DIV_INS_MULTIPCM, DIV_INS_MULTIPCM, DIV_INS_MULTIPCM, DIV_INS_MULTIPCM}
  );

  sysDefs[DIV_SYSTEM_ES5506]=new DivSysDef(
<<<<<<< HEAD
    "Ensoniq ES5506", NULL, 0xb1, 0, 32, false, true, 0/*0x171*/, false,
=======
    "Ensoniq ES5506", NULL, 0xb1, 0, 32, false, true, 0, false,
    "a sample chip used in the Gravis Ultrasound, popular in the PC (DOS) demoscene.",
>>>>>>> 25ab4467
    {"Channel 1", "Channel 2", "Channel 3", "Channel 4", "Channel 5", "Channel 6", "Channel 7", "Channel 8", "Channel 9", "Channel 10", "Channel 11", "Channel 12", "Channel 13", "Channel 14", "Channel 15", "Channel 16", "Channel 17", "Channel 18", "Channel 19", "Channel 20", "Channel 21", "Channel 22", "Channel 23", "Channel 24", "Channel 25", "Channel 26", "Channel 27", "Channel 28", "Channel 29", "Channel 30", "Channel 31", "Channel 32"},
    {"1", "2", "3", "4", "5", "6", "7", "8", "9", "10", "11", "12", "13", "14", "15", "16", "17", "18", "19", "20", "21", "22", "23", "24", "25", "26", "27", "28", "29", "30", "31", "32"},
    {DIV_CH_PCM, DIV_CH_PCM, DIV_CH_PCM, DIV_CH_PCM, DIV_CH_PCM, DIV_CH_PCM, DIV_CH_PCM, DIV_CH_PCM, DIV_CH_PCM, DIV_CH_PCM, DIV_CH_PCM, DIV_CH_PCM, DIV_CH_PCM, DIV_CH_PCM, DIV_CH_PCM, DIV_CH_PCM, DIV_CH_PCM, DIV_CH_PCM, DIV_CH_PCM, DIV_CH_PCM, DIV_CH_PCM, DIV_CH_PCM, DIV_CH_PCM, DIV_CH_PCM, DIV_CH_PCM, DIV_CH_PCM, DIV_CH_PCM, DIV_CH_PCM, DIV_CH_PCM, DIV_CH_PCM, DIV_CH_PCM, DIV_CH_PCM},
    {DIV_INS_ES5506, DIV_INS_ES5506, DIV_INS_ES5506, DIV_INS_ES5506, DIV_INS_ES5506, DIV_INS_ES5506, DIV_INS_ES5506, DIV_INS_ES5506, DIV_INS_ES5506, DIV_INS_ES5506, DIV_INS_ES5506, DIV_INS_ES5506, DIV_INS_ES5506, DIV_INS_ES5506, DIV_INS_ES5506, DIV_INS_ES5506, DIV_INS_ES5506, DIV_INS_ES5506, DIV_INS_ES5506, DIV_INS_ES5506, DIV_INS_ES5506, DIV_INS_ES5506, DIV_INS_ES5506, DIV_INS_ES5506, DIV_INS_ES5506, DIV_INS_ES5506, DIV_INS_ES5506, DIV_INS_ES5506, DIV_INS_ES5506, DIV_INS_ES5506, DIV_INS_ES5506, DIV_INS_ES5506},
    {DIV_INS_AMIGA, DIV_INS_AMIGA, DIV_INS_AMIGA, DIV_INS_AMIGA, DIV_INS_AMIGA, DIV_INS_AMIGA, DIV_INS_AMIGA, DIV_INS_AMIGA, DIV_INS_AMIGA, DIV_INS_AMIGA, DIV_INS_AMIGA, DIV_INS_AMIGA, DIV_INS_AMIGA, DIV_INS_AMIGA, DIV_INS_AMIGA, DIV_INS_AMIGA, DIV_INS_AMIGA, DIV_INS_AMIGA, DIV_INS_AMIGA, DIV_INS_AMIGA, DIV_INS_AMIGA, DIV_INS_AMIGA, DIV_INS_AMIGA, DIV_INS_AMIGA, DIV_INS_AMIGA, DIV_INS_AMIGA, DIV_INS_AMIGA, DIV_INS_AMIGA, DIV_INS_AMIGA, DIV_INS_AMIGA, DIV_INS_AMIGA, DIV_INS_AMIGA},
    [this](int ch, unsigned char effect, unsigned char effectVal) -> bool {
      switch (effect) {
        case 0x10: // select waveform
          dispatchCmd(DivCommand(DIV_CMD_WAVE,ch,effectVal));
          break;
        case 0x11: // filter mode
          dispatchCmd(DivCommand(DIV_CMD_ES5506_FILTER_MODE,ch,effectVal&3));
          break;
        case 0x14: // filter coefficient K1, 8 bit LSB
          dispatchCmd(DivCommand(DIV_CMD_ES5506_FILTER_K1,ch,effectVal&0xff,0x00ff));
          break;
        case 0x15: // filter coefficient K1, 8 bit MSB
          dispatchCmd(DivCommand(DIV_CMD_ES5506_FILTER_K1,ch,(effectVal&0xff)<<8,0xff00));
          break;
        case 0x16: // filter coefficient K2, 8 bit LSB
          dispatchCmd(DivCommand(DIV_CMD_ES5506_FILTER_K2,ch,effectVal&0xff,0x00ff));
          break;
        case 0x17: // filter coefficient K2, 8 bit MSB
          dispatchCmd(DivCommand(DIV_CMD_ES5506_FILTER_K2,ch,(effectVal&0xff)<<8,0xff00));
          break;
        case 0x18: // filter coefficient K1 slide up
        case 0x19: // filter coefficient K1 slide down
          dispatchCmd(DivCommand(DIV_CMD_ES5506_FILTER_K1_SLIDE,ch,effectVal,effect&0x01));
          break;
        case 0x1a: // filter coefficient K2 slide up
        case 0x1b: // filter coefficient K2 slide down
          dispatchCmd(DivCommand(DIV_CMD_ES5506_FILTER_K2_SLIDE,ch,effectVal,effect&0x01));
          break;
        case 0x20:
        case 0x21: // envelope ECOUNT
          dispatchCmd(DivCommand(DIV_CMD_ES5506_ENVELOPE_COUNT,ch,((effect&0x01)<<8)|effectVal));
          break;
        case 0x22: // envelope LVRAMP
          dispatchCmd(DivCommand(DIV_CMD_ES5506_ENVELOPE_LVRAMP,ch,effectVal));
          break;
        case 0x23: // envelope RVRAMP
          dispatchCmd(DivCommand(DIV_CMD_ES5506_ENVELOPE_RVRAMP,ch,effectVal));
          break;
        case 0x24:
        case 0x25: // envelope K1RAMP
          dispatchCmd(DivCommand(DIV_CMD_ES5506_ENVELOPE_K1RAMP,ch,effectVal,effect&0x01));
          break;
        case 0x26:
        case 0x27: // envelope K2RAMP
          dispatchCmd(DivCommand(DIV_CMD_ES5506_ENVELOPE_K2RAMP,ch,effectVal,effect&0x01));
          break;
        default:
          if ((effect&0xf0)==0x30) { // filter coefficient K1, 12 bit MSB
            dispatchCmd(DivCommand(DIV_CMD_ES5506_FILTER_K1,ch,((effect&0x0f)<<12)|((effectVal&0xff)<<4),0xfff0));
          } else if ((effect&0xf0)==0x40) { // filter coefficient K2, 12 bit MSB
            dispatchCmd(DivCommand(DIV_CMD_ES5506_FILTER_K2,ch,((effect&0x0f)<<12)|((effectVal&0xff)<<4),0xfff0));
          } else {
            return false;
          }
          break;
      }
      return true;
    }
  );

  sysDefs[DIV_SYSTEM_Y8950]=new DivSysDef(
    "Yamaha Y8950", NULL, 0xb2, 0, 10, true, false, 0, false,
    "like OPL but with an ADPCM channel.",
    {"FM 1", "FM 2", "FM 3", "FM 4", "FM 5", "FM 6", "FM 7", "FM 8", "FM 9", "PCM"},
    {"F1", "F2", "F3", "F4", "F5", "F6", "F7", "F8", "F9", "PCM"},
    {DIV_CH_FM, DIV_CH_FM, DIV_CH_FM, DIV_CH_FM, DIV_CH_FM, DIV_CH_FM, DIV_CH_FM, DIV_CH_FM, DIV_CH_FM, DIV_CH_PCM},
    {DIV_INS_OPL, DIV_INS_OPL, DIV_INS_OPL, DIV_INS_OPL, DIV_INS_OPL, DIV_INS_OPL, DIV_INS_OPL, DIV_INS_OPL, DIV_INS_OPL, DIV_INS_AMIGA},
    {},
    oplEffectHandler,
    fmOPLPostEffectHandler
  );

  sysDefs[DIV_SYSTEM_Y8950_DRUMS]=new DivSysDef(
    "Yamaha Y8950 with drums", NULL, 0xb3, 0, 12, true, false, 0, false,
    "the Y8950 chip, in drums mode.",
    {"FM 1", "FM 2", "FM 3", "FM 4", "FM 5", "FM 6", "Kick", "Snare", "Tom", "Top", "HiHat", "PCM"},
    {"F1", "F2", "F3", "F4", "F5", "F6", "BD", "SD", "TM", "TP", "HH", "PCM"},
    {DIV_CH_FM, DIV_CH_FM, DIV_CH_FM, DIV_CH_FM, DIV_CH_FM, DIV_CH_FM, DIV_CH_NOISE, DIV_CH_NOISE, DIV_CH_NOISE, DIV_CH_NOISE, DIV_CH_NOISE, DIV_CH_PCM},
    {DIV_INS_OPL, DIV_INS_OPL, DIV_INS_OPL, DIV_INS_OPL, DIV_INS_OPL, DIV_INS_OPL, DIV_INS_OPL, DIV_INS_OPL, DIV_INS_OPL, DIV_INS_OPL, DIV_INS_OPL, DIV_INS_AMIGA},
    {},
    oplEffectHandler,
    fmOPLPostEffectHandler
  );

  sysDefs[DIV_SYSTEM_SCC_PLUS]=new DivSysDef(
    "Konami SCC+", NULL, 0xb4, 0, 5, false, true, 0x161, false,
    "this is a variant of Konami's SCC chip with the last channel's wavetable being independent.",
    {"Channel 1", "Channel 2", "Channel 3", "Channel 4", "Channel 5"},
    {"CH1", "CH2", "CH3", "CH4", "CH5"},
    {DIV_CH_WAVE, DIV_CH_WAVE, DIV_CH_WAVE, DIV_CH_WAVE, DIV_CH_WAVE},
    {DIV_INS_SCC, DIV_INS_SCC, DIV_INS_SCC, DIV_INS_SCC, DIV_INS_SCC},
    {},
    waveOnlyEffectHandler
  );

  sysDefs[DIV_SYSTEM_SOUND_UNIT]=new DivSysDef(
    "tildearrow Sound Unit", NULL, 0xb5, 0, 8, false, true, 0, false,
    "tildearrow's fantasy sound chip. put SID, AY and VERA in a blender, and you get this!",
    {"Channel 1", "Channel 2", "Channel 3", "Channel 4", "Channel 5", "Channel 6", "Channel 7", "Channel 8"},
    {"CH1", "CH2", "CH3", "CH4", "CH5", "CH6", "CH7", "CH8"},
    {DIV_CH_NOISE, DIV_CH_NOISE, DIV_CH_NOISE, DIV_CH_NOISE, DIV_CH_NOISE, DIV_CH_NOISE, DIV_CH_NOISE, DIV_CH_NOISE},
    {DIV_INS_SU, DIV_INS_SU, DIV_INS_SU, DIV_INS_SU, DIV_INS_SU, DIV_INS_SU, DIV_INS_SU, DIV_INS_SU},
    {DIV_INS_AMIGA, DIV_INS_AMIGA, DIV_INS_AMIGA, DIV_INS_AMIGA, DIV_INS_AMIGA, DIV_INS_AMIGA, DIV_INS_AMIGA, DIV_INS_AMIGA}
  );

  sysDefs[DIV_SYSTEM_MSM6295]=new DivSysDef(
    "OKI MSM6295", NULL, 0xaa, 0, 4, false, true, 0, false,
    "an ADPCM sound chip manufactured by OKI and used in many arcade boards.",
    {"Channel 1", "Channel 2", "Channel 3", "Channel 4"},
    {"CH1", "CH2", "CH3", "CH4"},
    {DIV_CH_PCM, DIV_CH_PCM, DIV_CH_PCM, DIV_CH_PCM},
    {DIV_INS_AMIGA, DIV_INS_AMIGA, DIV_INS_AMIGA, DIV_INS_AMIGA}
  );

  sysDefs[DIV_SYSTEM_MSM6258]=new DivSysDef(
    "OKI MSM6258", NULL, 0xab, 0, 1, false, true, 0, false,
    "an ADPCM sound chip manufactured by OKI and used in the Sharp X68000.",
    {"Sample"},
    {"PCM"},
    {DIV_CH_PCM},
    {DIV_INS_AMIGA}
  );

  sysDefs[DIV_SYSTEM_DUMMY]=new DivSysDef(
    "Dummy System", NULL, 0xfd, 0, 8, false, true, 0, false,
    "this is a system designed for testing purposes..",
    {"Channel 1", "Channel 2", "Channel 3", "Channel 4", "Channel 5", "Channel 6", "Channel 7", "Channel 8"},
    {"CH1", "CH2", "CH3", "CH4", "CH5", "CH6", "CH7", "CH8"},
    {DIV_CH_NOISE, DIV_CH_NOISE, DIV_CH_NOISE, DIV_CH_NOISE, DIV_CH_NOISE, DIV_CH_NOISE, DIV_CH_NOISE, DIV_CH_NOISE},
    {DIV_INS_STD, DIV_INS_STD, DIV_INS_STD, DIV_INS_STD, DIV_INS_STD, DIV_INS_STD, DIV_INS_STD, DIV_INS_STD}
  );

  for (int i=0; i<256; i++) {
    if (sysDefs[i]==NULL) continue;
    if (sysDefs[i]->id!=0) {
      sysFileMapFur[sysDefs[i]->id]=(DivSystem)i;
    }
    if (sysDefs[i]->id_DMF!=0) {
      sysFileMapDMF[sysDefs[i]->id_DMF]=(DivSystem)i;
    }
  }

  systemsRegistered=true;
}<|MERGE_RESOLUTION|>--- conflicted
+++ resolved
@@ -1812,12 +1812,8 @@
   );
 
   sysDefs[DIV_SYSTEM_ES5506]=new DivSysDef(
-<<<<<<< HEAD
     "Ensoniq ES5506", NULL, 0xb1, 0, 32, false, true, 0/*0x171*/, false,
-=======
-    "Ensoniq ES5506", NULL, 0xb1, 0, 32, false, true, 0, false,
-    "a sample chip used in the Gravis Ultrasound, popular in the PC (DOS) demoscene.",
->>>>>>> 25ab4467
+    "a sample chip used in the Ensoniq's unique transwave synthesizers, \nand SoundScape series PC ISA soundcards...\nthat's just yet another (partially)SB compatible one with emulated OPL3 and MIDI ROMpler.",
     {"Channel 1", "Channel 2", "Channel 3", "Channel 4", "Channel 5", "Channel 6", "Channel 7", "Channel 8", "Channel 9", "Channel 10", "Channel 11", "Channel 12", "Channel 13", "Channel 14", "Channel 15", "Channel 16", "Channel 17", "Channel 18", "Channel 19", "Channel 20", "Channel 21", "Channel 22", "Channel 23", "Channel 24", "Channel 25", "Channel 26", "Channel 27", "Channel 28", "Channel 29", "Channel 30", "Channel 31", "Channel 32"},
     {"1", "2", "3", "4", "5", "6", "7", "8", "9", "10", "11", "12", "13", "14", "15", "16", "17", "18", "19", "20", "21", "22", "23", "24", "25", "26", "27", "28", "29", "30", "31", "32"},
     {DIV_CH_PCM, DIV_CH_PCM, DIV_CH_PCM, DIV_CH_PCM, DIV_CH_PCM, DIV_CH_PCM, DIV_CH_PCM, DIV_CH_PCM, DIV_CH_PCM, DIV_CH_PCM, DIV_CH_PCM, DIV_CH_PCM, DIV_CH_PCM, DIV_CH_PCM, DIV_CH_PCM, DIV_CH_PCM, DIV_CH_PCM, DIV_CH_PCM, DIV_CH_PCM, DIV_CH_PCM, DIV_CH_PCM, DIV_CH_PCM, DIV_CH_PCM, DIV_CH_PCM, DIV_CH_PCM, DIV_CH_PCM, DIV_CH_PCM, DIV_CH_PCM, DIV_CH_PCM, DIV_CH_PCM, DIV_CH_PCM, DIV_CH_PCM},
@@ -1843,14 +1839,6 @@
         case 0x17: // filter coefficient K2, 8 bit MSB
           dispatchCmd(DivCommand(DIV_CMD_ES5506_FILTER_K2,ch,(effectVal&0xff)<<8,0xff00));
           break;
-        case 0x18: // filter coefficient K1 slide up
-        case 0x19: // filter coefficient K1 slide down
-          dispatchCmd(DivCommand(DIV_CMD_ES5506_FILTER_K1_SLIDE,ch,effectVal,effect&0x01));
-          break;
-        case 0x1a: // filter coefficient K2 slide up
-        case 0x1b: // filter coefficient K2 slide down
-          dispatchCmd(DivCommand(DIV_CMD_ES5506_FILTER_K2_SLIDE,ch,effectVal,effect&0x01));
-          break;
         case 0x20:
         case 0x21: // envelope ECOUNT
           dispatchCmd(DivCommand(DIV_CMD_ES5506_ENVELOPE_COUNT,ch,((effect&0x01)<<8)|effectVal));
@@ -1880,6 +1868,25 @@
           break;
       }
       return true;
+    },
+    [this](int ch, unsigned char effect, unsigned char effectVal) -> bool {
+      switch (effect) {
+        case 0x12: // pause
+          dispatchCmd(DivCommand(DIV_CMD_ES5506_PAUSE,ch,effectVal&1));
+          break;
+        case 0x18: // filter coefficient K1 slide up
+        case 0x19: // filter coefficient K1 slide down
+          dispatchCmd(DivCommand(DIV_CMD_ES5506_FILTER_K1_SLIDE,ch,effectVal,effect&0x01));
+          break;
+        case 0x1a: // filter coefficient K2 slide up
+        case 0x1b: // filter coefficient K2 slide down
+          dispatchCmd(DivCommand(DIV_CMD_ES5506_FILTER_K2_SLIDE,ch,effectVal,effect&0x01));
+          break;
+        default:
+          return false;
+          break;
+      }
+      return true;
     }
   );
 
