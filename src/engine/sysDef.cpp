--- conflicted
+++ resolved
@@ -1635,11 +1635,8 @@
     case DIV_SYSTEM_OPLL:
     case DIV_SYSTEM_OPLL_DRUMS:
     case DIV_SYSTEM_VRC7:
-<<<<<<< HEAD
     case DIV_SYSTEM_X1_010:
-=======
     case DIV_SYSTEM_SWAN:
->>>>>>> 2d922d5e
       return true;
     default:
       return false;
