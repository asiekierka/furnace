/**
 * Furnace Tracker - multi-system chiptune tracker
 * Copyright (C) 2021-2022 tildearrow and contributors
 *
 * This program is free software; you can redistribute it and/or modify
 * it under the terms of the GNU General Public License as published by
 * the Free Software Foundation; either version 2 of the License, or
 * (at your option) any later version.
 *
 * This program is distributed in the hope that it will be useful,
 * but WITHOUT ANY WARRANTY; without even the implied warranty of
 * MERCHANTABILITY or FITNESS FOR A PARTICULAR PURPOSE.  See the
 * GNU General Public License for more details.
 *
 * You should have received a copy of the GNU General Public License along
 * with this program; if not, write to the Free Software Foundation, Inc.,
 * 51 Franklin Street, Fifth Floor, Boston, MA 02110-1301 USA.
 */

#include "nes.h"
#include "sound/nes/cpu_inline.h"
#include "../engine.h"
#include "../../ta-log.h"
#include <stddef.h>
#include <math.h>

struct _nla_table nla_table;

#define CHIP_DIVIDER 16

#define rWrite(a,v) if (!skipRegisterWrites) {doWrite(a,v); regPool[(a)&0x7f]=v; if (dumpWrites) {addWrite(a,v);} }

const char* regCheatSheetNES[]={
  "S0Volume", "4000",
  "S0Sweep", "4001",
  "S0PeriodL", "4002",
  "S0PeriodH", "4003",
  "S1Volume", "4004",
  "S1Sweep", "4005",
  "S1PeriodL", "4006",
  "S1PeriodH", "4007",
  "TRVolume", "4008",
  "TRPeriodL", "400A",
  "TRPeriodH", "400B",
  "NSVolume", "400C",
  "NSPeriod", "400E",
  "NSLength", "400F",
  "DMCControl", "4010",
  "DMCLoad", "4011",
  "DMCAddr", "4012",
  "DMCLength", "4013",
  "APUControl", "4015",
  "APUFrameCtl", "4017",
  NULL
};

unsigned char _readDMC(void* user, unsigned short addr) {
  return ((DivPlatformNES*)user)->readDMC(addr);
}

const char** DivPlatformNES::getRegisterSheet() {
  return regCheatSheetNES;
}

const char* DivPlatformNES::getEffectName(unsigned char effect) {
  switch (effect) {
    case 0x11:
      return "Write to delta modulation counter (0 to 7F)";
      break;
    case 0x12:
      return "12xx: Set duty cycle/noise mode (pulse: 0 to 3; noise: 0 or 1)";
      break;
    case 0x13:
      return "13xy: Sweep up (x: time; y: shift)";
      break;
    case 0x14:
      return "14xy: Sweep down (x: time; y: shift)";
      break;
    case 0x18:
      return "18xx: Select PCM/DPCM mode (0: PCM; 1: DPCM)";
      break;
  }
  return NULL;
}

void DivPlatformNES::doWrite(unsigned short addr, unsigned char data) {
  if (useNP) {
    nes1_NP->Write(addr,data);
    nes2_NP->Write(addr,data);
  } else {
    apu_wr_reg(nes,addr,data);
  }
}

#define doPCM \
  if (!dpcmMode && dacSample!=-1) { \
    dacPeriod+=dacRate; \
    if (dacPeriod>=rate) { \
      DivSample* s=parent->getSample(dacSample); \
      if (s->samples>0) { \
        if (!isMuted[4]) { \
          unsigned char next=((unsigned char)s->data8[dacPos]+0x80)>>1; \
          if (dacAntiClickOn && dacAntiClick<next) { \
            dacAntiClick+=8; \
            rWrite(0x4011,dacAntiClick); \
          } else { \
            dacAntiClickOn=false; \
            rWrite(0x4011,next); \
          } \
        } \
        if (++dacPos>=s->samples) { \
          if (s->loopStart>=0 && s->loopStart<(int)s->samples) { \
            dacPos=s->loopStart; \
          } else { \
            dacSample=-1; \
          } \
        } \
        dacPeriod-=rate; \
      } else { \
        dacSample=-1; \
      } \
    } \
  }

void DivPlatformNES::acquire_puNES(short* bufL, short* bufR, size_t start, size_t len) {
  for (size_t i=start; i<start+len; i++) {
<<<<<<< HEAD
    if (dacSample!=-1) {
      dacPeriod+=dacRate;
      if (dacPeriod>=rate) {
        DivSample* s=parent->getSample(dacSample);
        if (s->samples>0) {
          if (!isMuted[4]) {
            unsigned char next=((unsigned char)s->data8[dacPos]+0x80)>>1;
            if (dacAntiClickOn && dacAntiClick<next) {
              dacAntiClick+=8;
              rWrite(0x4011,dacAntiClick);
            } else {
              dacAntiClickOn=false;
              rWrite(0x4011,next);
            }
          }
          dacPos++;
          if (((s->loopMode!=DIV_SAMPLE_LOOPMODE_ONESHOT) && dacPos>=s->loopEnd) || (dacPos>=s->samples)) {
            if (s->isLoopable()) {
              dacPos=s->loopStart;
            } else {
              dacSample=-1;
            }
          }
          dacPeriod-=rate;
        } else {
          dacSample=-1;
        }
      }
    }
=======
    doPCM;
>>>>>>> 66f6ab43
  
    apu_tick(nes,NULL);
    nes->apu.odd_cycle=!nes->apu.odd_cycle;
    if (nes->apu.clocked) {
      nes->apu.clocked=false;
    }
    int sample=(pulse_output(nes)+tnd_output(nes))<<6;
    if (sample>32767) sample=32767;
    if (sample<-32768) sample=-32768;
    bufL[i]=sample;
    if (++writeOscBuf>=32) {
      writeOscBuf=0;
      oscBuf[0]->data[oscBuf[0]->needle++]=nes->S1.output<<11;
      oscBuf[1]->data[oscBuf[1]->needle++]=nes->S2.output<<11;
      oscBuf[2]->data[oscBuf[2]->needle++]=nes->TR.output<<11;
      oscBuf[3]->data[oscBuf[3]->needle++]=nes->NS.output<<11;
      oscBuf[4]->data[oscBuf[4]->needle++]=nes->DMC.output<<8;
    }
  }
}

void DivPlatformNES::acquire_NSFPlay(short* bufL, short* bufR, size_t start, size_t len) {
  int out1[2];
  int out2[2];
  for (size_t i=start; i<start+len; i++) {
    doPCM;
  
    nes1_NP->Tick(1);
    nes2_NP->TickFrameSequence(1);
    nes2_NP->Tick(1);
    nes1_NP->Render(out1);
    nes2_NP->Render(out2);

    int sample=(out1[0]+out1[1]+out2[0]+out2[1])<<1;
    if (sample>32767) sample=32767;
    if (sample<-32768) sample=-32768;
    bufL[i]=sample;
    if (++writeOscBuf>=32) {
      writeOscBuf=0;
      oscBuf[0]->data[oscBuf[0]->needle++]=nes1_NP->out[0]<<11;
      oscBuf[1]->data[oscBuf[1]->needle++]=nes1_NP->out[1]<<11;
      oscBuf[2]->data[oscBuf[2]->needle++]=nes2_NP->out[0]<<11;
      oscBuf[3]->data[oscBuf[3]->needle++]=nes2_NP->out[1]<<11;
      oscBuf[4]->data[oscBuf[4]->needle++]=nes2_NP->out[2]<<8;
    }
  }
}

void DivPlatformNES::acquire(short* bufL, short* bufR, size_t start, size_t len) {
  if (useNP) {
    acquire_NSFPlay(bufL,bufR,start,len);
  } else {
    acquire_puNES(bufL,bufR,start,len);
  }
}

static unsigned char noiseTable[253]={
  6, 6, 6, 6, 6, 6, 6, 6, 6, 6, 5, 4,
  15, 14, 13, 12, 11, 10, 9, 8, 7, 6, 5, 4,
  15, 14, 13, 12, 11, 10, 9, 8, 7, 6, 5, 4,
  3, 2, 1, 0, 11, 10, 9, 8, 7, 6, 5, 4,
  15, 14, 13, 12, 11, 10, 9, 8, 7, 6, 5, 4,
  3, 2, 1, 0, 11, 10, 9, 8, 7, 6, 5, 4,
  15, 14, 13, 12, 11, 10, 9, 8, 7, 6, 5, 4,
  3, 2, 1, 0, 11, 10, 9, 8, 7, 6, 5, 4,
  15, 15, 15, 15, 15, 15, 15, 15, 15, 15, 15, 15,
  15, 15, 15, 15, 15, 15, 15, 15, 15, 15, 15, 15,
  15, 15, 15, 15, 15, 15, 15, 15, 15, 15, 15, 15,
  15, 15, 15, 15, 15, 15, 15, 15, 15, 15, 15, 15,
  15, 15, 15, 15, 15, 15, 15, 15, 15, 15, 15, 15,
  15, 15, 15, 15, 15, 15, 15, 15, 15, 15, 15, 15,
  15, 15, 15, 15, 15, 15, 15, 15, 15, 15, 15, 15,
  15, 15, 15, 15, 15, 15, 15, 15, 15, 15, 15, 15,
  15, 15, 15, 15, 15, 15, 15, 15, 15, 15, 15, 15,
  15, 15, 15, 15, 15, 15, 15, 15, 15, 15, 15, 15,
  15, 15, 15, 15, 15, 15, 15, 15, 15, 15, 15, 15,
  15, 15, 15, 15, 15, 15, 15, 15, 15, 15, 15, 15,
  15, 15, 15, 15, 15, 15, 15, 15, 15, 15, 15, 15,
  15
};

unsigned char DivPlatformNES::calcDPCMRate(int inRate) {
  if (inRate<4450) return 0;
  if (inRate<5000) return 1;
  if (inRate<5400) return 2;
  if (inRate<5900) return 3;
  if (inRate<6650) return 4;
  if (inRate<7450) return 5;
  if (inRate<8100) return 6;
  if (inRate<8800) return 7;
  if (inRate<10200) return 8;
  if (inRate<11700) return 9;
  if (inRate<13300) return 10;
  if (inRate<15900) return 11;
  if (inRate<18900) return 12;
  if (inRate<23500) return 13;
  if (inRate<29000) return 14;
  return 15;
}

void DivPlatformNES::tick(bool sysTick) {
  for (int i=0; i<4; i++) {
    chan[i].std.next();
    if (chan[i].std.vol.had) {
      // ok, why are the volumes like that?
      chan[i].outVol=MIN(15,chan[i].std.vol.val)-(15-(chan[i].vol&15));
      if (chan[i].outVol<0) chan[i].outVol=0;
      if (i==2) { // triangle
        rWrite(0x4000+i*4,(chan[i].outVol==0)?0:255);
        chan[i].freqChanged=true;
      } else {
        rWrite(0x4000+i*4,0x30|chan[i].outVol|((chan[i].duty&3)<<6));
      }
    }
    if (chan[i].std.arp.had) {
      if (i==3) { // noise
        if (chan[i].std.arp.mode) {
          chan[i].baseFreq=chan[i].std.arp.val;
        } else {
          chan[i].baseFreq=chan[i].note+chan[i].std.arp.val;
        }
        if (chan[i].baseFreq>255) chan[i].baseFreq=255;
        if (chan[i].baseFreq<0) chan[i].baseFreq=0;
      } else {
        if (!chan[i].inPorta) {
          if (chan[i].std.arp.mode) {
            chan[i].baseFreq=NOTE_PERIODIC(chan[i].std.arp.val);
          } else {
            chan[i].baseFreq=NOTE_PERIODIC(chan[i].note+chan[i].std.arp.val);
          }
        }
      }
      chan[i].freqChanged=true;
    } else {
      if (chan[i].std.arp.mode && chan[i].std.arp.finished) {
        chan[i].baseFreq=NOTE_PERIODIC(chan[i].note);
        chan[i].freqChanged=true;
      }
    }
    if (chan[i].std.duty.had) {
      chan[i].duty=chan[i].std.duty.val;
      if (i==3) {
        if (parent->song.properNoiseLayout) {
          chan[i].duty&=1;
        } else if (chan[i].duty>1) {
          chan[i].duty=1;
        }
      }
      if (i!=2) {
        rWrite(0x4000+i*4,0x30|chan[i].outVol|((chan[i].duty&3)<<6));
      }
      if (i==3) { // noise
        chan[i].freqChanged=true;
      }
    }
    if (chan[i].std.pitch.had) {
      if (chan[i].std.pitch.mode) {
        chan[i].pitch2+=chan[i].std.pitch.val;
        CLAMP_VAR(chan[i].pitch2,-2048,2048);
      } else {
        chan[i].pitch2=chan[i].std.pitch.val;
      }
      chan[i].freqChanged=true;
    }
    if (chan[i].sweepChanged) {
      chan[i].sweepChanged=false;
      if (i==0) {
        //rWrite(16+i*5,chan[i].sweep);
      }
    }
    if (i<2) if (chan[i].std.phaseReset.had) {
      if (chan[i].std.phaseReset.val==1) {
        chan[i].freqChanged=true;
        chan[i].prevFreq=-1;
      }
    }
    if (chan[i].freqChanged || chan[i].keyOn || chan[i].keyOff) {
      if (i==3) { // noise
        int ntPos=chan[i].baseFreq;
        if (ntPos<0) ntPos=0;
        if (ntPos>252) ntPos=252;
        chan[i].freq=(parent->song.properNoiseLayout)?(15-(chan[i].baseFreq&15)):(noiseTable[ntPos]);
      } else {
        chan[i].freq=parent->calcFreq(chan[i].baseFreq,chan[i].pitch,true,0,chan[i].pitch2)-1;
        if (chan[i].freq>2047) chan[i].freq=2047;
        if (chan[i].freq<0) chan[i].freq=0;
      }
      if (chan[i].keyOn) {
        //rWrite(16+i*5+1,((chan[i].duty&3)<<6)|(63-(ins->gb.soundLen&63)));
        //rWrite(16+i*5+2,((chan[i].vol<<4))|(ins->gb.envLen&7)|((ins->gb.envDir&1)<<3));
      }
      if (chan[i].keyOff) {
        //rWrite(16+i*5+2,8);
        if (i==2) { // triangle
          rWrite(0x4000+i*4,0x00);
        } else {
          rWrite(0x4000+i*4,0x30);
        }
      }
      if (i==3) { // noise
        rWrite(0x4002+i*4,(chan[i].duty<<7)|chan[i].freq);
        rWrite(0x4003+i*4,0xf0);
      } else {
        rWrite(0x4002+i*4,chan[i].freq&0xff);
        if ((chan[i].prevFreq>>8)!=(chan[i].freq>>8) || i==2) {
          rWrite(0x4003+i*4,0xf8|(chan[i].freq>>8));
        }
        if (chan[i].freq!=65535 && chan[i].freq!=0) {
          chan[i].prevFreq=chan[i].freq;
        }
      }
      if (chan[i].keyOn) chan[i].keyOn=false;
      if (chan[i].keyOff) chan[i].keyOff=false;
      chan[i].freqChanged=false;
    }
  }

  // PCM
  if (chan[4].freqChanged) {
    chan[4].freq=parent->calcFreq(chan[4].baseFreq,chan[4].pitch,false);
    if (chan[4].furnaceDac) {
      double off=1.0;
      if (dacSample>=0 && dacSample<parent->song.sampleLen) {
        DivSample* s=parent->getSample(dacSample);
        off=(double)s->centerRate/8363.0;
      }
      dacRate=MIN(chan[4].freq*off,32000);
      if (dpcmMode && !skipRegisterWrites) {
        rWrite(0x4010,calcDPCMRate(dacRate));
      }
      if (dumpWrites) addWrite(0xffff0001,dacRate);
    }
    chan[4].freqChanged=false;
  }
}

int DivPlatformNES::dispatch(DivCommand c) {
  switch (c.cmd) {
    case DIV_CMD_NOTE_ON:
      if (c.chan==4) { // PCM
        DivInstrument* ins=parent->getIns(chan[c.chan].ins,DIV_INS_STD);
        if (ins->type==DIV_INS_AMIGA) {
          dacSample=ins->amiga.initSample;
          if (dacSample<0 || dacSample>=parent->song.sampleLen) {
            dacSample=-1;
            if (dumpWrites && !dpcmMode) addWrite(0xffff0002,0);
            break;
          } else {
            if (dumpWrites && !dpcmMode) addWrite(0xffff0000,dacSample);
          }
          dacPos=0;
          dacPeriod=0;
          if (c.value!=DIV_NOTE_NULL) {
            chan[c.chan].baseFreq=parent->song.tuning*pow(2.0f,((float)(c.value+3)/12.0f));
            chan[c.chan].freqChanged=true;
            chan[c.chan].note=c.value;
          }
          chan[c.chan].active=true;
          chan[c.chan].keyOn=true;
          chan[c.chan].furnaceDac=true;
          if (dpcmMode && !skipRegisterWrites) {
            unsigned int dpcmAddr=parent->getSample(dacSample)->offDPCM;
            unsigned int dpcmLen=(parent->getSample(dacSample)->lengthDPCM+15)>>4;
            if (dpcmLen>255) dpcmLen=255;
            // write DPCM
            rWrite(0x4015,15);
            rWrite(0x4010,calcDPCMRate(chan[c.chan].baseFreq));
            rWrite(0x4012,(dpcmAddr>>6)&0xff);
            rWrite(0x4013,dpcmLen&0xff);
            rWrite(0x4015,31);
            dpcmBank=dpcmAddr>>14;
          }
        } else {
          if (c.value!=DIV_NOTE_NULL) {
            chan[c.chan].note=c.value;
          }
          dacSample=12*sampleBank+chan[c.chan].note%12;
          if (dacSample>=parent->song.sampleLen) {
            dacSample=-1;
            if (dumpWrites && !dpcmMode) addWrite(0xffff0002,0);
            break;
          } else {
            if (dumpWrites && !dpcmMode) addWrite(0xffff0000,dacSample);
          }
          dacPos=0;
          dacPeriod=0;
          dacRate=parent->getSample(dacSample)->rate;
          if (dumpWrites && !dpcmMode) addWrite(0xffff0001,dacRate);
          chan[c.chan].furnaceDac=false;
          if (dpcmMode && !skipRegisterWrites) {
            unsigned int dpcmAddr=parent->getSample(dacSample)->offDPCM;
            unsigned int dpcmLen=(parent->getSample(dacSample)->lengthDPCM+15)>>4;
            if (dpcmLen>255) dpcmLen=255;
            // write DPCM
            rWrite(0x4015,15);
            rWrite(0x4010,calcDPCMRate(dacRate));
            rWrite(0x4012,(dpcmAddr>>6)&0xff);
            rWrite(0x4013,dpcmLen&0xff);
            rWrite(0x4015,31);
            dpcmBank=dpcmAddr>>14;
          }
        }
        break;
      } else if (c.chan==3) { // noise
        if (c.value!=DIV_NOTE_NULL) {
          chan[c.chan].baseFreq=c.value;
        }
      } else {
        if (c.value!=DIV_NOTE_NULL) {
          chan[c.chan].baseFreq=NOTE_PERIODIC(c.value);
        }
      }
      if (c.value!=DIV_NOTE_NULL) {
        chan[c.chan].freqChanged=true;
        chan[c.chan].note=c.value;
      }
      chan[c.chan].active=true;
      chan[c.chan].keyOn=true;
      chan[c.chan].macroInit(parent->getIns(chan[c.chan].ins,DIV_INS_STD));
      if (c.chan==2) {
        rWrite(0x4000+c.chan*4,0xff);
      } else {
        rWrite(0x4000+c.chan*4,0x30|chan[c.chan].vol|((chan[c.chan].duty&3)<<6));
      }
      break;
    case DIV_CMD_NOTE_OFF:
      if (c.chan==4) {
        dacSample=-1;
        if (dumpWrites) addWrite(0xffff0002,0);
        if (dpcmMode && !skipRegisterWrites) rWrite(0x4015,15);
      }
      chan[c.chan].active=false;
      chan[c.chan].keyOff=true;
      chan[c.chan].macroInit(NULL);
      break;
    case DIV_CMD_NOTE_OFF_ENV:
    case DIV_CMD_ENV_RELEASE:
      chan[c.chan].std.release();
      break;
    case DIV_CMD_INSTRUMENT:
      if (chan[c.chan].ins!=c.value || c.value2==1) {
        chan[c.chan].ins=c.value;
      }
      break;
    case DIV_CMD_VOLUME:
      if (chan[c.chan].vol!=c.value) {
        chan[c.chan].vol=c.value;
        if (!chan[c.chan].std.vol.has) {
          chan[c.chan].outVol=c.value;
        }
        if (chan[c.chan].active) {
          if (c.chan==2) {
            rWrite(0x4000+c.chan*4,0xff);
          } else {
            rWrite(0x4000+c.chan*4,0x30|chan[c.chan].vol|((chan[c.chan].duty&3)<<6));
          }
        }
      }
      break;
    case DIV_CMD_GET_VOLUME:
      return chan[c.chan].vol;
      break;
    case DIV_CMD_PITCH:
      chan[c.chan].pitch=c.value;
      chan[c.chan].freqChanged=true;
      break;
    case DIV_CMD_NOTE_PORTA: {
      int destFreq=NOTE_PERIODIC(c.value2);
      bool return2=false;
      if (destFreq>chan[c.chan].baseFreq) {
        chan[c.chan].baseFreq+=c.value;
        if (chan[c.chan].baseFreq>=destFreq) {
          chan[c.chan].baseFreq=destFreq;
          return2=true;
        }
      } else {
        chan[c.chan].baseFreq-=c.value;
        if (chan[c.chan].baseFreq<=destFreq) {
          chan[c.chan].baseFreq=destFreq;
          return2=true;
        }
      }
      chan[c.chan].freqChanged=true;
      if (return2) {
        chan[c.chan].inPorta=false;
        return 2;
      }
      break;
    }
    case DIV_CMD_STD_NOISE_MODE:
      chan[c.chan].duty=c.value;
      if (c.chan==3) { // noise
        chan[c.chan].freqChanged=true;
      }
      break;
    case DIV_CMD_NES_SWEEP:
      if (c.chan>1) break;
      if (c.value2==0) {
        chan[c.chan].sweep=0x08;
      } else {
        if (!c.value) { // down
          chan[c.chan].sweep=0x88|(c.value2&0x77);
        } else { // up
          chan[c.chan].sweep=0x80|(c.value2&0x77);
        }
      }
      rWrite(0x4001+(c.chan*4),chan[c.chan].sweep);
      break;
    case DIV_CMD_NES_DMC:
      rWrite(0x4011,c.value&0x7f);
      break;
    case DIV_CMD_SAMPLE_MODE:
      dpcmMode=c.value;
      if (dumpWrites && dpcmMode) addWrite(0xffff0002,0);
      dacSample=-1;
      rWrite(0x4015,15);
      rWrite(0x4010,0);
      rWrite(0x4012,0);
      rWrite(0x4013,0);
      rWrite(0x4015,31);
      break;
    case DIV_CMD_SAMPLE_BANK:
      sampleBank=c.value;
      if (sampleBank>(parent->song.sample.size()/12)) {
        sampleBank=parent->song.sample.size()/12;
      }
      break;
    case DIV_CMD_LEGATO:
      if (c.chan==3) break;
      chan[c.chan].baseFreq=NOTE_PERIODIC(c.value+((chan[c.chan].std.arp.will && !chan[c.chan].std.arp.mode)?(chan[c.chan].std.arp.val):(0)));
      chan[c.chan].freqChanged=true;
      chan[c.chan].note=c.value;
      break;
    case DIV_CMD_PRE_PORTA:
      if (chan[c.chan].active && c.value2) {
        if (parent->song.resetMacroOnPorta) chan[c.chan].macroInit(parent->getIns(chan[c.chan].ins,DIV_INS_STD));
      }
      chan[c.chan].inPorta=c.value;
      break;
    case DIV_CMD_GET_VOLMAX:
      return 15;
      break;
    case DIV_ALWAYS_SET_VOLUME:
      return 1;
      break;
    default:
      break;
  }
  return 1;
}

void DivPlatformNES::muteChannel(int ch, bool mute) {
  isMuted[ch]=mute;
  if (useNP) {
    nes1_NP->SetMask(((int)isMuted[0])|(isMuted[1]<<1));
    nes2_NP->SetMask(((int)isMuted[2])|(isMuted[3]<<1)|(isMuted[4]<<2));
  } else {
    nes->muted[ch]=mute;
  }
}

void DivPlatformNES::forceIns() {
  for (int i=0; i<5; i++) {
    chan[i].insChanged=true;
    chan[i].prevFreq=65535;
  }
  rWrite(0x4001,chan[0].sweep);
  rWrite(0x4005,chan[1].sweep);
}

void* DivPlatformNES::getChanState(int ch) {
  return &chan[ch];
}

DivDispatchOscBuffer* DivPlatformNES::getOscBuffer(int ch) {
  return oscBuf[ch];
}

unsigned char* DivPlatformNES::getRegisterPool() {
  return regPool;
}

int DivPlatformNES::getRegisterPoolSize() {
  return 32;
}

float DivPlatformNES::getPostAmp() {
  return 2.0f;
}

void DivPlatformNES::reset() {
  for (int i=0; i<5; i++) {
    chan[i]=DivPlatformNES::Channel();
    chan[i].std.setEngine(parent);
  }
  if (dumpWrites) {
    addWrite(0xffffffff,0);
  }

  dacPeriod=0;
  dacPos=0;
  dacRate=0;
  dacSample=-1;
  sampleBank=0;
  dpcmBank=0;
  dpcmMode=false;

  if (useNP) {
    nes1_NP->Reset();
    nes2_NP->Reset();
    nes1_NP->SetMask(((int)isMuted[0])|(isMuted[1]<<1));
    nes2_NP->SetMask(((int)isMuted[2])|(isMuted[3]<<1)|(isMuted[4]<<2));
  } else {
    apu_turn_on(nes,apuType);
    nes->apu.cpu_cycles=0;
    nes->apu.cpu_opcode_cycle=0;
  }
  memset(regPool,0,128);

  rWrite(0x4015,0x1f);
  rWrite(0x4001,chan[0].sweep);
  rWrite(0x4005,chan[1].sweep);

  dacAntiClickOn=true;
  dacAntiClick=0;
}

bool DivPlatformNES::keyOffAffectsArp(int ch) {
  return true;
}

void DivPlatformNES::setFlags(unsigned int flags) {
  if (flags==2) { // Dendy
    rate=COLOR_PAL*2.0/5.0;
    apuType=2;
  } else if (flags==1) { // PAL
    rate=COLOR_PAL*3.0/8.0;
    apuType=1;
  } else { // NTSC
    rate=COLOR_NTSC/2.0;
    apuType=0;
  }
  if (useNP) {
    nes1_NP->SetClock(rate);
    nes1_NP->SetRate(rate);
    nes2_NP->SetClock(rate);
    nes2_NP->SetRate(rate);
    nes2_NP->SetPal(apuType==1);
  } else {
    nes->apu.type=apuType;
  }
  chipClock=rate;
  for (int i=0; i<5; i++) {
    oscBuf[i]->rate=rate/32;
  }
}

void DivPlatformNES::notifyInsDeletion(void* ins) {
  for (int i=0; i<5; i++) {
    chan[i].std.notifyInsDeletion((DivInstrument*)ins);
  }
}

void DivPlatformNES::poke(unsigned int addr, unsigned short val) {
  rWrite(addr,val);
}

void DivPlatformNES::poke(std::vector<DivRegWrite>& wlist) {
  for (DivRegWrite& i: wlist) rWrite(i.addr,i.val);
}

void DivPlatformNES::setNSFPlay(bool use) {
  useNP=use;
}

unsigned char DivPlatformNES::readDMC(unsigned short addr) {
  return dpcmMem[(addr&0x3fff)|((dpcmBank&15)<<14)];
}

const void* DivPlatformNES::getSampleMem(int index) {
  return index==0?dpcmMem:NULL;
}

size_t DivPlatformNES::getSampleMemCapacity(int index) {
  return index==0?262144:0;
}

size_t DivPlatformNES::getSampleMemUsage(int index) {
  return index==0?dpcmMemLen:0;
}

void DivPlatformNES::renderSamples() {
  memset(dpcmMem,0,getSampleMemCapacity(0));

  size_t memPos=0;
  for (int i=0; i<parent->song.sampleLen; i++) {
    DivSample* s=parent->song.sample[i];
    unsigned int paddedLen=(s->lengthDPCM+63)&(~0x3f);
    logV("%d padded length: %d",i,paddedLen);
    if ((memPos&(~0x3fff))!=((memPos+paddedLen)&(~0x3fff))) {
      memPos=(memPos+0x3fff)&(~0x3fff);
    }
    if (paddedLen>4081) {
      paddedLen=4096;
    }
    if (memPos>=getSampleMemCapacity(0)) {
      logW("out of DPCM memory for sample %d!",i);
      break;
    }
    if (memPos+paddedLen>=getSampleMemCapacity(0)) {
      memcpy(dpcmMem+memPos,s->dataDPCM,getSampleMemCapacity(0)-memPos);
      logW("out of DPCM memory for sample %d!",i);
    } else {
      memcpy(dpcmMem+memPos,s->dataDPCM,MIN(s->lengthDPCM,paddedLen));
    }
    s->offDPCM=memPos;
    memPos+=paddedLen;
  }
  dpcmMemLen=memPos;
}

int DivPlatformNES::init(DivEngine* p, int channels, int sugRate, unsigned int flags) {
  parent=p;
  apuType=flags;
  dumpWrites=false;
  skipRegisterWrites=false;
  if (useNP) {
    nes1_NP=new xgm::NES_APU;
    nes1_NP->SetOption(xgm::NES_APU::OPT_NONLINEAR_MIXER,1);
    nes2_NP=new xgm::NES_DMC;
    nes2_NP->SetOption(xgm::NES_DMC::OPT_NONLINEAR_MIXER,1);
    nes2_NP->SetMemory([this](unsigned short addr, unsigned int& data) {
      data=readDMC(addr);
    });
    nes2_NP->SetAPU(nes1_NP);
  } else {
    nes=new struct NESAPU;
    nes->readDMC=_readDMC;
    nes->readDMCUser=this;
  }
  writeOscBuf=0;
  for (int i=0; i<5; i++) {
    isMuted[i]=false;
    if (!useNP) nes->muted[i]=false;
    oscBuf[i]=new DivDispatchOscBuffer;
  }
  setFlags(flags);

  dpcmMem=new unsigned char[262144];
  dpcmMemLen=0;
  dpcmBank=0;

  init_nla_table(500,500);
  reset();
  return 5;
}

void DivPlatformNES::quit() {
  for (int i=0; i<5; i++) {
    delete oscBuf[i];
  }
  if (useNP) {
    delete nes1_NP;
    delete nes2_NP;
  } else {
    delete nes;
  }
}

DivPlatformNES::~DivPlatformNES() {
}<|MERGE_RESOLUTION|>--- conflicted
+++ resolved
@@ -108,8 +108,9 @@
             rWrite(0x4011,next); \
           } \
         } \
-        if (++dacPos>=s->samples) { \
-          if (s->loopStart>=0 && s->loopStart<(int)s->samples) { \
+        dacPos++; \
+          if (((s->loopMode!=DIV_SAMPLE_LOOPMODE_ONESHOT) && dacPos>=s->loopEnd) || (dacPos>=s->samples)) { \
+            if (s->isLoopable()) { \
             dacPos=s->loopStart; \
           } else { \
             dacSample=-1; \
@@ -124,39 +125,7 @@
 
 void DivPlatformNES::acquire_puNES(short* bufL, short* bufR, size_t start, size_t len) {
   for (size_t i=start; i<start+len; i++) {
-<<<<<<< HEAD
-    if (dacSample!=-1) {
-      dacPeriod+=dacRate;
-      if (dacPeriod>=rate) {
-        DivSample* s=parent->getSample(dacSample);
-        if (s->samples>0) {
-          if (!isMuted[4]) {
-            unsigned char next=((unsigned char)s->data8[dacPos]+0x80)>>1;
-            if (dacAntiClickOn && dacAntiClick<next) {
-              dacAntiClick+=8;
-              rWrite(0x4011,dacAntiClick);
-            } else {
-              dacAntiClickOn=false;
-              rWrite(0x4011,next);
-            }
-          }
-          dacPos++;
-          if (((s->loopMode!=DIV_SAMPLE_LOOPMODE_ONESHOT) && dacPos>=s->loopEnd) || (dacPos>=s->samples)) {
-            if (s->isLoopable()) {
-              dacPos=s->loopStart;
-            } else {
-              dacSample=-1;
-            }
-          }
-          dacPeriod-=rate;
-        } else {
-          dacSample=-1;
-        }
-      }
-    }
-=======
     doPCM;
->>>>>>> 66f6ab43
   
     apu_tick(nes,NULL);
     nes->apu.odd_cycle=!nes->apu.odd_cycle;
