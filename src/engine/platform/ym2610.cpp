--- conflicted
+++ resolved
@@ -629,10 +629,6 @@
             immWrite(0x14,(end>>8)&0xff);
             immWrite(0x15,end>>16);
             immWrite(0x11,isMuted[c.chan]?0:(chan[c.chan].pan<<6));
-<<<<<<< HEAD
-            immWrite(0x10,((s->loopMode!=DIV_SAMPLE_LOOPMODE_ONESHOT) && (s->loopStart>=0))?0x90:0x80); // start/repeat
-=======
->>>>>>> 78baff55
             if (c.value!=DIV_NOTE_NULL) {
               chan[c.chan].note=c.value;
               chan[c.chan].baseFreq=NOTE_ADPCMB(chan[c.chan].note);
@@ -655,19 +651,6 @@
           if ((12*sampleBank+c.value%12)>=parent->song.sampleLen) {
             break;
           }
-<<<<<<< HEAD
-          DivSample* s=parent->getSample(12*sampleBank+c.value%12);
-          immWrite(0x12,(s->offB>>8)&0xff);
-          immWrite(0x13,s->offB>>16);
-          int end=((s->offB+s->lengthB+0xff)&~0xff)-1;
-          immWrite(0x14,(end>>8)&0xff);
-          immWrite(0x15,end>>16);
-          immWrite(0x11,isMuted[c.chan]?0:(chan[c.chan].pan<<6));
-          immWrite(0x10,(s->isLoopable())?0x90:0x80); // start/repeat
-          int freq=(65536.0*(double)s->rate)/((double)chipClock/144.0);
-          immWrite(0x19,freq&0xff);
-          immWrite(0x1a,(freq>>8)&0xff);
-=======
           chan[c.chan].sample=12*sampleBank+c.value%12;
           if (chan[c.chan].sample>=0 && chan[c.chan].sample<parent->song.sampleLen) {
             DivSample* s=parent->getSample(12*sampleBank+c.value%12);
@@ -691,7 +674,6 @@
               immWrite(0x15,0);
               break;
             }
->>>>>>> 78baff55
         }
         break;
       }
