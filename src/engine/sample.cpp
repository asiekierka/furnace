--- conflicted
+++ resolved
@@ -97,17 +97,7 @@
       dataDPCM=new unsigned char[lengthDPCM];
       memset(dataDPCM,0,lengthDPCM);
       break;
-<<<<<<< HEAD
-    case DIV_SAMPLE_DEPTH_AICA_ADPCM: // AICA ADPCM
-      if (dataAICA!=NULL) delete[] dataAICA;
-      lengthAICA=(count+1)/2;
-      dataAICA=new unsigned char[(lengthAICA+255)&(~0xff)];
-      memset(dataAICA,0,(lengthAICA+255)&(~0xff));
-      break;
     case DIV_SAMPLE_DEPTH_YMZ_ADPCM: // YMZ ADPCM
-=======
-    case 3: // YMZ ADPCM
->>>>>>> 806153fd
       if (dataZ!=NULL) delete[] dataZ;
       lengthZ=(count+1)/2;
       // for padding AICA sample
@@ -132,17 +122,7 @@
       dataB=new unsigned char[(lengthB+255)&(~0xff)];
       memset(dataB,0,(lengthB+255)&(~0xff));
       break;
-<<<<<<< HEAD
-    case DIV_SAMPLE_DEPTH_X68K_ADPCM: // X68000 ADPCM
-      if (dataX68!=NULL) delete[] dataX68;
-      lengthX68=(count+1)/2;
-      dataX68=new unsigned char[lengthX68];
-      memset(dataX68,0,lengthX68);
-      break;
     case DIV_SAMPLE_DEPTH_8BIT: // 8-bit
-=======
-    case 8: // 8-bit
->>>>>>> 806153fd
       if (data8!=NULL) delete[] data8;
       length8=count;
       // for padding X1-010 sample
@@ -687,14 +667,7 @@
         }
         break;
       }
-<<<<<<< HEAD
-      case DIV_SAMPLE_DEPTH_AICA_ADPCM: // AICA ADPCM
-        aica_decode(dataAICA,data16,samples);
-        break;
       case DIV_SAMPLE_DEPTH_YMZ_ADPCM: // YMZ ADPCM
-=======
-      case 3: // YMZ ADPCM
->>>>>>> 806153fd
         ymz_decode(dataZ,data16,samples);
         break;
       case DIV_SAMPLE_DEPTH_QSOUND_ADPCM: // QSound ADPCM
@@ -706,14 +679,7 @@
       case DIV_SAMPLE_DEPTH_ADPCM_B: // ADPCM-B
         ymb_decode(dataB,data16,samples);
         break;
-<<<<<<< HEAD
-      case DIV_SAMPLE_DEPTH_X68K_ADPCM: // X6800 ADPCM
-        oki6258_decode(dataX68,data16,samples);
-        break;
       case DIV_SAMPLE_DEPTH_8BIT: // 8-bit PCM
-=======
-      case 8: // 8-bit PCM
->>>>>>> 806153fd
         for (unsigned int i=0; i<samples; i++) {
           data16[i]=data8[i]<<8;
         }
@@ -753,19 +719,9 @@
       if (accum>127) accum=127;
     }
   }
-<<<<<<< HEAD
-  if (depth!=DIV_SAMPLE_DEPTH_AICA_ADPCM) { // AICA ADPCM
-    if (!initInternal(DIV_SAMPLE_DEPTH_AICA_ADPCM,samples)) return;
-    aica_encode(data16,dataAICA,(samples+511)&(~0x1ff));
-  }
   if (depth!=DIV_SAMPLE_DEPTH_YMZ_ADPCM) { // YMZ ADPCM
-    if (!initInternal(DIV_SAMPLE_DEPTH_YMZ_ADPCM,samples)) return;
-    ymz_encode(data16,dataZ,(samples+511)&(~0x1ff));
-=======
-  if (depth!=3) { // YMZ ADPCM
     if (!initInternal(3,samples)) return;
     ymz_encode(data16,dataZ,(samples+7)&(~0x7));
->>>>>>> 806153fd
   }
   if (depth!=DIV_SAMPLE_DEPTH_QSOUND_ADPCM) { // QSound ADPCM
     if (!initInternal(DIV_SAMPLE_DEPTH_QSOUND_ADPCM,samples)) return;
@@ -780,17 +736,8 @@
     if (!initInternal(DIV_SAMPLE_DEPTH_ADPCM_B,samples)) return;
     ymb_encode(data16,dataB,(samples+511)&(~0x1ff));
   }
-<<<<<<< HEAD
-  if (depth!=DIV_SAMPLE_DEPTH_X68K_ADPCM) { // X68000 ADPCM
-    if (!initInternal(DIV_SAMPLE_DEPTH_X68K_ADPCM,samples)) return;
-    oki6258_encode(data16,dataX68,samples);
-  }
   if (depth!=DIV_SAMPLE_DEPTH_8BIT) { // 8-bit PCM
-    if (!initInternal(DIV_SAMPLE_DEPTH_8BIT,samples)) return;
-=======
-  if (depth!=8) { // 8-bit PCM
     if (!initInternal(8,samples)) return;
->>>>>>> 806153fd
     for (unsigned int i=0; i<samples; i++) {
       data8[i]=data16[i]>>8;
     }
@@ -808,13 +755,7 @@
       return data1;
     case DIV_SAMPLE_DEPTH_1BIT_DPCM:
       return dataDPCM;
-<<<<<<< HEAD
-    case DIV_SAMPLE_DEPTH_AICA_ADPCM:
-      return dataAICA;
     case DIV_SAMPLE_DEPTH_YMZ_ADPCM:
-=======
-    case 3:
->>>>>>> 806153fd
       return dataZ;
     case DIV_SAMPLE_DEPTH_QSOUND_ADPCM:
       return dataQSoundA;
@@ -822,13 +763,7 @@
       return dataA;
     case DIV_SAMPLE_DEPTH_ADPCM_B:
       return dataB;
-<<<<<<< HEAD
-    case DIV_SAMPLE_DEPTH_X68K_ADPCM:
-      return dataX68;
     case DIV_SAMPLE_DEPTH_8BIT:
-=======
-    case 8:
->>>>>>> 806153fd
       return data8;
     case DIV_SAMPLE_DEPTH_BRR:
       return dataBRR;
@@ -848,13 +783,7 @@
       return length1;
     case DIV_SAMPLE_DEPTH_1BIT_DPCM:
       return lengthDPCM;
-<<<<<<< HEAD
-    case DIV_SAMPLE_DEPTH_AICA_ADPCM:
-      return lengthAICA;
     case DIV_SAMPLE_DEPTH_YMZ_ADPCM:
-=======
-    case 3:
->>>>>>> 806153fd
       return lengthZ;
     case DIV_SAMPLE_DEPTH_QSOUND_ADPCM:
       return lengthQSoundA;
@@ -862,13 +791,7 @@
       return lengthA;
     case DIV_SAMPLE_DEPTH_ADPCM_B:
       return lengthB;
-<<<<<<< HEAD
-    case DIV_SAMPLE_DEPTH_X68K_ADPCM:
-      return lengthX68;
     case DIV_SAMPLE_DEPTH_8BIT:
-=======
-    case 8:
->>>>>>> 806153fd
       return length8;
     case DIV_SAMPLE_DEPTH_BRR:
       return lengthBRR;
