/**
 * Furnace Tracker - multi-system chiptune tracker
 * Copyright (C) 2021-2022 tildearrow and contributors
 *
 * This program is free software; you can redistribute it and/or modify
 * it under the terms of the GNU General Public License as published by
 * the Free Software Foundation; either version 2 of the License, or
 * (at your option) any later version.
 *
 * This program is distributed in the hope that it will be useful,
 * but WITHOUT ANY WARRANTY; without even the implied warranty of
 * MERCHANTABILITY or FITNESS FOR A PARTICULAR PURPOSE.  See the
 * GNU General Public License for more details.
 *
 * You should have received a copy of the GNU General Public License along
 * with this program; if not, write to the Free Software Foundation, Inc.,
 * 51 Franklin Street, Fifth Floor, Boston, MA 02110-1301 USA.
 */

#ifndef _CHIP_UTILS_H
#define _CHIP_UTILS_H

#include "macroInt.h"

// custom clock limits
#define MIN_CUSTOM_CLOCK 100000
#define MAX_CUSTOM_CLOCK 40000000

// common shared channel struct
template<typename T> struct SharedChannel {
  int freq, baseFreq, baseNoteOverride, pitch, pitch2, arpOff;
  int ins, note;
  bool active, insChanged, freqChanged, fixedArp, keyOn, keyOff, portaPause, inPorta;
  T vol, outVol;
  DivMacroInt std;
<<<<<<< HEAD
  virtual void macroInit(DivInstrument* which) {
=======
  void handleArp(int offset=0) {
    if (std.arp.had) {
      if (std.arp.val<0) {
        if (!(std.arp.val&0x40000000)) {
          baseNoteOverride=(std.arp.val|0x40000000)+offset;
          fixedArp=true;
        } else {
          arpOff=std.arp.val;
          fixedArp=false;
        }
      } else {
        if (std.arp.val&0x40000000) {
          baseNoteOverride=(std.arp.val&(~0x40000000))+offset;
          fixedArp=true;
        } else {
          arpOff=std.arp.val;
          fixedArp=false;
        }
      }
      freqChanged=true;
    }
  }
  void macroInit(DivInstrument* which) {
>>>>>>> e28575f9
    std.init(which);
    pitch2=0;
    arpOff=0;
    baseNoteOverride=0;
    fixedArp=false;
  }
  SharedChannel(T initVol):
    freq(0),
    baseFreq(0),
    baseNoteOverride(0),
    pitch(0),
    pitch2(0),
    arpOff(0),
    ins(-1),
    note(0),
    active(false),
    insChanged(true),
    freqChanged(false),
    fixedArp(false),
    keyOn(false),
    keyOff(false),
    portaPause(false),
    inPorta(false),
    vol(initVol),
    outVol(initVol),
    std() {} 
};

#endif<|MERGE_RESOLUTION|>--- conflicted
+++ resolved
@@ -33,9 +33,6 @@
   bool active, insChanged, freqChanged, fixedArp, keyOn, keyOff, portaPause, inPorta;
   T vol, outVol;
   DivMacroInt std;
-<<<<<<< HEAD
-  virtual void macroInit(DivInstrument* which) {
-=======
   void handleArp(int offset=0) {
     if (std.arp.had) {
       if (std.arp.val<0) {
@@ -58,8 +55,7 @@
       freqChanged=true;
     }
   }
-  void macroInit(DivInstrument* which) {
->>>>>>> e28575f9
+  virtual void macroInit(DivInstrument* which) {
     std.init(which);
     pitch2=0;
     arpOff=0;
