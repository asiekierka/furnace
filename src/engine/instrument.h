/**
 * Furnace Tracker - multi-system chiptune tracker
 * Copyright (C) 2021-2022 tildearrow and contributors
 *
 * This program is free software; you can redistribute it and/or modify
 * it under the terms of the GNU General Public License as published by
 * the Free Software Foundation; either version 2 of the License, or
 * (at your option) any later version.
 *
 * This program is distributed in the hope that it will be useful,
 * but WITHOUT ANY WARRANTY; without even the implied warranty of
 * MERCHANTABILITY or FITNESS FOR A PARTICULAR PURPOSE.  See the
 * GNU General Public License for more details.
 *
 * You should have received a copy of the GNU General Public License along
 * with this program; if not, write to the Free Software Foundation, Inc.,
 * 51 Franklin Street, Fifth Floor, Boston, MA 02110-1301 USA.
 */

#ifndef _INSTRUMENT_H
#define _INSTRUMENT_H
#include <vector>
#include "sample.h"
#include "safeWriter.h"
#include "dataErrors.h"
#include "../ta-utils.h"

// NOTICE!
// before adding new instrument types to this struct, please ask me first.
// absolutely zero support granted to conflicting formats.
enum DivInstrumentType: unsigned short {
  DIV_INS_STD=0,
  DIV_INS_FM=1,
  DIV_INS_GB=2,
  DIV_INS_C64=3,
  DIV_INS_AMIGA=4,
  DIV_INS_PCE=5,
  DIV_INS_AY=6,
  DIV_INS_AY8930=7,
  DIV_INS_TIA=8,
  DIV_INS_SAA1099=9,
  DIV_INS_VIC=10,
  DIV_INS_PET=11,
  DIV_INS_VRC6=12,
  DIV_INS_OPLL=13,
  DIV_INS_OPL=14,
  DIV_INS_FDS=15,
  DIV_INS_VBOY=16,
  DIV_INS_N163=17,
  DIV_INS_SCC=18,
  DIV_INS_OPZ=19,
  DIV_INS_POKEY=20,
  DIV_INS_BEEPER=21,
  DIV_INS_SWAN=22,
  DIV_INS_MIKEY=23,
  DIV_INS_VERA=24,
  DIV_INS_X1_010=25,
  DIV_INS_VRC6_SAW=26,
  DIV_INS_ES5506=27,
  DIV_INS_MULTIPCM=28,
  DIV_INS_SNES=29,
  DIV_INS_SU=30,
  DIV_INS_MAX,
  DIV_INS_NULL
};

// FM operator structure:
// - OPN:
//   - AM, AR, DR, MULT, RR, SL, TL, RS, DT, D2R, SSG-EG
// - OPM:
//   - AM, AR, DR, MULT, RR, SL, TL, DT2, RS, DT, D2R
// - OPLL:
//   - AM, AR, DR, MULT, RR, SL, TL, SSG-EG&8 = EG-S
//   - KSL, VIB, KSR
// - OPL:
//   - AM, AR, DR, MULT, RR, SL, TL, SSG-EG&8 = EG-S
//   - KSL, VIB, WS (OPL2/3), KSR
// - OPZ:
//   - AM, AR, DR, MULT (CRS), RR, SL, TL, DT2, RS, DT, D2R
//   - WS, DVB = MULT (FINE), DAM = REV, KSL = EGShift, EGT = Fixed

struct DivInstrumentFM {
  unsigned char alg, fb, fms, ams, fms2, ams2, ops, opllPreset;
  bool fixedDrums;
  unsigned short kickFreq, snareHatFreq, tomTopFreq;
  struct Operator {
    bool enable;
    unsigned char am, ar, dr, mult, rr, sl, tl, dt2, rs, dt, d2r, ssgEnv;
    unsigned char dam, dvb, egt, ksl, sus, vib, ws, ksr; // YMU759/OPL/OPZ
    Operator():
      enable(true),
      am(0),
      ar(0),
      dr(0),
      mult(0),
      rr(0),
      sl(0),
      tl(0),
      dt2(0),
      rs(0),
      dt(0),
      d2r(0),
      ssgEnv(0),
      dam(0),
      dvb(0),
      egt(0),
      ksl(0),
      sus(0),
      vib(0),
      ws(0),
      ksr(0) {}
  } op[4];
  DivInstrumentFM():
    alg(0),
    fb(0),
    fms(0),
    ams(0),
    fms2(0),
    ams2(0),
    ops(2),
    opllPreset(0),
    fixedDrums(false),
    kickFreq(0x520),
    snareHatFreq(0x550),
    tomTopFreq(0x1c0) {
    // default instrument
    fb=4;
    op[0].tl=42;
    op[0].ar=31;
    op[0].dr=8;
    op[0].sl=15;
    op[0].rr=3;
    op[0].mult=5;
    op[0].dt=5;

    op[2].tl=18;
    op[2].ar=31;
    op[2].dr=10;
    op[2].sl=15;
    op[2].rr=4;
    op[2].mult=1;
    op[2].dt=0;

    op[1].tl=48;
    op[1].ar=31;
    op[1].dr=4;
    op[1].sl=11;
    op[1].rr=1;
    op[1].mult=1;
    op[1].dt=5;

    op[3].tl=2;
    op[3].ar=31;
    op[3].dr=9;
    op[3].sl=15;
    op[3].rr=9;
    op[3].mult=1;
    op[3].dt=0;
  }
};

// this is getting out of hand
struct DivInstrumentMacro {
  String name;
  int val[256];
  unsigned int mode;
  bool open;
  unsigned char len;
  signed char loop;
  signed char rel;
  
  // the following variables are used by the GUI and not saved in the file
  int vScroll, vZoom;


  explicit DivInstrumentMacro(const String& n, bool initOpen=false):
    name(n),
    mode(0),
    open(initOpen),
    len(0),
    loop(-1),
    rel(-1),
    vScroll(0),
    vZoom(-1) {
    memset(val,0,256*sizeof(int));
  }
};

struct DivInstrumentSTD {
  DivInstrumentMacro volMacro;
  DivInstrumentMacro arpMacro;
  DivInstrumentMacro dutyMacro;
  DivInstrumentMacro waveMacro;
  DivInstrumentMacro pitchMacro;
  DivInstrumentMacro ex1Macro;
  DivInstrumentMacro ex2Macro;
  DivInstrumentMacro ex3Macro;
  DivInstrumentMacro algMacro;
  DivInstrumentMacro fbMacro;
  DivInstrumentMacro fmsMacro;
  DivInstrumentMacro amsMacro;
  DivInstrumentMacro panLMacro;
  DivInstrumentMacro panRMacro;
  DivInstrumentMacro phaseResetMacro;
  DivInstrumentMacro ex4Macro;
  DivInstrumentMacro ex5Macro;
  DivInstrumentMacro ex6Macro;
  DivInstrumentMacro ex7Macro;
  DivInstrumentMacro ex8Macro;

  struct OpMacro {
    // ar, dr, mult, rr, sl, tl, dt2, rs, dt, d2r, ssgEnv;
    DivInstrumentMacro amMacro;
    DivInstrumentMacro arMacro;
    DivInstrumentMacro drMacro;
    DivInstrumentMacro multMacro;
    DivInstrumentMacro rrMacro;
    DivInstrumentMacro slMacro;
    DivInstrumentMacro tlMacro;
    DivInstrumentMacro dt2Macro;
    DivInstrumentMacro rsMacro;
    DivInstrumentMacro dtMacro;
    DivInstrumentMacro d2rMacro;
    DivInstrumentMacro ssgMacro;
    DivInstrumentMacro damMacro;
    DivInstrumentMacro dvbMacro;
    DivInstrumentMacro egtMacro;
    DivInstrumentMacro kslMacro;
    DivInstrumentMacro susMacro;
    DivInstrumentMacro vibMacro;
    DivInstrumentMacro wsMacro;
    DivInstrumentMacro ksrMacro;
    OpMacro():
      amMacro("am"), arMacro("ar"), drMacro("dr"), multMacro("mult"),
      rrMacro("rr"), slMacro("sl"), tlMacro("tl",true), dt2Macro("dt2"),
      rsMacro("rs"), dtMacro("dt"), d2rMacro("d2r"), ssgMacro("ssg"),
      damMacro("dam"), dvbMacro("dvb"), egtMacro("egt"), kslMacro("ksl"),
      susMacro("sus"), vibMacro("vib"), wsMacro("ws"), ksrMacro("ksr") {}
  } opMacros[4];
  DivInstrumentSTD():
    volMacro("vol",true),
    arpMacro("arp"),
    dutyMacro("duty"),
    waveMacro("wave"),
    pitchMacro("pitch"),
    ex1Macro("ex1"),
    ex2Macro("ex2"),
    ex3Macro("ex3"),
    algMacro("alg"),
    fbMacro("fb"),
    fmsMacro("fms"),
    amsMacro("ams"),
    panLMacro("panL"),
    panRMacro("panR"),
    phaseResetMacro("phaseReset"),
    ex4Macro("ex4"),
    ex5Macro("ex5"),
    ex6Macro("ex6"), 
    ex7Macro("ex7"),
    ex8Macro("ex8") {}
};

struct DivInstrumentGB {
  unsigned char envVol, envDir, envLen, soundLen;
  DivInstrumentGB():
    envVol(15),
    envDir(0),
    envLen(2),
    soundLen(64) {}
};

struct DivInstrumentC64 {
  bool triOn, sawOn, pulseOn, noiseOn;
  unsigned char a, d, s, r;
  unsigned short duty;
  unsigned char ringMod, oscSync;
  bool toFilter, volIsCutoff, initFilter, dutyIsAbs, filterIsAbs, noTest;
  unsigned char res;
  unsigned short cut;
  bool hp, lp, bp, ch3off;

  DivInstrumentC64():
    triOn(false),
    sawOn(true),
    pulseOn(false),
    noiseOn(false),
    a(0),
    d(8),
    s(0),
    r(0),
    duty(2048),
    ringMod(0),
    oscSync(0),
    toFilter(false),
    volIsCutoff(false),
    initFilter(false),
    dutyIsAbs(false),
    filterIsAbs(false),
    noTest(false),
    res(0),
    cut(0),
    hp(false),
    lp(false),
    bp(false),
    ch3off(false) {}
};

struct DivInstrumentAmiga {
  struct NoteMap {
    int freq;
    short ind;
    unsigned char reversed;

    NoteMap():
      freq(0),
      ind(-1),
      reversed(false) {}
  };

  struct TransWave {
    bool enable;
    bool sliceEnable;
    int ind;
    unsigned short slice;

    // states
    double sliceSize;
    double sliceBound;
    double sliceStart;
    double sliceEnd;
  
    // inlines
    inline double slicePos(double slice) {
      double pos=sliceBound*slice;
      if (sliceStart!=pos) {
        sliceStart=pos;
      }
      if (sliceEnd!=(sliceSize+pos))
        sliceEnd=(sliceSize+pos);
      }
      return pos;
    }

    TransWave():
      enable(false),
      sliceEnable(false),
      ind(0),
      slice(0),
      sliceSize(0),
      sliceBound(0),
      sliceStart(0),
      sliceEnd(0) {}
  };

  struct TransWaveMap {
    short ind;
    unsigned char reversed;
    int loopStart, loopEnd;
    DivSampleLoopMode loopMode;

    TransWaveMap():
      ind(-1),
      reversed(0),
      loopStart(-1),
      loopEnd(-1),
      loopMode(DIV_SAMPLE_LOOPMODE_ONESHOT) {}
  };

  short initSample;
  bool reversed;
  bool useNoteMap;
  bool useWave;
  unsigned char waveLen;
  NoteMap noteMap[120];
  TransWave transWave;
  std::vector<TransWaveMap> transWaveMap;

  DivInstrumentAmiga():
    initSample(0),
    reversed(false),
    useNoteMap(false),
    useWave(false),
    waveLen(31),
    transWaveMap(1) {}
};

struct DivInstrumentN163 {
  int wave, wavePos, waveLen;
  unsigned char waveMode;

  DivInstrumentN163():
    wave(-1),
    wavePos(0),
    waveLen(32),
    waveMode(3) {}
};

struct DivInstrumentFDS {
  signed char modTable[32];
  int modSpeed, modDepth;
  // this is here for compatibility.
  bool initModTableWithFirstWave;
  DivInstrumentFDS():
    modSpeed(0),
    modDepth(0),
    initModTableWithFirstWave(false) {
    memset(modTable,0,32);
  }
};

<<<<<<< HEAD
struct DivInstrumentES5506 {
  struct Filter {
    enum FilterMode: unsigned char { // filter mode for pole 4,3
      FILTER_MODE_HPK2_HPK2,
      FILTER_MODE_HPK2_LPK1,
      FILTER_MODE_LPK2_LPK2,
      FILTER_MODE_LPK2_LPK1,
    };
    FilterMode mode;
    unsigned short k1, k2;
    Filter():
      mode(FILTER_MODE_LPK2_LPK1),
      k1(0xffff),
      k2(0xffff) {}
  };
  struct Envelope {
    unsigned short ecount;
    signed char lVRamp, rVRamp;
    signed char k1Ramp, k2Ramp;
    bool k1Slow, k2Slow;
    Envelope():
      ecount(0),
      lVRamp(0),
      rVRamp(0),
      k1Ramp(0),
      k2Ramp(0),
      k1Slow(false),
      k2Slow(false) {}
  };
  signed int lVol, rVol;
  Filter filter;
  Envelope envelope;
  DivInstrumentES5506():
    lVol(0xffff),
    rVol(0xffff) {}
=======
struct DivInstrumentMultiPCM {
  unsigned char ar, d1r, dl, d2r, rr, rc;
  unsigned char lfo, vib, am;

  DivInstrumentMultiPCM():
    ar(15), d1r(15), dl(0), d2r(0), rr(15), rc(15),
    lfo(0), vib(0), am(0) {
  }
>>>>>>> 16eae18f
};

enum DivWaveSynthEffects {
  DIV_WS_NONE=0,
  // one waveform effects
  DIV_WS_INVERT,
  DIV_WS_ADD,
  DIV_WS_SUBTRACT,
  DIV_WS_AVERAGE,
  DIV_WS_PHASE,

  DIV_WS_SINGLE_MAX,
  
  // two waveform effects
  DIV_WS_NONE_DUAL=128,
  DIV_WS_WIPE,
  DIV_WS_FADE,
  DIV_WS_PING_PONG,
  DIV_WS_OVERLAY,
  DIV_WS_NEGATIVE_OVERLAY,
  DIV_WS_PHASE_DUAL,

  DIV_WS_DUAL_MAX
};

struct DivInstrumentWaveSynth {
  int wave1, wave2;
  unsigned char rateDivider;
  unsigned char effect;
  bool oneShot, enabled, global;
  unsigned char speed, param1, param2, param3, param4;
  DivInstrumentWaveSynth():
    wave1(0),
    wave2(0),
    rateDivider(1),
    effect(DIV_WS_NONE),
    oneShot(false),
    enabled(false),
    global(false),
    speed(0),
    param1(0),
    param2(0),
    param3(0),
    param4(0) {}
};

struct DivInstrument {
  String name;
  bool mode;
  DivInstrumentType type;
  DivInstrumentFM fm;
  DivInstrumentSTD std;
  DivInstrumentGB gb;
  DivInstrumentC64 c64;
  DivInstrumentAmiga amiga;
  DivInstrumentN163 n163;
  DivInstrumentFDS fds;
<<<<<<< HEAD
  DivInstrumentES5506 es5506;
=======
  DivInstrumentMultiPCM multipcm;
>>>>>>> 16eae18f
  DivInstrumentWaveSynth ws;
  
  /**
   * save the instrument to a SafeWriter.
   * @param w the SafeWriter in question.
   */
  void putInsData(SafeWriter* w);

  /**
   * read instrument data in .fui format.
   * @param reader the reader.
   * @param version the format version.
   * @return a DivDataErrors.
   */
  DivDataErrors readInsData(SafeReader& reader, short version);

  /**
   * save this instrument to a file.
   * @param path file path.
   * @return whether it was successful.
   */
  bool save(const char* path);
  DivInstrument():
    name(""),
    mode(false),
    type(DIV_INS_FM) {
  }
};
#endif<|MERGE_RESOLUTION|>--- conflicted
+++ resolved
@@ -317,12 +317,7 @@
       reversed(false) {}
   };
 
-  struct TransWave {
-    bool enable;
-    bool sliceEnable;
-    int ind;
-    unsigned short slice;
-
+  struct TransWaveSlice {
     // states
     double sliceSize;
     double sliceBound;
@@ -330,35 +325,50 @@
     double sliceEnd;
   
     // inlines
+    inline double updateSize(double length, double loopStart, double loopEnd) {
+      sliceSize=loopEnd-loopStart;
+      sliceBound=(length-sliceSize);
+    }
     inline double slicePos(double slice) {
       double pos=sliceBound*slice;
       if (sliceStart!=pos) {
         sliceStart=pos;
       }
-      if (sliceEnd!=(sliceSize+pos))
+      if (sliceEnd!=(sliceSize+pos)) {
         sliceEnd=(sliceSize+pos);
       }
       return pos;
     }
 
-    TransWave():
-      enable(false),
-      sliceEnable(false),
-      ind(0),
-      slice(0),
+    TransWaveSlice():
       sliceSize(0),
       sliceBound(0),
       sliceStart(0),
       sliceEnd(0) {}
   };
 
-  struct TransWaveMap {
+  struct TransWave: TransWaveSlice {
+    bool enable;
+    bool sliceEnable;
+    int ind;
+    unsigned short slice;
+
+    TransWave():
+      TransWaveSlice(),
+      enable(false),
+      sliceEnable(false),
+      ind(0),
+      slice(0) {}
+  };
+
+  struct TransWaveMap: TransWaveSlice {
     short ind;
     unsigned char reversed;
     int loopStart, loopEnd;
     DivSampleLoopMode loopMode;
 
     TransWaveMap():
+      TransWaveSlice(),
       ind(-1),
       reversed(0),
       loopStart(-1),
@@ -408,7 +418,6 @@
   }
 };
 
-<<<<<<< HEAD
 struct DivInstrumentES5506 {
   struct Filter {
     enum FilterMode: unsigned char { // filter mode for pole 4,3
@@ -444,7 +453,8 @@
   DivInstrumentES5506():
     lVol(0xffff),
     rVol(0xffff) {}
-=======
+};
+
 struct DivInstrumentMultiPCM {
   unsigned char ar, d1r, dl, d2r, rr, rc;
   unsigned char lfo, vib, am;
@@ -453,7 +463,6 @@
     ar(15), d1r(15), dl(0), d2r(0), rr(15), rc(15),
     lfo(0), vib(0), am(0) {
   }
->>>>>>> 16eae18f
 };
 
 enum DivWaveSynthEffects {
@@ -511,11 +520,8 @@
   DivInstrumentAmiga amiga;
   DivInstrumentN163 n163;
   DivInstrumentFDS fds;
-<<<<<<< HEAD
   DivInstrumentES5506 es5506;
-=======
   DivInstrumentMultiPCM multipcm;
->>>>>>> 16eae18f
   DivInstrumentWaveSynth ws;
   
   /**
