/**
 * Furnace Tracker - multi-system chiptune tracker
 * Copyright (C) 2021-2022 tildearrow and contributors
 *
 * This program is free software; you can redistribute it and/or modify
 * it under the terms of the GNU General Public License as published by
 * the Free Software Foundation; either version 2 of the License, or
 * (at your option) any later version.
 *
 * This program is distributed in the hope that it will be useful,
 * but WITHOUT ANY WARRANTY; without even the implied warranty of
 * MERCHANTABILITY or FITNESS FOR A PARTICULAR PURPOSE.  See the
 * GNU General Public License for more details.
 *
 * You should have received a copy of the GNU General Public License along
 * with this program; if not, write to the Free Software Foundation, Inc.,
 * 51 Franklin Street, Fifth Floor, Boston, MA 02110-1301 USA.
 */

#ifndef _INSTRUMENT_H
#define _INSTRUMENT_H
#include "safeWriter.h"
#include "dataErrors.h"
#include "../ta-utils.h"

// NOTICE!
// before adding new instrument types to this struct, please ask me first.
// absolutely zero support granted to conflicting formats.
enum DivInstrumentType {
  DIV_INS_STD=0,
  DIV_INS_FM=1,
  DIV_INS_GB=2,
  DIV_INS_C64=3,
  DIV_INS_AMIGA=4,
  DIV_INS_PCE=5,
  DIV_INS_AY=6,
  DIV_INS_AY8930=7,
  DIV_INS_TIA=8,
  DIV_INS_SAA1099=9,
  DIV_INS_VIC=10,
  DIV_INS_PET=11,
  DIV_INS_VRC6=12,
  DIV_INS_OPLL=13,
  DIV_INS_OPL=14,
  DIV_INS_FDS=15,
  DIV_INS_VBOY=16,
  DIV_INS_N163=17,
  DIV_INS_SCC=18,
  DIV_INS_OPZ=19,
  DIV_INS_POKEY=20,
  DIV_INS_BEEPER=21,
  DIV_INS_SWAN=22,
  DIV_INS_MIKEY=23,
  DIV_INS_VERA=24,
<<<<<<< HEAD
=======
  DIV_INS_X1_010=25,
  DIV_INS_MAX,
>>>>>>> b42ceae1
};

// FM operator structure:
// - OPN:
//   - AM, AR, DR, MULT, RR, SL, TL, RS, DT, D2R, SSG-EG
// - OPM:
//   - AM, AR, DR, MULT, RR, SL, TL, DT2, RS, DT, D2R
// - OPLL:
//   - AM, AR, DR, MULT, RR, SL, TL, SSG-EG&8 = EG-S
//   - KSL, VIB, KSR
// - OPL:
//   - AM, AR, DR, MULT, RR, SL, TL, SSG-EG&8 = EG-S
//   - KSL, VIB, WS (OPL2/3), KSR
// - OPZ: NOT FINAL!
//   - AM, AR, DR, MULT (CRS), RR, SL, TL, DT2, RS, DT, D2R
//   - KSL = LS, WS, DVB = MULT (FINE), DAM = REV, EGT = EGShift

struct DivInstrumentFM {
  unsigned char alg, fb, fms, ams, ops, opllPreset;
  bool fixedDrums;
  unsigned short kickFreq, snareHatFreq, tomTopFreq;
  struct Operator {
    unsigned char am, ar, dr, mult, rr, sl, tl, dt2, rs, dt, d2r, ssgEnv;
    unsigned char dam, dvb, egt, ksl, sus, vib, ws, ksr; // YMU759/OPL/OPZ
    Operator():
      am(0),
      ar(0),
      dr(0),
      mult(0),
      rr(0),
      sl(0),
      tl(0),
      dt2(0),
      rs(0),
      dt(0),
      d2r(0),
      ssgEnv(0),
      dam(0),
      dvb(0),
      egt(0),
      ksl(0),
      sus(0),
      vib(0),
      ws(0),
      ksr(0) {}
  } op[4];
  DivInstrumentFM():
    alg(0),
    fb(0),
    fms(0),
    ams(0),
    ops(4),
    opllPreset(0),
    fixedDrums(false),
    kickFreq(0x520),
    snareHatFreq(0x550),
    tomTopFreq(0x1c0) {
    // default instrument
    fb=4;
    op[0].tl=42;
    op[0].ar=31;
    op[0].dr=8;
    op[0].sl=15;
    op[0].rr=3;
    op[0].mult=5;
    op[0].dt=5;

    op[2].tl=18;
    op[2].ar=31;
    op[2].dr=10;
    op[2].sl=15;
    op[2].rr=4;
    op[2].mult=1;
    op[2].dt=0;

    op[1].tl=48;
    op[1].ar=31;
    op[1].dr=4;
    op[1].sl=11;
    op[1].rr=1;
    op[1].mult=1;
    op[1].dt=5;

    op[3].tl=2;
    op[3].ar=31;
    op[3].dr=9;
    op[3].sl=15;
    op[3].rr=9;
    op[3].mult=1;
    op[3].dt=0;
  }
};

struct DivInstrumentSTD {
  int volMacro[256];
  int arpMacro[256];
  int dutyMacro[256];
  int waveMacro[256];
  int pitchMacro[256];
  int ex1Macro[256];
  int ex2Macro[256];
  int ex3Macro[256];
  int algMacro[256];
  int fbMacro[256];
  int fmsMacro[256];
  int amsMacro[256];
  bool arpMacroMode;
  unsigned char volMacroHeight, dutyMacroHeight, waveMacroHeight;
  bool volMacroOpen, arpMacroOpen, dutyMacroOpen, waveMacroOpen;
  bool pitchMacroOpen, ex1MacroOpen, ex2MacroOpen, ex3MacroOpen;
  bool algMacroOpen, fbMacroOpen, fmsMacroOpen, amsMacroOpen;
  unsigned char volMacroLen, arpMacroLen, dutyMacroLen, waveMacroLen;
  unsigned char pitchMacroLen, ex1MacroLen, ex2MacroLen, ex3MacroLen;
  unsigned char algMacroLen, fbMacroLen, fmsMacroLen, amsMacroLen;
  signed char volMacroLoop, arpMacroLoop, dutyMacroLoop, waveMacroLoop;
  signed char pitchMacroLoop, ex1MacroLoop, ex2MacroLoop, ex3MacroLoop;
  signed char algMacroLoop, fbMacroLoop, fmsMacroLoop, amsMacroLoop;
  signed char volMacroRel, arpMacroRel, dutyMacroRel, waveMacroRel;
  signed char pitchMacroRel, ex1MacroRel, ex2MacroRel, ex3MacroRel;
  signed char algMacroRel, fbMacroRel, fmsMacroRel, amsMacroRel;
  struct OpMacro {
    // ar, dr, mult, rr, sl, tl, dt2, rs, dt, d2r, ssgEnv;
    unsigned char amMacro[256];
    unsigned char arMacro[256];
    unsigned char drMacro[256];
    unsigned char multMacro[256];
    unsigned char rrMacro[256];
    unsigned char slMacro[256];
    unsigned char tlMacro[256];
    unsigned char dt2Macro[256];
    unsigned char rsMacro[256];
    unsigned char dtMacro[256];
    unsigned char d2rMacro[256];
    unsigned char ssgMacro[256];
    unsigned char damMacro[256];
    unsigned char dvbMacro[256];
    unsigned char egtMacro[256];
    unsigned char kslMacro[256];
    unsigned char susMacro[256];
    unsigned char vibMacro[256];
    unsigned char wsMacro[256];
    unsigned char ksrMacro[256];
    bool amMacroOpen, arMacroOpen, drMacroOpen, multMacroOpen;
    bool rrMacroOpen, slMacroOpen, tlMacroOpen, dt2MacroOpen;
    bool rsMacroOpen, dtMacroOpen, d2rMacroOpen, ssgMacroOpen;
    bool damMacroOpen, dvbMacroOpen, egtMacroOpen, kslMacroOpen;
    bool susMacroOpen, vibMacroOpen, wsMacroOpen, ksrMacroOpen;
    unsigned char amMacroLen, arMacroLen, drMacroLen, multMacroLen;
    unsigned char rrMacroLen, slMacroLen, tlMacroLen, dt2MacroLen;
    unsigned char rsMacroLen, dtMacroLen, d2rMacroLen, ssgMacroLen;
    unsigned char damMacroLen, dvbMacroLen, egtMacroLen, kslMacroLen;
    unsigned char susMacroLen, vibMacroLen, wsMacroLen, ksrMacroLen;
    signed char amMacroLoop, arMacroLoop, drMacroLoop, multMacroLoop;
    signed char rrMacroLoop, slMacroLoop, tlMacroLoop, dt2MacroLoop;
    signed char rsMacroLoop, dtMacroLoop, d2rMacroLoop, ssgMacroLoop;
    signed char damMacroLoop, dvbMacroLoop, egtMacroLoop, kslMacroLoop;
    signed char susMacroLoop, vibMacroLoop, wsMacroLoop, ksrMacroLoop;
    signed char amMacroRel, arMacroRel, drMacroRel, multMacroRel;
    signed char rrMacroRel, slMacroRel, tlMacroRel, dt2MacroRel;
    signed char rsMacroRel, dtMacroRel, d2rMacroRel, ssgMacroRel;
    signed char damMacroRel, dvbMacroRel, egtMacroRel, kslMacroRel;
    signed char susMacroRel, vibMacroRel, wsMacroRel, ksrMacroRel;
    OpMacro():
      amMacroOpen(false), arMacroOpen(false), drMacroOpen(false), multMacroOpen(false),
      rrMacroOpen(false), slMacroOpen(false), tlMacroOpen(true), dt2MacroOpen(false),
      rsMacroOpen(false), dtMacroOpen(false), d2rMacroOpen(false), ssgMacroOpen(false),
      damMacroOpen(false), dvbMacroOpen(false), egtMacroOpen(false), kslMacroOpen(false),
      susMacroOpen(false), vibMacroOpen(false), wsMacroOpen(false), ksrMacroOpen(false),
      amMacroLen(0), arMacroLen(0), drMacroLen(0), multMacroLen(0),
      rrMacroLen(0), slMacroLen(0), tlMacroLen(0), dt2MacroLen(0),
      rsMacroLen(0), dtMacroLen(0), d2rMacroLen(0), ssgMacroLen(0),
      damMacroLen(0), dvbMacroLen(0), egtMacroLen(0), kslMacroLen(0),
      susMacroLen(0), vibMacroLen(0), wsMacroLen(0), ksrMacroLen(0),
      amMacroLoop(-1), arMacroLoop(-1), drMacroLoop(-1), multMacroLoop(-1),
      rrMacroLoop(-1), slMacroLoop(-1), tlMacroLoop(-1), dt2MacroLoop(-1),
      rsMacroLoop(-1), dtMacroLoop(-1), d2rMacroLoop(-1), ssgMacroLoop(-1),
      damMacroLoop(-1), dvbMacroLoop(-1), egtMacroLoop(-1), kslMacroLoop(-1),
      susMacroLoop(-1), vibMacroLoop(-1), wsMacroLoop(-1), ksrMacroLoop(-1),
      amMacroRel(-1), arMacroRel(-1), drMacroRel(-1), multMacroRel(-1),
      rrMacroRel(-1), slMacroRel(-1), tlMacroRel(-1), dt2MacroRel(-1),
      rsMacroRel(-1), dtMacroRel(-1), d2rMacroRel(-1), ssgMacroRel(-1),
      damMacroRel(-1), dvbMacroRel(-1), egtMacroRel(-1), kslMacroRel(-1),
      susMacroRel(-1), vibMacroRel(-1), wsMacroRel(-1), ksrMacroRel(-1) {
        memset(amMacro,0,256);
        memset(arMacro,0,256);
        memset(drMacro,0,256);
        memset(multMacro,0,256);
        memset(rrMacro,0,256);
        memset(slMacro,0,256);
        memset(tlMacro,0,256);
        memset(dt2Macro,0,256);
        memset(rsMacro,0,256);
        memset(dtMacro,0,256);
        memset(d2rMacro,0,256);
        memset(ssgMacro,0,256);
        memset(damMacro,0,256);
        memset(dvbMacro,0,256);
        memset(egtMacro,0,256);
        memset(kslMacro,0,256);
        memset(susMacro,0,256);
        memset(vibMacro,0,256);
        memset(wsMacro,0,256);
        memset(ksrMacro,0,256);
      }
  } opMacros[4];
  DivInstrumentSTD():
    arpMacroMode(false),
    volMacroHeight(15),
    dutyMacroHeight(3),
    waveMacroHeight(63),
    volMacroOpen(true),
    arpMacroOpen(false),
    dutyMacroOpen(false),
    waveMacroOpen(false),
    pitchMacroOpen(false),
    ex1MacroOpen(false),
    ex2MacroOpen(false),
    ex3MacroOpen(false),
    algMacroOpen(false),
    fbMacroOpen(false),
    fmsMacroOpen(false),
    amsMacroOpen(false),
    volMacroLen(0),
    arpMacroLen(0),
    dutyMacroLen(0),
    waveMacroLen(0),
    pitchMacroLen(0),
    ex1MacroLen(0),
    ex2MacroLen(0),
    ex3MacroLen(0),
    algMacroLen(0),
    fbMacroLen(0),
    fmsMacroLen(0),
    amsMacroLen(0),
    volMacroLoop(-1),
    arpMacroLoop(-1),
    dutyMacroLoop(-1),
    waveMacroLoop(-1),
    pitchMacroLoop(-1),
    ex1MacroLoop(-1),
    ex2MacroLoop(-1),
    ex3MacroLoop(-1),
    algMacroLoop(-1),
    fbMacroLoop(-1),
    fmsMacroLoop(-1),
    amsMacroLoop(-1),
    volMacroRel(-1),
    arpMacroRel(-1),
    dutyMacroRel(-1),
    waveMacroRel(-1),
    pitchMacroRel(-1),
    ex1MacroRel(-1),
    ex2MacroRel(-1),
    ex3MacroRel(-1),
    algMacroRel(-1),
    fbMacroRel(-1),
    fmsMacroRel(-1),
    amsMacroRel(-1) {
      memset(volMacro,0,256*sizeof(int));
      memset(arpMacro,0,256*sizeof(int));
      memset(dutyMacro,0,256*sizeof(int));
      memset(waveMacro,0,256*sizeof(int));
      memset(pitchMacro,0,256*sizeof(int));
      memset(ex1Macro,0,256*sizeof(int));
      memset(ex2Macro,0,256*sizeof(int));
      memset(ex3Macro,0,256*sizeof(int));
      memset(algMacro,0,256*sizeof(int));
      memset(fbMacro,0,256*sizeof(int));
      memset(fmsMacro,0,256*sizeof(int));
      memset(amsMacro,0,256*sizeof(int));
    }
};

struct DivInstrumentGB {
  unsigned char envVol, envDir, envLen, soundLen;
  DivInstrumentGB():
    envVol(15),
    envDir(0),
    envLen(2),
    soundLen(64) {}
};

struct DivInstrumentC64 {
  bool triOn, sawOn, pulseOn, noiseOn;
  unsigned char a, d, s, r;
  unsigned short duty;
  unsigned char ringMod, oscSync;
  bool toFilter, volIsCutoff, initFilter, dutyIsAbs, filterIsAbs;
  unsigned char res;
  unsigned short cut;
  bool hp, lp, bp, ch3off;

  DivInstrumentC64():
    triOn(false),
    sawOn(true),
    pulseOn(false),
    noiseOn(false),
    a(0),
    d(8),
    s(0),
    r(0),
    duty(2048),
    ringMod(0),
    oscSync(0),
    toFilter(false),
    volIsCutoff(false),
    initFilter(false),
    dutyIsAbs(false),
    filterIsAbs(false),
    res(0),
    cut(0),
    hp(false),
    lp(false),
    bp(false),
    ch3off(false) {}
};

struct DivInstrumentAmiga {
  short initSample;

  DivInstrumentAmiga():
    initSample(0) {}
};

struct DivInstrument {
  String name;
  bool mode;
  DivInstrumentType type;
  DivInstrumentFM fm;
  DivInstrumentSTD std;
  DivInstrumentGB gb;
  DivInstrumentC64 c64;
  DivInstrumentAmiga amiga;
  
  void putInsData(SafeWriter* w);
  DivDataErrors readInsData(SafeReader& reader, short version);
  bool save(const char* path);
  DivInstrument():
    name(""),
    mode(false),
    type(DIV_INS_STD) {
  }
};
#endif<|MERGE_RESOLUTION|>--- conflicted
+++ resolved
@@ -52,11 +52,8 @@
   DIV_INS_SWAN=22,
   DIV_INS_MIKEY=23,
   DIV_INS_VERA=24,
-<<<<<<< HEAD
-=======
   DIV_INS_X1_010=25,
   DIV_INS_MAX,
->>>>>>> b42ceae1
 };
 
 // FM operator structure:
