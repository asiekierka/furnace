/**
 * Furnace Tracker - multi-system chiptune tracker
 * Copyright (C) 2021-2022 tildearrow and contributors
 *
 * This program is free software; you can redistribute it and/or modify
 * it under the terms of the GNU General Public License as published by
 * the Free Software Foundation; either version 2 of the License, or
 * (at your option) any later version.
 *
 * This program is distributed in the hope that it will be useful,
 * but WITHOUT ANY WARRANTY; without even the implied warranty of
 * MERCHANTABILITY or FITNESS FOR A PARTICULAR PURPOSE.  See the
 * GNU General Public License for more details.
 *
 * You should have received a copy of the GNU General Public License along
 * with this program; if not, write to the Free Software Foundation, Inc.,
 * 51 Franklin Street, Fifth Floor, Boston, MA 02110-1301 USA.
 */

#ifndef _SAMPLE_H
#define _SAMPLE_H

#pragma once

#include "../ta-utils.h"
#include <deque>

enum DivSampleLoopMode: unsigned char {
  DIV_SAMPLE_LOOP_FORWARD=0,
  DIV_SAMPLE_LOOP_BACKWARD,
  DIV_SAMPLE_LOOP_PINGPONG,
  DIV_SAMPLE_LOOP_MAX // boundary for loop mode
};

enum DivSampleDepth: unsigned char {
  DIV_SAMPLE_DEPTH_1BIT=0,
  DIV_SAMPLE_DEPTH_1BIT_DPCM=1,
  DIV_SAMPLE_DEPTH_YMZ_ADPCM=3,
  DIV_SAMPLE_DEPTH_QSOUND_ADPCM=4,
  DIV_SAMPLE_DEPTH_ADPCM_A=5,
  DIV_SAMPLE_DEPTH_ADPCM_B=6,
  DIV_SAMPLE_DEPTH_8BIT=8,
  DIV_SAMPLE_DEPTH_BRR=9,
  DIV_SAMPLE_DEPTH_VOX=10,
  DIV_SAMPLE_DEPTH_16BIT=16,
  DIV_SAMPLE_DEPTH_MAX // boundary for sample depth
};

enum DivResampleFilters {
  DIV_RESAMPLE_NONE=0,
  DIV_RESAMPLE_LINEAR,
  DIV_RESAMPLE_CUBIC,
  DIV_RESAMPLE_BLEP,
  DIV_RESAMPLE_SINC,
  DIV_RESAMPLE_BEST,
  DIV_RESAMPLE_MAX // for identify boundary
};

enum DivSampleDepth: unsigned char {
  DIV_SAMPLE_DEPTH_1BIT=0,
  DIV_SAMPLE_DEPTH_1BIT_DPCM=1,
  DIV_SAMPLE_DEPTH_YMZ_ADPCM=3,
  DIV_SAMPLE_DEPTH_QSOUND_ADPCM=4,
  DIV_SAMPLE_DEPTH_ADPCM_A=5,
  DIV_SAMPLE_DEPTH_ADPCM_B=6,
  DIV_SAMPLE_DEPTH_8BIT=8,
  DIV_SAMPLE_DEPTH_BRR=9,
  DIV_SAMPLE_DEPTH_VOX=10,
  DIV_SAMPLE_DEPTH_16BIT=16,
  DIV_SAMPLE_DEPTH_MAX // for identify boundary
};

enum DivSampleLoopMode: unsigned char {
  DIV_SAMPLE_LOOPMODE_ONESHOT=0,
  DIV_SAMPLE_LOOPMODE_FORWARD,
  DIV_SAMPLE_LOOPMODE_BACKWARD,
  DIV_SAMPLE_LOOPMODE_PINGPONG,
  DIV_SAMPLE_LOOPMODE_MAX // for identify boundary
};

struct DivSampleHistory {
  unsigned char* data;
  unsigned int length, samples;
  DivSampleDepth depth;
<<<<<<< HEAD
  int rate, centerRate, loopStart;
  unsigned int loopEnd;
  DivSampleLoopMode loopMode;
  bool hasSample;
  DivSampleHistory(void* d, unsigned int l, unsigned int s, DivSampleDepth de, int r, int cr, int ls, unsigned int le, DivSampleLoopMode lm):
=======
  int rate, centerRate, loopStart, loopEnd;
  bool loop;
  DivSampleLoopMode loopMode;
  bool hasSample;
  DivSampleHistory(void* d, unsigned int l, unsigned int s, DivSampleDepth de, int r, int cr, int ls, int le, bool lp, DivSampleLoopMode lm):
>>>>>>> 78baff55
    data((unsigned char*)d),
    length(l),
    samples(s),
    depth(de),
    rate(r),
    centerRate(cr),
    loopStart(ls),
    loopEnd(le),
<<<<<<< HEAD
    loopMode(lm),
    hasSample(true) {}
  DivSampleHistory(DivSampleDepth de, int r, int cr, int ls, unsigned int le, DivSampleLoopMode lm):
=======
    loop(lp),
    loopMode(lm),
    hasSample(true) {}
  DivSampleHistory(DivSampleDepth de, int r, int cr, int ls, int le, bool lp, DivSampleLoopMode lm):
>>>>>>> 78baff55
    data(NULL),
    length(0),
    samples(0),
    depth(de),
    rate(r),
    centerRate(cr),
    loopStart(ls),
    loopEnd(le),
<<<<<<< HEAD
=======
    loop(lp),
>>>>>>> 78baff55
    loopMode(lm),
    hasSample(false) {}
  ~DivSampleHistory();
};

struct DivSample {
  String name;
<<<<<<< HEAD
  int rate, centerRate, loopStart, loopOffP;
  unsigned int loopEnd;
  // valid values are:
  // - 0: One Shot (Loop disable)
  // - 1: Foward loop
  // - 2: Backward loop
  // - 3: Pingpong loop
  DivSampleLoopMode loopMode;
=======
  int rate, centerRate, loopStart, loopEnd, loopOffP;
>>>>>>> 78baff55
  // valid values are:
  // - 0: ZX Spectrum overlay drum (1-bit)
  // - 1: 1-bit NES DPCM (1-bit)
  // - 3: YMZ ADPCM
  // - 4: QSound ADPCM
  // - 5: ADPCM-A
  // - 6: ADPCM-B
  // - 8: 8-bit PCM
  // - 9: BRR (SNES)
  // - 10: VOX ADPCM
  // - 16: 16-bit PCM
  DivSampleDepth depth;
<<<<<<< HEAD
=======
  bool loop;
  // valid values are:
  // - 0: No loop
  // - 1: Forward loop
  // - 2: Backward loop
  // - 3: Pingpong loop
  DivSampleLoopMode loopMode;
>>>>>>> 78baff55

  // these are the new data structures.
  signed char* data8; // 8
  short* data16; // 16
  unsigned char* data1; // 0
  unsigned char* dataDPCM; // 1
  unsigned char* dataZ; // 3
  unsigned char* dataQSoundA; // 4
  unsigned char* dataA; // 5
  unsigned char* dataB; // 6
  unsigned char* dataBRR; // 9
  unsigned char* dataVOX; // 10

  unsigned int length8, length16, length1, lengthDPCM, lengthZ, lengthQSoundA, lengthA, lengthB, lengthBRR, lengthVOX;
  unsigned int off8, off16, off1, offDPCM, offZ, offQSoundA, offA, offB, offBRR, offVOX;
<<<<<<< HEAD
  unsigned int offSegaPCM, offQSound, offX1_010, offES5506, offSU, offYMZ280B, offRF5C68;
=======
  unsigned int offSegaPCM, offQSound, offX1_010, offSU, offYMZ280B, offRF5C68, offSNES;
>>>>>>> 78baff55

  unsigned int samples;

  std::deque<DivSampleHistory*> undoHist;
  std::deque<DivSampleHistory*> redoHist;

  /**
   * check if sample is loopable.
   * @return whether it is loopable.
   */
  bool isLoopable();

  /**
   * get sample start position
   * @return the samples start position.
   */
  int getLoopStartPosition(DivSampleDepth depth=DIV_SAMPLE_DEPTH_MAX);

  /**
   * get sample loop end position
   * @return the samples loop end position.
   */
  int getLoopEndPosition(DivSampleDepth depth=DIV_SAMPLE_DEPTH_MAX);

  /**
   * get sample end position
   * @return the samples end position.
   */
  int getEndPosition(DivSampleDepth depth=DIV_SAMPLE_DEPTH_MAX);

  /**
   * get sample offset
   * @return the sample offset.
   */
  int getSampleOffset(int offset, int length, DivSampleDepth depth=DIV_SAMPLE_DEPTH_MAX);

  /**
   * @warning DO NOT USE - internal functions
   */
  void setSampleCount(unsigned int count);

  /**
   * @warning DO NOT USE - internal functions
   */
  bool resampleNone(double rate);
  bool resampleLinear(double rate);
  bool resampleCubic(double rate);
  bool resampleBlep(double rate);
  bool resampleSinc(double rate);

  /**
   * check if sample is loopable.
   * @return whether it was loopable.
   */
  bool isLoopable();

  /**
   * save this sample to a file.
   * @param path a path.
   * @return whether saving succeeded or not.
   */
  bool save(const char* path);

  /**
   * @warning DO NOT USE - internal function
   * initialize sample data.
   * @param d sample type.
   * @param count number of samples.
   * @return whether it was successful.
   */
  bool initInternal(DivSampleDepth d, int count);

  /**
   * initialize sample data. make sure you have set `depth` before doing so.
   * @param count number of samples.
   * @return whether it was successful.
   */
  bool init(unsigned int count);

  /**
   * resize sample data. make sure the sample has been initialized before doing so.
   * @warning do not attempt to resize a sample outside of a synchronized block!
   * @param count number of samples.
   * @return whether it was successful.
   */
  bool resize(unsigned int count);

  /**
   * remove part of the sample data.
   * @warning do not attempt to strip a sample outside of a synchronized block!
   * @param start the beginning.
   * @param end the end.
   * @return whether it was successful.
   */
  bool strip(unsigned int begin, unsigned int end);

  /**
   * clip the sample data to specified boundaries.
   * @warning do not attempt to trim a sample outside of a synchronized block!
   * @param start the beginning.
   * @param end the end.
   * @return whether it was successful.
   */
  bool trim(unsigned int begin, unsigned int end);

  /**
   * insert silence at specified position.
   * @warning do not attempt to do this outside of a synchronized block!
   * @param pos the beginning.
   * @param length how many samples to insert.
   * @return whether it was successful.
   */
  bool insert(unsigned int pos, unsigned int length);

  /**
   * change the sample rate.
   * @warning do not attempt to resample outside of a synchronized block!
   * @param rate number of samples.
   * @param filter the interpolation filter.
   * @return whether it was successful.
   */
  bool resample(double rate, int filter);

  /**
   * initialize the rest of sample formats for this sample.
   */
  void render();

  /**
   * get the sample data for the current depth.
   * @return the sample data, or NULL if not created.
   */
  void* getCurBuf();

  /**
   * get the sample data length for the current depth.
   * @return the sample data length.
   */
  unsigned int getCurBufLen();

  /**
   * prepare an undo step for this sample.
   * @param data whether to include sample data.
   * @param doNotPush if this is true, don't push the DivSampleHistory to the undo history.
   * @return the undo step.
   */
  DivSampleHistory* prepareUndo(bool data, bool doNotPush=false);

  /**
   * undo. you may need to call DivEngine::renderSamples afterwards.
   * @warning do not attempt to undo outside of a synchronized block!
   * @return 0 on failure; 1 on success and 2 on success (data changed).
   */
  int undo();

  /**
   * redo. you may need to call DivEngine::renderSamples afterwards.
   * @warning do not attempt to redo outside of a synchronized block!
   * @return 0 on failure; 1 on success and 2 on success (data changed).
   */
  int redo();
  DivSample():
    name(""),
    rate(32000),
    centerRate(8363),
<<<<<<< HEAD
    loopStart(0),
    loopOffP(0),
    loopEnd(~0),
    loopMode(DIV_SAMPLE_LOOPMODE_ONESHOT),
    depth(DIV_SAMPLE_DEPTH_16BIT),
=======
    loopStart(-1),
    loopEnd(-1),
    loopOffP(0),
    depth(DIV_SAMPLE_DEPTH_16BIT),
    loop(false),
    loopMode(DIV_SAMPLE_LOOP_FORWARD),
>>>>>>> 78baff55
    data8(NULL),
    data16(NULL),
    data1(NULL),
    dataDPCM(NULL),
    dataZ(NULL),
    dataQSoundA(NULL),
    dataA(NULL),
    dataB(NULL),
    dataBRR(NULL),
    dataVOX(NULL),
    length8(0),
    length16(0),
    length1(0),
    lengthDPCM(0),
    lengthZ(0),
    lengthQSoundA(0),
    lengthA(0),
    lengthB(0),
    lengthBRR(0),
    lengthVOX(0),
    off8(0),
    off16(0),
    off1(0),
    offDPCM(0),
    offZ(0),
    offQSoundA(0),
    offA(0),
    offB(0),
    offBRR(0),
    offVOX(0),
    offSegaPCM(0),
    offQSound(0),
    offX1_010(0),
    offES5506(0),
    offSU(0),
    offYMZ280B(0),
    offRF5C68(0),
    offSNES(0),
    samples(0) {}
  ~DivSample();
};

#endif<|MERGE_RESOLUTION|>--- conflicted
+++ resolved
@@ -56,45 +56,15 @@
   DIV_RESAMPLE_MAX // for identify boundary
 };
 
-enum DivSampleDepth: unsigned char {
-  DIV_SAMPLE_DEPTH_1BIT=0,
-  DIV_SAMPLE_DEPTH_1BIT_DPCM=1,
-  DIV_SAMPLE_DEPTH_YMZ_ADPCM=3,
-  DIV_SAMPLE_DEPTH_QSOUND_ADPCM=4,
-  DIV_SAMPLE_DEPTH_ADPCM_A=5,
-  DIV_SAMPLE_DEPTH_ADPCM_B=6,
-  DIV_SAMPLE_DEPTH_8BIT=8,
-  DIV_SAMPLE_DEPTH_BRR=9,
-  DIV_SAMPLE_DEPTH_VOX=10,
-  DIV_SAMPLE_DEPTH_16BIT=16,
-  DIV_SAMPLE_DEPTH_MAX // for identify boundary
-};
-
-enum DivSampleLoopMode: unsigned char {
-  DIV_SAMPLE_LOOPMODE_ONESHOT=0,
-  DIV_SAMPLE_LOOPMODE_FORWARD,
-  DIV_SAMPLE_LOOPMODE_BACKWARD,
-  DIV_SAMPLE_LOOPMODE_PINGPONG,
-  DIV_SAMPLE_LOOPMODE_MAX // for identify boundary
-};
-
 struct DivSampleHistory {
   unsigned char* data;
   unsigned int length, samples;
   DivSampleDepth depth;
-<<<<<<< HEAD
-  int rate, centerRate, loopStart;
-  unsigned int loopEnd;
-  DivSampleLoopMode loopMode;
-  bool hasSample;
-  DivSampleHistory(void* d, unsigned int l, unsigned int s, DivSampleDepth de, int r, int cr, int ls, unsigned int le, DivSampleLoopMode lm):
-=======
   int rate, centerRate, loopStart, loopEnd;
   bool loop;
   DivSampleLoopMode loopMode;
   bool hasSample;
   DivSampleHistory(void* d, unsigned int l, unsigned int s, DivSampleDepth de, int r, int cr, int ls, int le, bool lp, DivSampleLoopMode lm):
->>>>>>> 78baff55
     data((unsigned char*)d),
     length(l),
     samples(s),
@@ -103,16 +73,10 @@
     centerRate(cr),
     loopStart(ls),
     loopEnd(le),
-<<<<<<< HEAD
-    loopMode(lm),
-    hasSample(true) {}
-  DivSampleHistory(DivSampleDepth de, int r, int cr, int ls, unsigned int le, DivSampleLoopMode lm):
-=======
     loop(lp),
     loopMode(lm),
     hasSample(true) {}
   DivSampleHistory(DivSampleDepth de, int r, int cr, int ls, int le, bool lp, DivSampleLoopMode lm):
->>>>>>> 78baff55
     data(NULL),
     length(0),
     samples(0),
@@ -121,10 +85,7 @@
     centerRate(cr),
     loopStart(ls),
     loopEnd(le),
-<<<<<<< HEAD
-=======
     loop(lp),
->>>>>>> 78baff55
     loopMode(lm),
     hasSample(false) {}
   ~DivSampleHistory();
@@ -132,18 +93,7 @@
 
 struct DivSample {
   String name;
-<<<<<<< HEAD
-  int rate, centerRate, loopStart, loopOffP;
-  unsigned int loopEnd;
-  // valid values are:
-  // - 0: One Shot (Loop disable)
-  // - 1: Foward loop
-  // - 2: Backward loop
-  // - 3: Pingpong loop
-  DivSampleLoopMode loopMode;
-=======
   int rate, centerRate, loopStart, loopEnd, loopOffP;
->>>>>>> 78baff55
   // valid values are:
   // - 0: ZX Spectrum overlay drum (1-bit)
   // - 1: 1-bit NES DPCM (1-bit)
@@ -156,16 +106,12 @@
   // - 10: VOX ADPCM
   // - 16: 16-bit PCM
   DivSampleDepth depth;
-<<<<<<< HEAD
-=======
   bool loop;
   // valid values are:
-  // - 0: No loop
-  // - 1: Forward loop
-  // - 2: Backward loop
-  // - 3: Pingpong loop
+  // - 0: Forward loop
+  // - 1: Backward loop
+  // - 2: Pingpong loop
   DivSampleLoopMode loopMode;
->>>>>>> 78baff55
 
   // these are the new data structures.
   signed char* data8; // 8
@@ -181,11 +127,7 @@
 
   unsigned int length8, length16, length1, lengthDPCM, lengthZ, lengthQSoundA, lengthA, lengthB, lengthBRR, lengthVOX;
   unsigned int off8, off16, off1, offDPCM, offZ, offQSoundA, offA, offB, offBRR, offVOX;
-<<<<<<< HEAD
-  unsigned int offSegaPCM, offQSound, offX1_010, offES5506, offSU, offYMZ280B, offRF5C68;
-=======
-  unsigned int offSegaPCM, offQSound, offX1_010, offSU, offYMZ280B, offRF5C68, offSNES;
->>>>>>> 78baff55
+  unsigned int offSegaPCM, offQSound, offX1_010, offES5506, offSU, offYMZ280B, offRF5C68, offSNES;
 
   unsigned int samples;
 
@@ -351,20 +293,12 @@
     name(""),
     rate(32000),
     centerRate(8363),
-<<<<<<< HEAD
-    loopStart(0),
-    loopOffP(0),
-    loopEnd(~0),
-    loopMode(DIV_SAMPLE_LOOPMODE_ONESHOT),
-    depth(DIV_SAMPLE_DEPTH_16BIT),
-=======
     loopStart(-1),
     loopEnd(-1),
     loopOffP(0),
     depth(DIV_SAMPLE_DEPTH_16BIT),
     loop(false),
     loopMode(DIV_SAMPLE_LOOP_FORWARD),
->>>>>>> 78baff55
     data8(NULL),
     data16(NULL),
     data1(NULL),
