--- conflicted
+++ resolved
@@ -86,11 +86,7 @@
 
   unsigned int length8, length16, length1, lengthDPCM, lengthZ, lengthQSoundA, lengthA, lengthB, lengthBRR, lengthVOX;
   unsigned int off8, off16, off1, offDPCM, offZ, offQSoundA, offA, offB, offBRR, offVOX;
-<<<<<<< HEAD
-  unsigned int offSegaPCM, offQSound, offX1_010, offSU, offRF5C68;
-=======
-  unsigned int offSegaPCM, offQSound, offX1_010, offSU, offYMZ280B;
->>>>>>> ddaedd7b
+  unsigned int offSegaPCM, offQSound, offX1_010, offSU, offYMZ280B, offRF5C68;
 
   unsigned int samples;
 
