/**
 * Furnace Tracker - multi-system chiptune tracker
 * Copyright (C) 2021-2022 tildearrow and contributors
 *
 * This program is free software; you can redistribute it and/or modify
 * it under the terms of the GNU General Public License as published by
 * the Free Software Foundation; either version 2 of the License, or
 * (at your option) any later version.
 *
 * This program is distributed in the hope that it will be useful,
 * but WITHOUT ANY WARRANTY; without even the implied warranty of
 * MERCHANTABILITY or FITNESS FOR A PARTICULAR PURPOSE.  See the
 * GNU General Public License for more details.
 *
 * You should have received a copy of the GNU General Public License along
 * with this program; if not, write to the Free Software Foundation, Inc.,
 * 51 Franklin Street, Fifth Floor, Boston, MA 02110-1301 USA.
 */

#ifndef _SAMPLE_H
#define _SAMPLE_H

#pragma once

#include "../ta-utils.h"
#include <deque>

enum DivResampleFilters {
  DIV_RESAMPLE_NONE=0,
  DIV_RESAMPLE_LINEAR,
  DIV_RESAMPLE_CUBIC,
  DIV_RESAMPLE_BLEP,
  DIV_RESAMPLE_SINC,
  DIV_RESAMPLE_BEST,
  DIV_RESAMPLE_MAX // for identify boundary
};

enum DivSampleDepth: unsigned char {
  DIV_SAMPLE_DEPTH_1BIT=0,
  DIV_SAMPLE_DEPTH_1BIT_DPCM=1,
  DIV_SAMPLE_DEPTH_AICA_ADPCM=2,
  DIV_SAMPLE_DEPTH_YMZ_ADPCM=3,
  DIV_SAMPLE_DEPTH_QSOUND_ADPCM=4,
  DIV_SAMPLE_DEPTH_ADPCM_A=5,
  DIV_SAMPLE_DEPTH_ADPCM_B=6,
  DIV_SAMPLE_DEPTH_X68K_ADPCM=7,
  DIV_SAMPLE_DEPTH_8BIT=8,
  DIV_SAMPLE_DEPTH_BRR=9,
  DIV_SAMPLE_DEPTH_VOX=10,
  DIV_SAMPLE_DEPTH_16BIT=16,
  DIV_SAMPLE_DEPTH_MAX // for identify boundary
};

enum DivSampleLoopMode: unsigned char {
  DIV_SAMPLE_LOOPMODE_ONESHOT=0,
  DIV_SAMPLE_LOOPMODE_FORWARD,
  DIV_SAMPLE_LOOPMODE_BACKWARD,
  DIV_SAMPLE_LOOPMODE_PINGPONG,
  DIV_SAMPLE_LOOPMODE_MAX // for identify boundary
};

struct DivSampleHistory {
  unsigned char* data;
  unsigned int length, samples;
  DivSampleDepth depth;
  int rate, centerRate, loopStart;
  unsigned int loopEnd;
  DivSampleLoopMode loopMode;
  bool hasSample;
  DivSampleHistory(void* d, unsigned int l, unsigned int s, DivSampleDepth de, int r, int cr, int ls, unsigned int le, DivSampleLoopMode lm):
    data((unsigned char*)d),
    length(l),
    samples(s),
    depth(de),
    rate(r),
    centerRate(cr),
    loopStart(ls),
    loopEnd(le),
    loopMode(lm),
    hasSample(true) {}
  DivSampleHistory(DivSampleDepth de, int r, int cr, int ls, unsigned int le, DivSampleLoopMode lm):
    data(NULL),
    length(0),
    samples(0),
    depth(de),
    rate(r),
    centerRate(cr),
    loopStart(ls),
    loopEnd(le),
    loopMode(lm),
    hasSample(false) {}
  ~DivSampleHistory();
};

struct DivSample {
  String name;
  int rate, centerRate, loopStart, loopOffP;
  unsigned int loopEnd;
  // valid values are:
  // - 0: One Shot (Loop disable)
  // - 1: Foward loop
  // - 2: Backward loop
  // - 3: Pingpong loop
  DivSampleLoopMode loopMode;
  // valid values are:
  // - 0: ZX Spectrum overlay drum (1-bit)
  // - 1: 1-bit NES DPCM (1-bit)
  // - 3: YMZ ADPCM
  // - 4: QSound ADPCM
  // - 5: ADPCM-A
  // - 6: ADPCM-B
  // - 8: 8-bit PCM
  // - 9: BRR (SNES)
  // - 10: VOX ADPCM
  // - 16: 16-bit PCM
  DivSampleDepth depth;

  // these are the new data structures.
  signed char* data8; // 8
  short* data16; // 16
  unsigned char* data1; // 0
  unsigned char* dataDPCM; // 1
  unsigned char* dataZ; // 3
  unsigned char* dataQSoundA; // 4
  unsigned char* dataA; // 5
  unsigned char* dataB; // 6
  unsigned char* dataBRR; // 9
  unsigned char* dataVOX; // 10

<<<<<<< HEAD
  unsigned int length8, length16, length1, lengthDPCM, lengthAICA, lengthZ, lengthQSoundA, lengthA, lengthB, lengthX68, lengthBRR, lengthVOX;
  unsigned int off8, off16, off1, offDPCM, offAICA, offZ, offQSoundA, offA, offB, offX68, offBRR, offVOX;
  unsigned int offSegaPCM, offQSound, offX1_010, offES5506, offSU;
=======
  unsigned int length8, length16, length1, lengthDPCM, lengthZ, lengthQSoundA, lengthA, lengthB, lengthBRR, lengthVOX;
  unsigned int off8, off16, off1, offDPCM, offZ, offQSoundA, offA, offB, offBRR, offVOX;
  unsigned int offSegaPCM, offQSound, offX1_010, offSU, offYMZ280B, offRF5C68;
>>>>>>> 806153fd

  unsigned int samples;

  std::deque<DivSampleHistory*> undoHist;
  std::deque<DivSampleHistory*> redoHist;

  /**
   * @warning DO NOT USE - internal functions
   */
  bool resampleNone(double rate);
  bool resampleLinear(double rate);
  bool resampleCubic(double rate);
  bool resampleBlep(double rate);
  bool resampleSinc(double rate);

  /**
   * check if sample is loopable.
   * @return whether it was loopable.
   */
  bool isLoopable();

  /**
   * save this sample to a file.
   * @param path a path.
   * @return whether saving succeeded or not.
   */
  bool save(const char* path);

  /**
   * @warning DO NOT USE - internal function
   * initialize sample data.
   * @param d sample type.
   * @param count number of samples.
   * @return whether it was successful.
   */
  bool initInternal(DivSampleDepth d, int count);

  /**
   * initialize sample data. make sure you have set `depth` before doing so.
   * @param count number of samples.
   * @return whether it was successful.
   */
  bool init(unsigned int count);

  /**
   * resize sample data. make sure the sample has been initialized before doing so.
   * @warning do not attempt to resize a sample outside of a synchronized block!
   * @param count number of samples.
   * @return whether it was successful.
   */
  bool resize(unsigned int count);

  /**
   * remove part of the sample data.
   * @warning do not attempt to strip a sample outside of a synchronized block!
   * @param start the beginning.
   * @param end the end.
   * @return whether it was successful.
   */
  bool strip(unsigned int begin, unsigned int end);

  /**
   * clip the sample data to specified boundaries.
   * @warning do not attempt to trim a sample outside of a synchronized block!
   * @param start the beginning.
   * @param end the end.
   * @return whether it was successful.
   */
  bool trim(unsigned int begin, unsigned int end);

  /**
   * insert silence at specified position.
   * @warning do not attempt to do this outside of a synchronized block!
   * @param pos the beginning.
   * @param length how many samples to insert.
   * @return whether it was successful.
   */
  bool insert(unsigned int pos, unsigned int length);

  /**
   * change the sample rate.
   * @warning do not attempt to resample outside of a synchronized block!
   * @param rate number of samples.
   * @param filter the interpolation filter.
   * @return whether it was successful.
   */
  bool resample(double rate, int filter);

  /**
   * initialize the rest of sample formats for this sample.
   */
  void render();

  /**
   * get the sample data for the current depth.
   * @return the sample data, or NULL if not created.
   */
  void* getCurBuf();

  /**
   * get the sample data length for the current depth.
   * @return the sample data length.
   */
  unsigned int getCurBufLen();

  /**
   * prepare an undo step for this sample.
   * @param data whether to include sample data.
   * @param doNotPush if this is true, don't push the DivSampleHistory to the undo history.
   * @return the undo step.
   */
  DivSampleHistory* prepareUndo(bool data, bool doNotPush=false);

  /**
   * undo. you may need to call DivEngine::renderSamples afterwards.
   * @warning do not attempt to undo outside of a synchronized block!
   * @return 0 on failure; 1 on success and 2 on success (data changed).
   */
  int undo();

  /**
   * redo. you may need to call DivEngine::renderSamples afterwards.
   * @warning do not attempt to redo outside of a synchronized block!
   * @return 0 on failure; 1 on success and 2 on success (data changed).
   */
  int redo();
  DivSample():
    name(""),
    rate(32000),
    centerRate(8363),
    loopStart(0),
    loopOffP(0),
    loopEnd(~0),
    loopMode(DIV_SAMPLE_LOOPMODE_ONESHOT),
    depth(DIV_SAMPLE_DEPTH_16BIT),
    data8(NULL),
    data16(NULL),
    data1(NULL),
    dataDPCM(NULL),
    dataZ(NULL),
    dataQSoundA(NULL),
    dataA(NULL),
    dataB(NULL),
    dataBRR(NULL),
    dataVOX(NULL),
    length8(0),
    length16(0),
    length1(0),
    lengthDPCM(0),
    lengthZ(0),
    lengthQSoundA(0),
    lengthA(0),
    lengthB(0),
    lengthBRR(0),
    lengthVOX(0),
    off8(0),
    off16(0),
    off1(0),
    offDPCM(0),
    offZ(0),
    offQSoundA(0),
    offA(0),
    offB(0),
    offBRR(0),
    offVOX(0),
    offSegaPCM(0),
    offQSound(0),
    offX1_010(0),
    offES5506(0),
    offSU(0),
    offRF5C68(0),
    samples(0) {}
  ~DivSample();
};

#endif<|MERGE_RESOLUTION|>--- conflicted
+++ resolved
@@ -38,12 +38,10 @@
 enum DivSampleDepth: unsigned char {
   DIV_SAMPLE_DEPTH_1BIT=0,
   DIV_SAMPLE_DEPTH_1BIT_DPCM=1,
-  DIV_SAMPLE_DEPTH_AICA_ADPCM=2,
   DIV_SAMPLE_DEPTH_YMZ_ADPCM=3,
   DIV_SAMPLE_DEPTH_QSOUND_ADPCM=4,
   DIV_SAMPLE_DEPTH_ADPCM_A=5,
   DIV_SAMPLE_DEPTH_ADPCM_B=6,
-  DIV_SAMPLE_DEPTH_X68K_ADPCM=7,
   DIV_SAMPLE_DEPTH_8BIT=8,
   DIV_SAMPLE_DEPTH_BRR=9,
   DIV_SAMPLE_DEPTH_VOX=10,
@@ -127,15 +125,9 @@
   unsigned char* dataBRR; // 9
   unsigned char* dataVOX; // 10
 
-<<<<<<< HEAD
-  unsigned int length8, length16, length1, lengthDPCM, lengthAICA, lengthZ, lengthQSoundA, lengthA, lengthB, lengthX68, lengthBRR, lengthVOX;
-  unsigned int off8, off16, off1, offDPCM, offAICA, offZ, offQSoundA, offA, offB, offX68, offBRR, offVOX;
-  unsigned int offSegaPCM, offQSound, offX1_010, offES5506, offSU;
-=======
   unsigned int length8, length16, length1, lengthDPCM, lengthZ, lengthQSoundA, lengthA, lengthB, lengthBRR, lengthVOX;
   unsigned int off8, off16, off1, offDPCM, offZ, offQSoundA, offA, offB, offBRR, offVOX;
-  unsigned int offSegaPCM, offQSound, offX1_010, offSU, offYMZ280B, offRF5C68;
->>>>>>> 806153fd
+  unsigned int offSegaPCM, offQSound, offX1_010, offES5506, offSU, offYMZ280B, offRF5C68;
 
   unsigned int samples;
 
