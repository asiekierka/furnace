--- conflicted
+++ resolved
@@ -339,21 +339,15 @@
     int sample;
     int wave;
     unsigned int pos;
-<<<<<<< HEAD
     bool dir;
-=======
     int pBegin, pEnd;
->>>>>>> 5f4db8ca
     SamplePreview():
       sample(-1),
       wave(-1),
       pos(0),
-<<<<<<< HEAD
-      dir(false) {}
-=======
+      dir(false),
       pBegin(-1),
       pEnd(-1) {}
->>>>>>> 5f4db8ca
   } sPreview;
 
   short vibTable[64];
