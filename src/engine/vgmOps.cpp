--- conflicted
+++ resolved
@@ -769,17 +769,15 @@
         logW("SCC+: writing to unmapped address %.2x!",write.addr);
       }
       break;
-<<<<<<< HEAD
+    case DIV_SYSTEM_YMZ280B:
+      w->writeC(0x0d|baseAddr1);
+      w->writeC(write.addr&0xff);
+      w->writeC(write.val&0xff);
+      break;
     case DIV_SYSTEM_RF5C68:
       w->writeC(rf5c68Addr);
       w->writeC(write.addr&0xff);
       w->writeC(write.val);
-=======
-    case DIV_SYSTEM_YMZ280B:
-      w->writeC(0x0d|baseAddr1);
-      w->writeC(write.addr&0xff);
-      w->writeC(write.val&0xff);
->>>>>>> ddaedd7b
       break;
     default:
       logW("write not handled!");
@@ -902,11 +900,8 @@
   int writeSegaPCM=0;
   DivDispatch* writeX1010[2]={NULL,NULL};
   DivDispatch* writeQSound[2]={NULL,NULL};
-<<<<<<< HEAD
+  DivDispatch* writeZ280[2]={NULL,NULL};
   DivDispatch* writeRF5C68[2]={NULL,NULL};
-=======
-  DivDispatch* writeZ280[2]={NULL,NULL};
->>>>>>> ddaedd7b
 
   for (int i=0; i<song.systemLen; i++) {
     willExport[i]=false;
@@ -1268,7 +1263,19 @@
           howManyChips++;
         }
         break;
-<<<<<<< HEAD
+      case DIV_SYSTEM_YMZ280B:
+        if (!hasZ280) {
+          hasZ280=disCont[i].dispatch->chipClock;
+          willExport[i]=true;
+          writeZ280[0]=disCont[i].dispatch;
+        } else if (!(hasZ280&0x40000000)) {
+          isSecond[i]=true;
+          willExport[i]=true;
+          writeZ280[1]=disCont[i].dispatch;
+          hasZ280|=0x40000000;
+          howManyChips++;
+        }
+        break;
       case DIV_SYSTEM_RF5C68:
         // here's the dumb part: VGM thinks RF5C68 and RF5C164 are different
         // chips even though the only difference is the output resolution
@@ -1285,20 +1292,6 @@
           hasRFC=disCont[i].dispatch->chipClock;
           willExport[i]=true;
           writeRF5C68[0]=disCont[i].dispatch;
-=======
-      case DIV_SYSTEM_YMZ280B:
-        if (!hasZ280) {
-          hasZ280=disCont[i].dispatch->chipClock;
-          willExport[i]=true;
-          writeZ280[0]=disCont[i].dispatch;
-        } else if (!(hasZ280&0x40000000)) {
-          isSecond[i]=true;
-          willExport[i]=true;
-          writeZ280[1]=disCont[i].dispatch;
-          hasZ280|=0x40000000;
-          howManyChips++;
->>>>>>> ddaedd7b
-        }
         break;
       default:
         break;
