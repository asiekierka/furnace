--- conflicted
+++ resolved
@@ -1138,16 +1138,13 @@
   DivDispatch* writeRF5C68[2]={NULL,NULL};
   DivDispatch* writeMSM6295[2]={NULL,NULL};
   DivDispatch* writeGA20[2]={NULL,NULL};
-<<<<<<< HEAD
   DivDispatch* writeK053260[2]={NULL,NULL};
-=======
   DivDispatch* writeNES[2]={NULL,NULL};
   
   int writeNESIndex[2]={0,0};
 
   size_t bankOffsetNESCurrent=0;
   size_t bankOffsetNES[2]={0,0};
->>>>>>> feef9234
 
   for (int i=0; i<song.systemLen; i++) {
     willExport[i]=false;
@@ -2042,7 +2039,6 @@
       w->writeI(0);
       w->write(writeGA20[i]->getSampleMem(),writeGA20[i]->getSampleMemUsage());
     }
-<<<<<<< HEAD
     if (writeK053260[i]!=NULL && writeK053260[i]->getSampleMemUsage()>0) {
       w->writeC(0x67);
       w->writeC(0x66);
@@ -2051,7 +2047,7 @@
       w->writeI(writeK053260[i]->getSampleMemCapacity());
       w->writeI(0);
       w->write(writeK053260[i]->getSampleMem(),writeK053260[i]->getSampleMemUsage());
-=======
+    }
     if (writeNES[i]!=NULL && writeNES[i]->getSampleMemUsage()>0) {
       size_t howMuchWillBeWritten=writeNES[i]->getSampleMemUsage();
       w->writeC(0x67);
@@ -2075,7 +2071,6 @@
       w->writeC(0x00);
       w->writeC(0x40);
       w->writeC(0x00);
->>>>>>> feef9234
     }
   }
 
