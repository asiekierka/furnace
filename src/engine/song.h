/**
 * Furnace Tracker - multi-system chiptune tracker
 * Copyright (C) 2021-2022 tildearrow and contributors
 *
 * This program is free software; you can redistribute it and/or modify
 * it under the terms of the GNU General Public License as published by
 * the Free Software Foundation; either version 2 of the License, or
 * (at your option) any later version.
 *
 * This program is distributed in the hope that it will be useful,
 * but WITHOUT ANY WARRANTY; without even the implied warranty of
 * MERCHANTABILITY or FITNESS FOR A PARTICULAR PURPOSE.  See the
 * GNU General Public License for more details.
 *
 * You should have received a copy of the GNU General Public License along
 * with this program; if not, write to the Free Software Foundation, Inc.,
 * 51 Franklin Street, Fifth Floor, Boston, MA 02110-1301 USA.
 */

#ifndef _SONG_H
#define _SONG_H
#include <stdio.h>
#include <vector>

#define DIV_MAX_CHANS 128

#include "../ta-utils.h"
#include "orders.h"
#include "instrument.h"
#include "pattern.h"
#include "wavetable.h"
#include "sample.h"

enum DivSystem {
  DIV_SYSTEM_NULL=0,
  DIV_SYSTEM_YMU759,
  DIV_SYSTEM_GENESIS,
  DIV_SYSTEM_GENESIS_EXT,
  DIV_SYSTEM_SMS,
  DIV_SYSTEM_SMS_OPLL,
  DIV_SYSTEM_GB,
  DIV_SYSTEM_PCE,
  DIV_SYSTEM_NES,
  DIV_SYSTEM_C64_6581,
  DIV_SYSTEM_C64_8580,
  DIV_SYSTEM_ARCADE,
  DIV_SYSTEM_YM2610,
  DIV_SYSTEM_YM2610_EXT,
  
  DIV_SYSTEM_AY8910,
  DIV_SYSTEM_AMIGA,
  DIV_SYSTEM_YM2151,
  DIV_SYSTEM_YM2612,
  DIV_SYSTEM_TIA,
  DIV_SYSTEM_SAA1099,
  DIV_SYSTEM_AY8930,
  DIV_SYSTEM_VIC20,
  DIV_SYSTEM_PET,
  DIV_SYSTEM_SNES,
  DIV_SYSTEM_VRC6,
  DIV_SYSTEM_OPLL,
  DIV_SYSTEM_FDS,
  DIV_SYSTEM_MMC5,
  DIV_SYSTEM_N163,
  DIV_SYSTEM_OPN,
  DIV_SYSTEM_PC98,
  DIV_SYSTEM_OPL,
  DIV_SYSTEM_OPL2,
  DIV_SYSTEM_OPL3,
  DIV_SYSTEM_MULTIPCM,
  DIV_SYSTEM_PCSPKR,
  DIV_SYSTEM_POKEY,
  DIV_SYSTEM_RF5C68,
  DIV_SYSTEM_SWAN,
  DIV_SYSTEM_OPZ,
  DIV_SYSTEM_POKEMINI,
  DIV_SYSTEM_SEGAPCM,
  DIV_SYSTEM_VBOY,
  DIV_SYSTEM_VRC7,
  DIV_SYSTEM_YM2610B,
  DIV_SYSTEM_SFX_BEEPER,
  DIV_SYSTEM_YM2612_EXT,
  DIV_SYSTEM_SCC,
  DIV_SYSTEM_OPL_DRUMS,
  DIV_SYSTEM_OPL2_DRUMS,
  DIV_SYSTEM_OPL3_DRUMS,
  DIV_SYSTEM_YM2610_FULL,
  DIV_SYSTEM_YM2610_FULL_EXT,
  DIV_SYSTEM_OPLL_DRUMS,
<<<<<<< HEAD
  DIV_SYSTEM_LYNX
=======

  DIV_SYSTEM_QSOUND
>>>>>>> e32ef2d8
};

struct DivSong {
  // version number used for saving the song.
  // Furnace will save using the latest possible version,
  // known version numbers:
  // - 25: v1.1
  //   - adds pattern names (in a rather odd way)
  //   - introduces SMS+OPLL system
  // - 24: v0.12/0.13/1.0
  //   - current format version
  //   - changes pattern length from char to int, probably to allow for size 256
  // - 23: ???
  //   - what happened here?
  // - 20: v11.1 (?)
  //   - E5xx effect range is now ±1 semitone
  // - 19: v11
  //   - introduces Arcade system
  //   - changes to the FM instrument format due to YMU759 being dropped
  // - 18: v10
  //   - radically changes STD instrument for Game Boy
  // - 17: v9
  //   - changes C64 volIsCutoff flag from int to char for unknown reasons
  // - 16: v8 (?)
  //   - introduces C64 system
  // - 15: v7 (?)
  // - 14: v6 (?)
  //   - introduces NES system
  //   - changes macro and wave values from char to int
  // - 13: v5.1
  //   - introduces PC Engine system in later version (how?)
  //   - stores highlight in file
  // - 12: v5 (?)
  //   - introduces Game Boy system
  //   - introduces wavetables
  // - 11: ???
  //   - introduces Sega Master System
  //   - custom Hz support
  //   - instrument type (FM/STD) present
  //   - prior to this version the instrument type depended on the system
  // - 10: ???
  //   - introduces multiple effect columns
  // - 9: v3.9
  //   - introduces Genesis system
  //   - introduces system number
  // - 7: ???
  // - 5: BETA 3 (?)
  //   - adds arpeggio tick
  // - 3: BETA 2
  //   - possibly the first version that could save
  //   - basic format, no system number, 16 instruments, one speed, YMU759-only
  //   - if somebody manages to find a version 2 or even 1 module, please tell me as it will be worth more than a luxury vehicle
  unsigned short version;
  bool isDMF;

  // system
  DivSystem system[32];
  unsigned char systemLen;
  signed char systemVol[32];
  signed char systemPan[32];
  // interpretation of these flags varies depending on system.
  // - most systems:
  //   - bit 0: PAL
  // - NES:
  //   - bit 0-1: system type
  //     - 0: NTSC
  //     - 1: PAL
  //     - 2: Dendy
  // - SMS/SN76489:
  //   - bit 0-1: clock rate
  //     - 0: NTSC (3.58MHz)
  //     - 1: PAL (3.55MHz)
  //     - 2: Other (4MHz)
  //     - 3: half NTSC (1.79MHz)
  //   - bit 2-3: noise type
  //     - 0: Sega VDP (16-bit noise)
  //     - 1: real SN76489 (15-bit noise)
  //     - 2: real SN76489 with Atari-like short noise buzz (15-bit noise)
  //     - 3: Game Gear (16-bit noise, stereo)
  //   - bit 4: disable noise phase reset
  // - YM2612:
  //   - bit 0-1: clock rate
  //     - 0: Genesis NTSC (7.67MHz)
  //     - 1: Genesis PAL (7.61MHz)
  //     - 2: 8MHz
  //     - 3: AtGames Genesis (6.13MHz)
  // - YM2151:
  //   - bit 0-1: clock rate
  //     - 0: 3.58MHz (NTSC)
  //     - 1: 3.55MHz (PAL)
  //     - 2: 4MHz
  // - AY-3-8910/AY8930:
  //   - bit 0-3: clock rate
  //     - 0: 1.79MHz (MSX NTSC)
  //     - 1: 1.77MHz (ZX Spectrum, MSX PAL, etc.)
  //     - 2: 1.75MHz (ZX Spectrum)
  //     - 3: 2MHz (Atari ST)
  //     - 4: 1.5MHz (Vectrex)
  //     - 5: 1MHz (Amstrad CPC)
  //     - 6: 0.89MHz (Sunsoft 5B)
  //     - 7: 1.67MHz
  //     - 8: 0.83MHz (Sunsoft 5B on PAL)
  //   - bit 4-5: chip type (ignored on AY8930)
  //     - 0: AY-3-8910 or similar
  //     - 1: YM2149
  //     - 2: Sunsoft 5B
  //   - bit 6: stereo
  //     - 0: mono
  //     - 1: stereo ABC
  // - SAA1099:
  //   - bit 0-1: clock rate
  //     - 0: 8MHz (SAM Coupé, Game Blaster)
  //     - 1: 7.15MHz
  //     - 2: 7.09MHz
  // - Amiga:
  //   - bit 0: clock rate
  //     - 0: 7.15MHz (NTSC)
  //     - 1: 7.09MHz (PAL)
  //   - bit 1: model
  //     - 0: Amiga 500
  //     - 1: Amiga 1200
  //   - bit 8-14: stereo separation
  //     - 0 is 0% while 127 is 100%
  // - QSound:
  //   - bit 12-20: echo feedback
  //     - Valid values are 0-255
  //   - bit 0-11: echo delay length
  //     - Valid values are 0-2725
  //     - 0 is max length, 2725 is min length
  unsigned int systemFlags[32];

  // song information
  String name, author;

  // legacy song information
  String carrier, composer, vendor, category, writer, arranger, copyright, manGroup, manInfo, createdDate, revisionDate;

  // other things
  String chanName[DIV_MAX_CHANS];
  String chanShortName[DIV_MAX_CHANS];
  String notes;

  // highlight
  unsigned char hilightA, hilightB;

  // module details
  unsigned char timeBase, speed1, speed2, arpLen;
  bool pal;
  bool customTempo;
  int hz, patLen, ordersLen, insLen, waveLen, sampleLen;
  float tuning;

  // compatibility flags
  bool limitSlides;
  bool linearPitch;
  // loop behavior
  // 0: reset on loop
  // 1: fake reset on loop
  // 2: don't do anything on loop
  unsigned char loopModality;
  bool properNoiseLayout;
  bool waveDutyIsVol;
  bool resetMacroOnPorta;
  bool legacyVolumeSlides;
  bool compatibleArpeggio;
  bool noteOffResetsSlides;
  bool targetResetsSlides;
  bool arpNonPorta;
  bool algMacroBehavior;
  bool brokenShortcutSlides;
  bool ignoreDuplicateSlides;

  DivOrders orders;
  std::vector<DivInstrument*> ins;
  DivChannelData pat[DIV_MAX_CHANS];
  std::vector<DivWavetable*> wave;
  std::vector<DivSample*> sample;

  bool chanShow[DIV_MAX_CHANS];
  bool chanCollapse[DIV_MAX_CHANS];

  DivInstrument nullIns;
  DivWavetable nullWave;

  void unload();

  DivSong():
    version(0),
    isDMF(false),
    systemLen(1),
    name(""),
    author(""),
    carrier(""),
    composer(""),
    vendor(""),
    category(""),
    writer(""),
    arranger(""),
    copyright(""),
    manGroup(""),
    manInfo(""),
    createdDate(""),
    revisionDate(""),
    hilightA(4),
    hilightB(16),
    timeBase(0),
    speed1(6),
    speed2(6),
    arpLen(1),
    pal(true),
    customTempo(false),
    hz(60),
    patLen(64),
    ordersLen(1),
    insLen(0),
    waveLen(0),
    sampleLen(0),
    tuning(440.0f),
    limitSlides(false),
    linearPitch(true),
    loopModality(0),
    properNoiseLayout(false),
    waveDutyIsVol(false),
    resetMacroOnPorta(false),
    legacyVolumeSlides(false),
    compatibleArpeggio(false),
    noteOffResetsSlides(true),
    targetResetsSlides(true),
    arpNonPorta(false),
    algMacroBehavior(false),
    brokenShortcutSlides(false),
    ignoreDuplicateSlides(false) {
    for (int i=0; i<32; i++) {
      system[i]=DIV_SYSTEM_NULL;
      systemVol[i]=64;
      systemPan[i]=0;
      systemFlags[i]=0;
    }
    for (int i=0; i<DIV_MAX_CHANS; i++) {
      chanShow[i]=true;
      chanCollapse[i]=false;
    }
    system[0]=DIV_SYSTEM_GENESIS;
  }
};

#endif<|MERGE_RESOLUTION|>--- conflicted
+++ resolved
@@ -87,12 +87,8 @@
   DIV_SYSTEM_YM2610_FULL,
   DIV_SYSTEM_YM2610_FULL_EXT,
   DIV_SYSTEM_OPLL_DRUMS,
-<<<<<<< HEAD
-  DIV_SYSTEM_LYNX
-=======
-
+  DIV_SYSTEM_LYNX,
   DIV_SYSTEM_QSOUND
->>>>>>> e32ef2d8
 };
 
 struct DivSong {
