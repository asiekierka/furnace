/**
 * Furnace Tracker - multi-system chiptune tracker
 * Copyright (C) 2021-2022 tildearrow and contributors
 *
 * This program is free software; you can redistribute it and/or modify
 * it under the terms of the GNU General Public License as published by
 * the Free Software Foundation; either version 2 of the License, or
 * (at your option) any later version.
 *
 * This program is distributed in the hope that it will be useful,
 * but WITHOUT ANY WARRANTY; without even the implied warranty of
 * MERCHANTABILITY or FITNESS FOR A PARTICULAR PURPOSE.  See the
 * GNU General Public License for more details.
 *
 * You should have received a copy of the GNU General Public License along
 * with this program; if not, write to the Free Software Foundation, Inc.,
 * 51 Franklin Street, Fifth Floor, Boston, MA 02110-1301 USA.
 */

#ifndef _SONG_H
#define _SONG_H
#include <stdio.h>
#include <vector>

#define DIV_MAX_CHANS 128

#include "../ta-utils.h"
#include "orders.h"
#include "instrument.h"
#include "pattern.h"
#include "wavetable.h"
#include "sample.h"

enum DivSystem {
  DIV_SYSTEM_NULL=0,
  DIV_SYSTEM_YMU759,
  DIV_SYSTEM_GENESIS, // ** COMPOUND SYSTEM - DO NOT USE! **
  DIV_SYSTEM_GENESIS_EXT, // ** COMPOUND SYSTEM - DO NOT USE! **
  DIV_SYSTEM_SMS,
  DIV_SYSTEM_SMS_OPLL, // ** COMPOUND SYSTEM - DO NOT USE! **
  DIV_SYSTEM_GB,
  DIV_SYSTEM_PCE,
  DIV_SYSTEM_NES,
  DIV_SYSTEM_NES_VRC7, // ** COMPOUND SYSTEM - DO NOT USE! **
  DIV_SYSTEM_NES_FDS, // ** COMPOUND SYSTEM - DO NOT USE! **
  DIV_SYSTEM_C64_6581,
  DIV_SYSTEM_C64_8580,
  DIV_SYSTEM_ARCADE, // ** COMPOUND SYSTEM - DO NOT USE! **
  DIV_SYSTEM_YM2610,
  DIV_SYSTEM_YM2610_EXT,
  
  DIV_SYSTEM_AY8910,
  DIV_SYSTEM_AMIGA,
  DIV_SYSTEM_YM2151,
  DIV_SYSTEM_YM2612,
  DIV_SYSTEM_TIA,
  DIV_SYSTEM_SAA1099,
  DIV_SYSTEM_AY8930,
  DIV_SYSTEM_VIC20,
  DIV_SYSTEM_PET,
  DIV_SYSTEM_SNES,
  DIV_SYSTEM_VRC6,
  DIV_SYSTEM_OPLL,
  DIV_SYSTEM_FDS,
  DIV_SYSTEM_MMC5,
  DIV_SYSTEM_N163,
  DIV_SYSTEM_OPN,
  DIV_SYSTEM_OPN_EXT,
  DIV_SYSTEM_PC98,
  DIV_SYSTEM_PC98_EXT,
  DIV_SYSTEM_OPL,
  DIV_SYSTEM_OPL2,
  DIV_SYSTEM_OPL3,
  DIV_SYSTEM_MULTIPCM,
  DIV_SYSTEM_PCSPKR,
  DIV_SYSTEM_POKEY,
  DIV_SYSTEM_RF5C68,
  DIV_SYSTEM_SWAN,
  DIV_SYSTEM_OPZ,
  DIV_SYSTEM_POKEMINI,
  DIV_SYSTEM_SEGAPCM,
  DIV_SYSTEM_VBOY,
  DIV_SYSTEM_VRC7,
  DIV_SYSTEM_YM2610B,
  DIV_SYSTEM_SFX_BEEPER,
  DIV_SYSTEM_YM2612_EXT,
  DIV_SYSTEM_SCC,
  DIV_SYSTEM_OPL_DRUMS,
  DIV_SYSTEM_OPL2_DRUMS,
  DIV_SYSTEM_OPL3_DRUMS,
  DIV_SYSTEM_YM2610_FULL,
  DIV_SYSTEM_YM2610_FULL_EXT,
  DIV_SYSTEM_OPLL_DRUMS,
  DIV_SYSTEM_LYNX,
  DIV_SYSTEM_QSOUND,
  DIV_SYSTEM_VERA,
  DIV_SYSTEM_YM2610B_EXT,
  DIV_SYSTEM_SEGAPCM_COMPAT,
  DIV_SYSTEM_X1_010,
  DIV_SYSTEM_BUBSYS_WSG,
  DIV_SYSTEM_OPL4,
  DIV_SYSTEM_OPL4_DRUMS,
  DIV_SYSTEM_ES5506,
  DIV_SYSTEM_Y8950,
  DIV_SYSTEM_Y8950_DRUMS,
  DIV_SYSTEM_SCC_PLUS,
  DIV_SYSTEM_SOUND_UNIT,
  DIV_SYSTEM_MSM6295,
  DIV_SYSTEM_MSM6258,
<<<<<<< HEAD
  DIV_SYSTEM_DUMMY,
  DIV_SYSTEM_MAX // boundary for max system number
=======
  DIV_SYSTEM_YMZ280B,
  DIV_SYSTEM_NAMCO,
  DIV_SYSTEM_NAMCO_15XX,
  DIV_SYSTEM_NAMCO_CUS30,
  DIV_SYSTEM_DUMMY
>>>>>>> 806153fd
};

struct DivSubSong {
  String name, notes;
  unsigned char hilightA, hilightB;
  unsigned char timeBase, speed1, speed2, arpLen;
  short virtualTempoN, virtualTempoD;
  bool pal;
  bool customTempo;
  float hz;
  int patLen, ordersLen;

  DivOrders orders;
  DivChannelData pat[DIV_MAX_CHANS];

  bool chanShow[DIV_MAX_CHANS];
  unsigned char chanCollapse[DIV_MAX_CHANS];
  String chanName[DIV_MAX_CHANS];
  String chanShortName[DIV_MAX_CHANS];

  void clearData();

  DivSubSong(): 
    hilightA(4),
    hilightB(16),
    timeBase(0),
    speed1(6),
    speed2(6),
    arpLen(1),
    virtualTempoN(150),
    virtualTempoD(150),
    pal(true),
    customTempo(false),
    hz(60.0),
    patLen(64),
    ordersLen(1) {
    for (int i=0; i<DIV_MAX_CHANS; i++) {
      chanShow[i]=true;
      chanCollapse[i]=0;
    }
  }
};

struct DivSong {
  // version number used for saving the song.
  // Furnace will save using the latest possible version,
  // known version numbers:
  // - 26: v1.1.3
  //   - changes height of FDS wave to 6-bit (it was 4-bit before)
  // - 25: v1.1
  //   - adds pattern names (in a rather odd way)
  //   - introduces SMS+OPLL system
  // - 24: v0.12/0.13/1.0
  //   - current format version
  //   - changes pattern length from char to int, probably to allow for size 256
  // - 23: ???
  //   - what happened here?
  // - 20: v11.1 (?)
  //   - E5xx effect range is now ±1 semitone
  // - 19: v11
  //   - introduces Arcade system
  //   - changes to the FM instrument format due to YMU759 being dropped
  // - 18: v10
  //   - radically changes STD instrument for Game Boy
  // - 17: v9
  //   - changes C64 volIsCutoff flag from int to char for unknown reasons
  // - 16: v8 (?)
  //   - introduces C64 system
  // - 15: v7 (?)
  // - 14: v6 (?)
  //   - introduces NES system
  //   - changes macro and wave values from char to int
  // - 13: v5.1
  //   - introduces PC Engine system in later version (how?)
  //   - stores highlight in file
  // - 12: v5 (?)
  //   - introduces Game Boy system
  //   - introduces wavetables
  // - 11: ???
  //   - introduces Sega Master System
  //   - custom Hz support
  //   - instrument type (FM/STD) present
  //   - prior to this version the instrument type depended on the system
  // - 10: ???
  //   - introduces multiple effect columns
  // - 9: v3.9
  //   - introduces Genesis system
  //   - introduces system number
  //   - patterns now stored in current known format
  // - 8: ???
  //   - only used in the Medivo YMU cover
  // - 7: ???
  //   - only present in a later version of First.dmf
  //   - pattern format changes: empty field is 0xFF instead of 0x80
  //   - instrument now stored in pattern
  // - 5: BETA 3
  //   - adds arpeggio tick
  // - 4: BETA 2
  //   - possibly adds instrument number (stored in channel)?
  //   - cannot confirm as I don't have any version 4 modules
  // - 3: BETA 1
  //   - possibly the first version that could save
  //   - basic format, no system number, 16 instruments, one speed, YMU759-only
  //   - patterns were stored in a different format (chars instead of shorts) and no instrument
  //   - if somebody manages to find a version 2 or even 1 module, please tell me as it will be worth more than a luxury vehicle
  unsigned short version;
  bool isDMF;

  // system
  DivSystem system[32];
  unsigned char systemLen;
  signed char systemVol[32];
  signed char systemPan[32];
  // interpretation of these flags varies depending on system.
  // - most systems:
  //   - bit 0: PAL
  // - NES:
  //   - bit 0-1: system type
  //     - 0: NTSC
  //     - 1: PAL
  //     - 2: Dendy
  // - SMS/SN76489:
  //   - bit 0-1: clock rate
  //     - 0: NTSC (3.58MHz)
  //     - 1: PAL (3.55MHz)
  //     - 2: Other (4MHz)
  //     - 3: half NTSC (1.79MHz)
  //   - bit 2-3: noise type
  //     - 0: Sega VDP (16-bit noise)
  //     - 1: real SN76489 (15-bit noise)
  //     - 2: real SN76489 with Atari-like short noise buzz (15-bit noise)
  //     - 3: Game Gear (16-bit noise, stereo)
  //   - bit 4: disable noise phase reset
  // - YM2612:
  //   - bit 0-1: clock rate
  //     - 0: Genesis NTSC (7.67MHz)
  //     - 1: Genesis PAL (7.61MHz)
  //     - 2: 8MHz
  //     - 3: AtGames Genesis (6.13MHz)
  // - YM2151:
  //   - bit 0-1: clock rate
  //     - 0: 3.58MHz (NTSC)
  //     - 1: 3.55MHz (PAL)
  //     - 2: 4MHz
  // - AY-3-8910/AY8930:
  //   - bit 0-3: clock rate
  //     - 0: 1.79MHz (MSX NTSC)
  //     - 1: 1.77MHz (ZX Spectrum, MSX PAL, etc.)
  //     - 2: 1.75MHz (ZX Spectrum)
  //     - 3: 2MHz (Atari ST)
  //     - 4: 1.5MHz (Vectrex)
  //     - 5: 1MHz (Amstrad CPC)
  //     - 6: 0.89MHz (Sunsoft 5B)
  //     - 7: 1.67MHz
  //     - 8: 0.83MHz (Sunsoft 5B on PAL)
  //     - 9: 1.10MHz (Gamate/VIC-20 PAL)
  //     - 10: 2.097152MHz (Game Boy)
  //     - 11: 3.58MHz (Darky)
  //     - 12: 3.6MHz (Darky)
  //   - bit 4-5: chip type (ignored on AY8930)
  //     - 0: AY-3-8910 or similar
  //     - 1: YM2149
  //     - 2: Sunsoft 5B
  //     - 3: AY-3-8914
  //   - bit 6: stereo (ignored on Sunsoft 5B)
  //     - 0: mono
  //     - 1: stereo ABC
  //   - bit 7: clock divider pin (YM2149, AY8930)
  //     - 0: high (disable divider)
  //     - 1: low (internally divided to half)
  // - SAA1099:
  //   - bit 0-1: clock rate
  //     - 0: 8MHz (SAM Coupé, Game Blaster)
  //     - 1: 7.15MHz
  //     - 2: 7.09MHz
  // - Amiga:
  //   - bit 0: clock rate
  //     - 0: 7.15MHz (NTSC)
  //     - 1: 7.09MHz (PAL)
  //   - bit 1: model
  //     - 0: Amiga 500
  //     - 1: Amiga 1200
  //   - bit 8-14: stereo separation
  //     - 0 is 0% while 127 is 100%
  // - PC Speaker:
  //   - bit 0-1: speaker type
  //     - 0: unfiltered
  //     - 1: cone
  //     - 2: piezo
  //     - 3: real (TODO)
  // - QSound:
  //   - bit 12-20: echo feedback
  //     - Valid values are 0-255
  //   - bit 0-11: echo delay length
  //     - Valid values are 0-2725
  //     - 0 is max length, 2725 is min length
  // - OPLL:
  //   - bit 0-3: clock rate
  //     - 0: NTSC (3.58MHz)
  //     - 1: PAL (3.55MHz)
  //     - 2: Other (4MHz)
  //     - 3: half NTSC (1.79MHz)
  //   - bit 4-7: patch set
  //     - 0: YM2413
  //     - 1: YMF281
  //     - 2: YM2423
  //     - 3: VRC7
  //     - 4: custom (TODO)
  // - X1-010:
  //   - bit 0-3: clock rate
  //     - 0: 16MHz (Seta 1)
  //     - 1: 16.67MHz (Seta 2)
  //   - bit 4: stereo
  //     - 0: mono
  //     - 1: stereo
  unsigned int systemFlags[32];

  // song information
  String name, author;

  // legacy song information
  // those will be stored in .fur and mapped to VGM as:
  // category -> game name
  // writer -> ripper
  // createdDate -> year
  String carrier, composer, vendor, category, writer, arranger, copyright, manGroup, manInfo, createdDate, revisionDate;

  // more VGM specific stuff
  String nameJ, authorJ, categoryJ;

  // other things
  String notes;

  // module details
  int insLen, waveLen, sampleLen;
  float masterVol;
  float tuning;

  // compatibility flags
  bool limitSlides;
  // linear pitch
  // 0: not linear
  // 1: only pitch changes (04xy/E5xx) linear
  // 2: full linear
  unsigned char linearPitch;
  unsigned char pitchSlideSpeed;
  // loop behavior
  // 0: reset on loop
  // 1: fake reset on loop
  // 2: don't do anything on loop
  unsigned char loopModality;
  bool properNoiseLayout;
  bool waveDutyIsVol;
  bool resetMacroOnPorta;
  bool legacyVolumeSlides;
  bool compatibleArpeggio;
  bool noteOffResetsSlides;
  bool targetResetsSlides;
  bool arpNonPorta;
  bool algMacroBehavior;
  bool brokenShortcutSlides;
  bool ignoreDuplicateSlides;
  bool stopPortaOnNoteOff;
  bool continuousVibrato;
  bool brokenDACMode;
  bool oneTickCut;
  bool newInsTriggersInPorta;
  bool arp0Reset;
  bool brokenSpeedSel;
  bool noSlidesOnFirstTick;
  bool rowResetsArpPos;
  bool ignoreJumpAtEnd;
  bool buggyPortaAfterSlide;
  bool gbInsAffectsEnvelope;
  bool sharedExtStat;
  bool ignoreDACModeOutsideIntendedChannel;
  bool e1e2AlsoTakePriority;
  bool newSegaPCM;
  bool fbPortaPause;
  bool snDutyReset;
  bool pitchMacroIsLinear;

  std::vector<DivInstrument*> ins;
  std::vector<DivWavetable*> wave;
  std::vector<DivSample*> sample;

  std::vector<DivSubSong*> subsong;

  DivInstrument nullIns, nullInsOPLL, nullInsOPL, nullInsQSound;
  DivWavetable nullWave;
  DivSample nullSample;

  /**
   * clear orders and patterns.
   */
  void clearSongData();

  /**
   * clear instruments.
   */
  void clearInstruments();

  /**
   * clear wavetables.
   */
  void clearWavetables();

  /**
   * clear samples.
   */
  void clearSamples();

  /**
   * unloads the song, freeing all memory associated with it.
   * use before destroying the object.
   */
  void unload();

  DivSong():
    version(0),
    isDMF(false),
    systemLen(2),
    name(""),
    author(""),
    carrier(""),
    composer(""),
    vendor(""),
    category(""),
    writer(""),
    arranger(""),
    copyright(""),
    manGroup(""),
    manInfo(""),
    createdDate(""),
    revisionDate(""),
    insLen(0),
    waveLen(0),
    sampleLen(0),
    masterVol(1.0f),
    tuning(440.0f),
    limitSlides(false),
    linearPitch(2),
    pitchSlideSpeed(4),
    loopModality(0),
    properNoiseLayout(false),
    waveDutyIsVol(false),
    resetMacroOnPorta(false),
    legacyVolumeSlides(false),
    compatibleArpeggio(false),
    noteOffResetsSlides(true),
    targetResetsSlides(true),
    arpNonPorta(false),
    algMacroBehavior(false),
    brokenShortcutSlides(false),
    ignoreDuplicateSlides(false),
    stopPortaOnNoteOff(false),
    continuousVibrato(false),
    brokenDACMode(false),
    oneTickCut(false),
    newInsTriggersInPorta(true),
    arp0Reset(true),
    brokenSpeedSel(false),
    noSlidesOnFirstTick(false),
    rowResetsArpPos(false),
    ignoreJumpAtEnd(false),
    buggyPortaAfterSlide(false),
    gbInsAffectsEnvelope(true),
    sharedExtStat(true),
    ignoreDACModeOutsideIntendedChannel(false),
    e1e2AlsoTakePriority(false),
    newSegaPCM(true),
    fbPortaPause(false),
    snDutyReset(false),
    pitchMacroIsLinear(true) {
    for (int i=0; i<32; i++) {
      system[i]=DIV_SYSTEM_NULL;
      systemVol[i]=64;
      systemPan[i]=0;
      systemFlags[i]=0;
    }
    subsong.push_back(new DivSubSong);
    system[0]=DIV_SYSTEM_YM2612;
    system[1]=DIV_SYSTEM_SMS;

    // OPLL default instrument contest winner - piano_guitar_idk by Weeppiko
    nullInsOPLL.fm.opllPreset=0;
    nullInsOPLL.fm.alg=0;
    nullInsOPLL.fm.fb=7;
    nullInsOPLL.fm.fms=1;
    nullInsOPLL.fm.ams=0;
    nullInsOPLL.fm.op[0].ar=15;
    nullInsOPLL.fm.op[0].dr=5;
    nullInsOPLL.fm.op[0].sl=3;
    nullInsOPLL.fm.op[0].rr=3;
    nullInsOPLL.fm.op[0].tl=40;
    nullInsOPLL.fm.op[0].ksl=0;
    nullInsOPLL.fm.op[0].mult=5;
    nullInsOPLL.fm.op[0].am=0;
    nullInsOPLL.fm.op[0].vib=1;
    nullInsOPLL.fm.op[0].ksr=0;
    nullInsOPLL.fm.op[0].ssgEnv=8;
    nullInsOPLL.fm.op[1].ar=15;
    nullInsOPLL.fm.op[1].dr=1;
    nullInsOPLL.fm.op[1].sl=11;
    nullInsOPLL.fm.op[1].rr=6;
    nullInsOPLL.fm.op[1].tl=0;
    nullInsOPLL.fm.op[1].ksl=0;
    nullInsOPLL.fm.op[1].mult=1;
    nullInsOPLL.fm.op[1].am=0;
    nullInsOPLL.fm.op[1].vib=0;
    nullInsOPLL.fm.op[1].ksr=0;
    nullInsOPLL.fm.op[1].ssgEnv=8;
    nullInsOPLL.name="This is a bug! Report!";

    nullInsOPL.fm.alg=0;
    nullInsOPL.fm.fb=7;
    nullInsOPL.fm.op[0].dr=2;
    nullInsOPL.fm.op[0].rr=7;
    nullInsOPL.fm.op[0].tl=22;
    nullInsOPL.fm.op[0].ksl=1;
    nullInsOPL.fm.op[0].mult=3;
    nullInsOPL.fm.op[1].tl=0;
    nullInsOPL.fm.op[1].dr=3;
    nullInsOPL.fm.op[1].rr=12;
    nullInsOPL.fm.op[1].mult=1;
    nullInsOPL.name="This is a bug! Report!";

    nullInsQSound.std.panLMacro.mode=true;
  }
};

#endif<|MERGE_RESOLUTION|>--- conflicted
+++ resolved
@@ -107,16 +107,12 @@
   DIV_SYSTEM_SOUND_UNIT,
   DIV_SYSTEM_MSM6295,
   DIV_SYSTEM_MSM6258,
-<<<<<<< HEAD
-  DIV_SYSTEM_DUMMY,
-  DIV_SYSTEM_MAX // boundary for max system number
-=======
   DIV_SYSTEM_YMZ280B,
   DIV_SYSTEM_NAMCO,
   DIV_SYSTEM_NAMCO_15XX,
   DIV_SYSTEM_NAMCO_CUS30,
-  DIV_SYSTEM_DUMMY
->>>>>>> 806153fd
+  DIV_SYSTEM_DUMMY,
+  DIV_SYSTEM_MAX // boundary for max system number
 };
 
 struct DivSubSong {
