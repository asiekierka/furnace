/**
 * Furnace Tracker - multi-system chiptune tracker
 * Copyright (C) 2021-2022 tildearrow and contributors
 *
 * This program is free software; you can redistribute it and/or modify
 * it under the terms of the GNU General Public License as published by
 * the Free Software Foundation; either version 2 of the License, or
 * (at your option) any later version.
 *
 * This program is distributed in the hope that it will be useful,
 * but WITHOUT ANY WARRANTY; without even the implied warranty of
 * MERCHANTABILITY or FITNESS FOR A PARTICULAR PURPOSE.  See the
 * GNU General Public License for more details.
 *
 * You should have received a copy of the GNU General Public License along
 * with this program; if not, write to the Free Software Foundation, Inc.,
 * 51 Franklin Street, Fifth Floor, Boston, MA 02110-1301 USA.
 */

#include "macroInt.h"
#include <chrono>
#define _USE_MATH_DEFINES
#include "dispatch.h"
#include "engine.h"
#include "../ta-log.h"
#include <math.h>

constexpr int MASTER_CLOCK_PREC=(sizeof(void*)==8)?8:0;

void DivEngine::nextOrder() {
  curRow=0;
  if (repeatPattern) return;
  if (++curOrder>=curSubSong->ordersLen) {
    logV("end of orders reached");
    endOfSong=true;
    memset(walked,0,8192);
    curOrder=0;
  }
}

const char* notes[12]={
  "C-", "C#", "D-", "D#", "E-", "F-", "F#", "G-", "G#", "A-", "A#", "B-"
};

// update this when adding new commands.
const char* cmdName[]={
  "NOTE_ON",
  "NOTE_OFF",
  "NOTE_OFF_ENV",
  "ENV_RELEASE",
  "INSTRUMENT",
  "VOLUME",
  "GET_VOLUME",
  "GET_VOLMAX",
  "NOTE_PORTA",
  "PITCH",
  "PANNING",
  "LEGATO",
  "PRE_PORTA",
  "PRE_NOTE",

  "HINT_VIBRATO",
  "HINT_VIBRATO_RANGE",
  "HINT_VIBRATO_SHAPE",
  "HINT_PITCH",
  "HINT_ARPEGGIO",
  "HINT_VOLUME",
  "HINT_VOL_SLIDE",
  "HINT_PORTA",
  "HINT_LEGATO",

  "SAMPLE_MODE",
  "SAMPLE_FREQ",
  "SAMPLE_BANK",
  "SAMPLE_POS",
  "SAMPLE_DIR",
  "SAMPLE_TRANSWAVE_SLICE_MODE", // (enabled)
  "SAMPLE_TRANSWAVE_SLICE_POS", // (slice)

  "FM_HARD_RESET",
  "FM_LFO",
  "FM_LFO_WAVE",
  "FM_TL",
  "FM_AM",
  "FM_AR",
  "FM_DR",
  "FM_SL",
  "FM_D2R",
  "FM_RR",
  "FM_DT",
  "FM_DT2",
  "FM_RS",
  "FM_KSR",
  "FM_VIB",
  "FM_SUS",
  "FM_WS",
  "FM_SSG",
  "FM_REV",
  "FM_EG_SHIFT",
  "FM_FB",
  "FM_MULT",
  "FM_FINE",
  "FM_FIXFREQ",
  "FM_EXTCH",
  "FM_AM_DEPTH",
  "FM_PM_DEPTH",

  "GENESIS_LFO",
  
  "ARCADE_LFO",

  "STD_NOISE_FREQ",
  "STD_NOISE_MODE",

  "WAVE",
  
  "GB_SWEEP_TIME",
  "GB_SWEEP_DIR",

  "PCE_LFO_MODE",
  "PCE_LFO_SPEED",

  "NES_SWEEP",
  "NES_DMC",

  "C64_CUTOFF",
  "C64_RESONANCE",
  "C64_FILTER_MODE",
  "C64_RESET_TIME",
  "C64_RESET_MASK",
  "C64_FILTER_RESET",
  "C64_DUTY_RESET",
  "C64_EXTENDED",
  "C64_FINE_DUTY",
  "C64_FINE_CUTOFF",

  "AY_ENVELOPE_SET",
  "AY_ENVELOPE_LOW",
  "AY_ENVELOPE_HIGH",
  "AY_ENVELOPE_SLIDE",
  "AY_NOISE_MASK_AND",
  "AY_NOISE_MASK_OR",
  "AY_AUTO_ENVELOPE",
  "AY_IO_WRITE",
  "AY_AUTO_PWM",

  "FDS_MOD_DEPTH",
  "FDS_MOD_HIGH",
  "FDS_MOD_LOW",
  "FDS_MOD_POS",
  "FDS_MOD_WAVE",

  "SAA_ENVELOPE",

  "AMIGA_FILTER",
  "AMIGA_AM",
  "AMIGA_PM",
  
  "LYNX_LFSR_LOAD",

  "QSOUND_ECHO_FEEDBACK",
  "QSOUND_ECHO_DELAY",
  "QSOUND_ECHO_LEVEL",
  "QSOUND_SURROUND",

  "X1_010_ENVELOPE_SHAPE",
  "X1_010_ENVELOPE_ENABLE",
  "X1_010_ENVELOPE_MODE",
  "X1_010_ENVELOPE_PERIOD",
  "X1_010_ENVELOPE_SLIDE",
  "X1_010_AUTO_ENVELOPE",
  "X1_010_SAMPLE_BANK_SLOT",

  "WS_SWEEP_TIME",
  "WS_SWEEP_AMOUNT",

  "N163_WAVE_POSITION",
  "N163_WAVE_LENGTH",
  "N163_WAVE_MODE",
  "N163_WAVE_LOAD",
  "N163_WAVE_LOADPOS",
  "N163_WAVE_LOADLEN",
  "N163_WAVE_LOADMODE",
  "N163_CHANNEL_LIMIT",
  "N163_GLOBAL_WAVE_LOAD",
  "N163_GLOBAL_WAVE_LOADPOS",
  "N163_GLOBAL_WAVE_LOADLEN",
  "N163_GLOBAL_WAVE_LOADMODE",

  "ES5506_FILTER_MODE",
  "ES5506_FILTER_K1",
  "ES5506_FILTER_K2",
  "ES5506_FILTER_K1_SLIDE",
  "ES5506_FILTER_K2_SLIDE",
  "ES5506_ENVELOPE_COUNT",
  "ES5506_ENVELOPE_LVRAMP",
  "ES5506_ENVELOPE_RVRAMP",
  "ES5506_ENVELOPE_K1RAMP",
  "ES5506_ENVELOPE_K2RAMP",
  "ES5506_PAUSE",

  "DIV_CMD_SU_SWEEP_PERIOD_LOW",
  "DIV_CMD_SU_SWEEP_PERIOD_HIGH",
  "DIV_CMD_SU_SWEEP_BOUND",
  "DIV_CMD_SU_SWEEP_ENABLE",
  "DIV_CMD_SU_SYNC_PERIOD_LOW",
  "DIV_CMD_SU_SYNC_PERIOD_HIGH",

  "ADPCMA_GLOBAL_VOLUME",

  "ALWAYS_SET_VOLUME"
};

static_assert((sizeof(cmdName)/sizeof(void*))==DIV_CMD_MAX,"update cmdName!");

const char* formatNote(unsigned char note, unsigned char octave) {
  static char ret[4];
  if (note==100) {
    return "OFF";
  } else if (note==101) {
    return "===";
  } else if (note==102) {
    return "REL";
  } else if (octave==0 && note==0) {
    return "---";
  }
  snprintf(ret,4,"%s%d",notes[note%12],octave+note/12);
  return ret;
}

int DivEngine::dispatchCmd(DivCommand c) {
  if (view==DIV_STATUS_COMMANDS) {
    if (!skipping) {
      switch (c.cmd) {
        // strip away hinted/useless commands
        case DIV_ALWAYS_SET_VOLUME:
          break;
        case DIV_CMD_GET_VOLUME:
          break;
        case DIV_CMD_VOLUME:
          break;
        case DIV_CMD_NOTE_PORTA:
          break;
        case DIV_CMD_LEGATO:
          break;
        case DIV_CMD_PITCH:
          break;
        case DIV_CMD_PRE_NOTE:
          break;
        default:
          printf("%8d | %d: %s(%d, %d)\n",totalTicksR,c.chan,cmdName[c.cmd],c.value,c.value2);
      }
    }
  }
  totalCmds++;
  if (cmdStreamEnabled && cmdStream.size()<2000) {
    cmdStream.push_back(c);
  }

  if (output) if (!skipping && output->midiOut!=NULL) {
    if (output->midiOut->isDeviceOpen()) {
      int scaledVol=(chan[c.chan].volume*127)/MAX(1,chan[c.chan].volMax);
      if (scaledVol<0) scaledVol=0;
      if (scaledVol>127) scaledVol=127;
      switch (c.cmd) {
        case DIV_CMD_NOTE_ON:
        case DIV_CMD_LEGATO:
          if (chan[c.chan].curMidiNote>=0) {
            output->midiOut->send(TAMidiMessage(0x80|(c.chan&15),chan[c.chan].curMidiNote,scaledVol));
          }
          if (c.value!=DIV_NOTE_NULL) chan[c.chan].curMidiNote=c.value+12;
          output->midiOut->send(TAMidiMessage(0x90|(c.chan&15),chan[c.chan].curMidiNote,scaledVol));
          break;
        case DIV_CMD_NOTE_OFF:
        case DIV_CMD_NOTE_OFF_ENV:
          if (chan[c.chan].curMidiNote>=0) {
            output->midiOut->send(TAMidiMessage(0x80|(c.chan&15),chan[c.chan].curMidiNote,scaledVol));
          }
          chan[c.chan].curMidiNote=-1;
          break;
        case DIV_CMD_INSTRUMENT:
          if (chan[c.chan].lastIns!=c.value) {
            output->midiOut->send(TAMidiMessage(0xc0|(c.chan&15),c.value,0));
          }
          break;
        case DIV_CMD_VOLUME:
          if (chan[c.chan].curMidiNote>=0 && chan[c.chan].midiAftertouch) {
            chan[c.chan].midiAftertouch=false;
            output->midiOut->send(TAMidiMessage(0xa0|(c.chan&15),chan[c.chan].curMidiNote,scaledVol));
          }
          break;
        case DIV_CMD_PITCH: {
          int pitchBend=8192+(c.value<<5);
          if (pitchBend<0) pitchBend=0;
          if (pitchBend>16383) pitchBend=16383;
          if (pitchBend!=chan[c.chan].midiPitch) {
            chan[c.chan].midiPitch=pitchBend;
            output->midiOut->send(TAMidiMessage(0xe0|(c.chan&15),pitchBend&0x7f,pitchBend>>7));
          }
          break;
        }
        default:
          break;
      }
    }
  }

  c.chan=dispatchChanOfChan[c.dis];

  return disCont[dispatchOfChan[c.dis]].dispatch->dispatch(c);
}

bool DivEngine::perSystemEffect(int ch, unsigned char effect, unsigned char effectVal) {
  DivSysDef* sysDef=sysDefs[sysOfChan[ch]];
  if (sysDef==NULL) return false;
  auto iter=sysDef->effectHandlers.find(effect);
  if (iter==sysDef->effectHandlers.end()) return false;
  EffectHandler handler=iter->second;
  int val=0;
  int val2=0;
  try {
    val=handler.val?handler.val(effect,effectVal):effectVal;
    val2=handler.val2?handler.val2(effect,effectVal):0;
  } catch (DivDoNotHandleEffect& e) {
    return false;
  }
  // wouldn't this cause problems if it were to return 0?
  return dispatchCmd(DivCommand(handler.dispatchCmd,ch,val,val2));
}

bool DivEngine::perSystemPostEffect(int ch, unsigned char effect, unsigned char effectVal) {
  DivSysDef* sysDef=sysDefs[sysOfChan[ch]];
  if (sysDef==NULL) return false;
  auto iter=sysDef->postEffectHandlers.find(effect);
  if (iter==sysDef->postEffectHandlers.end()) return false;
  EffectHandler handler=iter->second;
  int val=0;
  int val2=0;
  try {
    val=handler.val?handler.val(effect,effectVal):effectVal;
    val2=handler.val2?handler.val2(effect,effectVal):0;
  } catch (DivDoNotHandleEffect& e) {
    return true;
  }
  // wouldn't this cause problems if it were to return 0?
  return dispatchCmd(DivCommand(handler.dispatchCmd,ch,val,val2));
}

void DivEngine::processRow(int i, bool afterDelay) {
  int whatOrder=afterDelay?chan[i].delayOrder:curOrder;
  int whatRow=afterDelay?chan[i].delayRow:curRow;
  DivPattern* pat=curPat[i].getPattern(curOrders->ord[i][whatOrder],false);
  // pre effects
  if (!afterDelay) {
    bool returnAfterPre=false;
    for (int j=0; j<curPat[i].effectCols; j++) {
      short effect=pat->data[whatRow][4+(j<<1)];
      short effectVal=pat->data[whatRow][5+(j<<1)];

      if (effectVal==-1) effectVal=0;

      switch (effect) {
        case 0x09: // speed 1
          if (effectVal>0) speed1=effectVal;
          break;
        case 0x0f: // speed 2
          if (effectVal>0) speed2=effectVal;
          break;
        case 0x0b: // change order
          if (changeOrd==-1 || song.jumpTreatment==0) {
            changeOrd=effectVal;
            if (song.jumpTreatment==1 || song.jumpTreatment==2) {
              changePos=0;
            }
          }
          break;
        case 0x0d: // next order
          if (song.jumpTreatment==2) {
            if ((curOrder<(curSubSong->ordersLen-1) || !song.ignoreJumpAtEnd)) {
              changeOrd=-2;
              changePos=effectVal;
            }
          } else if (song.jumpTreatment==1) {
            if (changeOrd<0 && (curOrder<(curSubSong->ordersLen-1) || !song.ignoreJumpAtEnd)) {
              changeOrd=-2;
              changePos=effectVal;
            }
          } else {
            if (curOrder<(curSubSong->ordersLen-1) || !song.ignoreJumpAtEnd) {
              if (changeOrd<0) {
                changeOrd=-2;
              }
              changePos=effectVal;
            }
          }
          break;
        case 0xed: // delay
          if (effectVal!=0) {
            bool comparison=(song.delayBehavior==1)?(effectVal<=nextSpeed):(effectVal<(nextSpeed*(curSubSong->timeBase+1)));
            if (song.delayBehavior==2) comparison=true;
            if (comparison) {
              chan[i].rowDelay=effectVal+1;
              chan[i].delayOrder=whatOrder;
              chan[i].delayRow=whatRow;
              if (effectVal==nextSpeed) {
                //if (sysOfChan[i]!=DIV_SYSTEM_YM2610 && sysOfChan[i]!=DIV_SYSTEM_YM2610_EXT) chan[i].delayLocked=true;
              } else {
                chan[i].delayLocked=false;
              }
              returnAfterPre=true;
            } else {
              logV("higher than nextSpeed! %d>%d",effectVal,nextSpeed);
              chan[i].delayLocked=false;
            }
          }
          break;
      }
    }
    if (returnAfterPre) return;
  } else {
    logV("honoring delay at position %d",whatRow);
  }

  if (chan[i].delayLocked) return;

  // instrument
  bool insChanged=false;
  if (pat->data[whatRow][2]!=-1) {
    if (chan[i].lastIns!=pat->data[whatRow][2]) {
      dispatchCmd(DivCommand(DIV_CMD_INSTRUMENT,i,pat->data[whatRow][2]));
      chan[i].lastIns=pat->data[whatRow][2];
      insChanged=true;
      if (song.legacyVolumeSlides && chan[i].volume==chan[i].volMax+1) {
        logV("forcing volume");
        chan[i].volume=chan[i].volMax;
        dispatchCmd(DivCommand(DIV_CMD_VOLUME,i,chan[i].volume>>8));
        dispatchCmd(DivCommand(DIV_CMD_HINT_VOLUME,i,chan[i].volume>>8));
      }
    }
  }
  // note
  if (pat->data[whatRow][0]==100) { // note off
    //chan[i].note=-1;
    chan[i].keyOn=false;
    chan[i].keyOff=true;
    if (chan[i].inPorta && song.noteOffResetsSlides) {
      if (chan[i].stopOnOff) {
        chan[i].portaNote=-1;
        chan[i].portaSpeed=-1;
        dispatchCmd(DivCommand(DIV_CMD_HINT_PORTA,i,chan[i].portaNote,chan[i].portaSpeed));
        chan[i].stopOnOff=false;
      }
      if (disCont[dispatchOfChan[i]].dispatch->keyOffAffectsPorta(dispatchChanOfChan[i])) {
        chan[i].portaNote=-1;
        chan[i].portaSpeed=-1;
        dispatchCmd(DivCommand(DIV_CMD_HINT_PORTA,i,chan[i].portaNote,chan[i].portaSpeed));
        /*if (i==2 && sysOfChan[i]==DIV_SYSTEM_SMS) {
          chan[i+1].portaNote=-1;
          chan[i+1].portaSpeed=-1;
        }*/
      }
      chan[i].scheduledSlideReset=true;
    }
    dispatchCmd(DivCommand(DIV_CMD_NOTE_OFF,i));
  } else if (pat->data[whatRow][0]==101) { // note off + env release
    //chan[i].note=-1;
    chan[i].keyOn=false;
    chan[i].keyOff=true;
    if (chan[i].inPorta && song.noteOffResetsSlides) {
      if (chan[i].stopOnOff) {
        chan[i].portaNote=-1;
        chan[i].portaSpeed=-1;
        dispatchCmd(DivCommand(DIV_CMD_HINT_PORTA,i,chan[i].portaNote,chan[i].portaSpeed));
        chan[i].stopOnOff=false;
      }
      if (disCont[dispatchOfChan[i]].dispatch->keyOffAffectsPorta(dispatchChanOfChan[i])) {
        chan[i].portaNote=-1;
        chan[i].portaSpeed=-1;
        dispatchCmd(DivCommand(DIV_CMD_HINT_PORTA,i,chan[i].portaNote,chan[i].portaSpeed));
        /*if (i==2 && sysOfChan[i]==DIV_SYSTEM_SMS) {
          chan[i+1].portaNote=-1;
          chan[i+1].portaSpeed=-1;
        }*/
      }
      chan[i].scheduledSlideReset=true;
    }
    dispatchCmd(DivCommand(DIV_CMD_NOTE_OFF_ENV,i));
  } else if (pat->data[whatRow][0]==102) { // env release
    dispatchCmd(DivCommand(DIV_CMD_ENV_RELEASE,i));
  } else if (!(pat->data[whatRow][0]==0 && pat->data[whatRow][1]==0)) {
    chan[i].oldNote=chan[i].note;
    chan[i].note=pat->data[whatRow][0]+((signed char)pat->data[whatRow][1])*12;
    if (!chan[i].keyOn) {
      if (disCont[dispatchOfChan[i]].dispatch->keyOffAffectsArp(dispatchChanOfChan[i])) {
        chan[i].arp=0;
        dispatchCmd(DivCommand(DIV_CMD_HINT_ARPEGGIO,i,chan[i].arp));
      }
    }
    chan[i].doNote=true;
    if (chan[i].arp!=0 && song.compatibleArpeggio) {
      chan[i].arpYield=true;
    }
  }

  // volume
  if (pat->data[whatRow][3]!=-1) {
    if (dispatchCmd(DivCommand(DIV_ALWAYS_SET_VOLUME,i)) || (MIN(chan[i].volMax,chan[i].volume)>>8)!=pat->data[whatRow][3]) {
      if (pat->data[whatRow][0]==0 && pat->data[whatRow][1]==0) {
        chan[i].midiAftertouch=true;
      }
      chan[i].volume=pat->data[whatRow][3]<<8;
      dispatchCmd(DivCommand(DIV_CMD_VOLUME,i,chan[i].volume>>8));
      dispatchCmd(DivCommand(DIV_CMD_HINT_VOLUME,i,chan[i].volume>>8));
    }
  }

  chan[i].retrigSpeed=0;

  short lastSlide=-1;
  bool calledPorta=false;
  bool panChanged=false;

  // effects
  for (int j=0; j<curPat[i].effectCols; j++) {
    short effect=pat->data[whatRow][4+(j<<1)];
    short effectVal=pat->data[whatRow][5+(j<<1)];

    if (effectVal==-1) effectVal=0;

    // per-system effect
    if (!perSystemEffect(i,effect,effectVal)) switch (effect) {
      case 0x08: // panning (split 4-bit)
        chan[i].panL=(effectVal>>4)|(effectVal&0xf0);
        chan[i].panR=(effectVal&15)|((effectVal&15)<<4);
        panChanged=true;
        break;
      case 0x80: { // panning (linear)
        unsigned short pan=convertPanLinearToSplit(effectVal,8,255);
        chan[i].panL=pan>>8;
        chan[i].panR=pan&0xff;
        panChanged=true;
        break;
      }
      case 0x81: // panning left (split 8-bit)
        chan[i].panL=effectVal;
        panChanged=true;
        break;
      case 0x82: // panning right (split 8-bit)
        chan[i].panR=effectVal;
        panChanged=true;
        break;
      case 0x01: // ramp up
        if (song.ignoreDuplicateSlides && (lastSlide==0x01 || lastSlide==0x1337)) break;
        lastSlide=0x01;
        if (effectVal==0) {
          chan[i].portaNote=-1;
          chan[i].portaSpeed=-1;
          dispatchCmd(DivCommand(DIV_CMD_HINT_PORTA,i,chan[i].portaNote,chan[i].portaSpeed));
          chan[i].inPorta=false;
          if (!song.arpNonPorta) dispatchCmd(DivCommand(DIV_CMD_PRE_PORTA,i,false,0));
        } else {
          chan[i].portaNote=song.limitSlides?0x60:255;
          chan[i].portaSpeed=effectVal;
          dispatchCmd(DivCommand(DIV_CMD_HINT_PORTA,i,chan[i].portaNote,chan[i].portaSpeed));
          chan[i].portaStop=true;
          chan[i].nowYouCanStop=false;
          chan[i].stopOnOff=false;
          chan[i].scheduledSlideReset=false;
          chan[i].wasShorthandPorta=false;
          chan[i].inPorta=false;
          if (!song.arpNonPorta) dispatchCmd(DivCommand(DIV_CMD_PRE_PORTA,i,true,0));
        }
        break;
      case 0x02: // ramp down
        if (song.ignoreDuplicateSlides && (lastSlide==0x02 || lastSlide==0x1337)) break;
        lastSlide=0x02;
        if (effectVal==0) {
          chan[i].portaNote=-1;
          chan[i].portaSpeed=-1;
          dispatchCmd(DivCommand(DIV_CMD_HINT_PORTA,i,chan[i].portaNote,chan[i].portaSpeed));
          chan[i].inPorta=false;
          if (!song.arpNonPorta) dispatchCmd(DivCommand(DIV_CMD_PRE_PORTA,i,false,0));
        } else {
          chan[i].portaNote=song.limitSlides?disCont[dispatchOfChan[i]].dispatch->getPortaFloor(dispatchChanOfChan[i]):-60;
          chan[i].portaSpeed=effectVal;
          dispatchCmd(DivCommand(DIV_CMD_HINT_PORTA,i,chan[i].portaNote,chan[i].portaSpeed));
          chan[i].portaStop=true;
          chan[i].nowYouCanStop=false;
          chan[i].stopOnOff=false;
          chan[i].scheduledSlideReset=false;
          chan[i].wasShorthandPorta=false;
          chan[i].inPorta=false;
          if (!song.arpNonPorta) dispatchCmd(DivCommand(DIV_CMD_PRE_PORTA,i,true,0));
        }
        break;
      case 0x03: // portamento
        if (effectVal==0) {
          chan[i].portaNote=-1;
          chan[i].portaSpeed=-1;
          dispatchCmd(DivCommand(DIV_CMD_HINT_PORTA,i,chan[i].portaNote,chan[i].portaSpeed));
          chan[i].inPorta=false;
          dispatchCmd(DivCommand(DIV_CMD_PRE_PORTA,i,false,0));
        } else {
          calledPorta=true;
          if (chan[i].note==chan[i].oldNote && !chan[i].inPorta && song.buggyPortaAfterSlide) {
            chan[i].portaNote=chan[i].note;
            chan[i].portaSpeed=-1;
          } else {
            chan[i].portaNote=chan[i].note;
            chan[i].portaSpeed=effectVal;
            chan[i].inPorta=true;
            chan[i].wasShorthandPorta=false;
          }
          dispatchCmd(DivCommand(DIV_CMD_HINT_PORTA,i,chan[i].portaNote,chan[i].portaSpeed));
          chan[i].portaStop=true;
          if (chan[i].keyOn) chan[i].doNote=false;
          chan[i].stopOnOff=song.stopPortaOnNoteOff; // what?!
          chan[i].scheduledSlideReset=false;
          dispatchCmd(DivCommand(DIV_CMD_PRE_PORTA,i,true,1));
          lastSlide=0x1337; // i hate this so much
        }
        break;
      case 0x04: // vibrato
        chan[i].vibratoDepth=effectVal&15;
        chan[i].vibratoRate=effectVal>>4;
        dispatchCmd(DivCommand(DIV_CMD_HINT_VIBRATO,i,chan[i].vibratoDepth,chan[i].vibratoRate));
        dispatchCmd(DivCommand(DIV_CMD_PITCH,i,chan[i].pitch+(((chan[i].vibratoDepth*vibTable[chan[i].vibratoPos]*chan[i].vibratoFine)>>4)/15)));
        break;
      case 0x07: // tremolo
        // TODO
        // this effect is really weird. i thought it would alter the tremolo depth but turns out it's completely different
        // this is how it works:
        // - 07xy enables tremolo
        // - when enabled, a "low" boundary is calculated based on the current volume
        // - then a volume slide down starts to the low boundary, and then when this is reached a volume slide up begins
        // - this process repeats until 0700 or 0Axy are found
        // - note that a volume value does not stop tremolo - instead it glitches this whole thing up
        break;
      case 0x0a: // volume ramp
        // TODO: non-0x-or-x0 value should be treated as 00
        if (effectVal!=0) {
          if ((effectVal&15)!=0) {
            chan[i].volSpeed=-(effectVal&15)*64;
          } else {
            chan[i].volSpeed=(effectVal>>4)*64;
          }
        } else {
          chan[i].volSpeed=0;
        }
        dispatchCmd(DivCommand(DIV_CMD_HINT_VOL_SLIDE,i,chan[i].volSpeed));
        break;
      case 0x00: // arpeggio
        chan[i].arp=effectVal;
        if (chan[i].arp==0 && song.arp0Reset) {
          chan[i].resetArp=true;
        }
        dispatchCmd(DivCommand(DIV_CMD_HINT_ARPEGGIO,i,chan[i].arp));
        break;
      case 0x0c: // retrigger
        if (effectVal!=0) {
          chan[i].retrigSpeed=effectVal;
          chan[i].retrigTick=0;
        }
        break;
      case 0x90: case 0x91: case 0x92: case 0x93:
      case 0x94: case 0x95: case 0x96: case 0x97: 
      case 0x98: case 0x99: case 0x9a: case 0x9b:
      case 0x9c: case 0x9d: case 0x9e: case 0x9f: // set samp. pos
        dispatchCmd(DivCommand(DIV_CMD_SAMPLE_POS,i,(((effect&0x0f)<<8)|effectVal)*256));
        break;
      case 0xc0: case 0xc1: case 0xc2: case 0xc3: // set Hz
        divider=(double)(((effect&0x3)<<8)|effectVal);
        if (divider<1) divider=1;
        cycles=got.rate*pow(2,MASTER_CLOCK_PREC)/divider;
        clockDrift=0;
        subticks=0;
        break;
      case 0xe0: // arp speed
        if (effectVal>0) {
          curSubSong->arpLen=effectVal;
        }
        break;
      case 0xe1: // portamento up
        chan[i].portaNote=chan[i].note+(effectVal&15);
        chan[i].portaSpeed=(effectVal>>4)*4;
        dispatchCmd(DivCommand(DIV_CMD_HINT_PORTA,i,chan[i].portaNote,chan[i].portaSpeed));
        chan[i].portaStop=true;
        chan[i].nowYouCanStop=false;
        chan[i].stopOnOff=song.stopPortaOnNoteOff; // what?!
        chan[i].scheduledSlideReset=false;
        if ((effectVal&15)!=0) {
          chan[i].inPorta=true;
          chan[i].shorthandPorta=true;
          chan[i].wasShorthandPorta=true;
          if (!song.brokenShortcutSlides) dispatchCmd(DivCommand(DIV_CMD_PRE_PORTA,i,true,0));
          if (song.e1e2AlsoTakePriority) lastSlide=0x1337; // ...
        } else {
          chan[i].inPorta=false;
          if (!song.brokenShortcutSlides) dispatchCmd(DivCommand(DIV_CMD_PRE_PORTA,i,false,0));
        }
        break;
      case 0xe2: // portamento down
        chan[i].portaNote=chan[i].note-(effectVal&15);
        chan[i].portaSpeed=(effectVal>>4)*4;
        dispatchCmd(DivCommand(DIV_CMD_HINT_PORTA,i,chan[i].portaNote,chan[i].portaSpeed));
        chan[i].portaStop=true;
        chan[i].nowYouCanStop=false;
        chan[i].stopOnOff=song.stopPortaOnNoteOff; // what?!
        chan[i].scheduledSlideReset=false;
        if ((effectVal&15)!=0) {
          chan[i].inPorta=true;
          chan[i].shorthandPorta=true;
          chan[i].wasShorthandPorta=true;
          if (!song.brokenShortcutSlides) dispatchCmd(DivCommand(DIV_CMD_PRE_PORTA,i,true,0));
          if (song.e1e2AlsoTakePriority) lastSlide=0x1337; // ...
        } else {
          chan[i].inPorta=false;
          if (!song.brokenShortcutSlides) dispatchCmd(DivCommand(DIV_CMD_PRE_PORTA,i,false,0));
        }
        break;
      case 0xe3: // vibrato direction
        chan[i].vibratoDir=effectVal;
        dispatchCmd(DivCommand(DIV_CMD_HINT_VIBRATO_SHAPE,i,chan[i].vibratoDir));
        break;
      case 0xe4: // vibrato fine
        chan[i].vibratoFine=effectVal;
        dispatchCmd(DivCommand(DIV_CMD_HINT_VIBRATO_RANGE,i,chan[i].vibratoFine));
        break;
      case 0xe5: // pitch
        chan[i].pitch=effectVal-0x80;
        if (sysOfChan[i]==DIV_SYSTEM_YM2151) { // YM2151 pitch oddity
          chan[i].pitch*=2;
          if (chan[i].pitch<-128) chan[i].pitch=-128;
          if (chan[i].pitch>127) chan[i].pitch=127;
        }
        //chan[i].pitch+=globalPitch;
        dispatchCmd(DivCommand(DIV_CMD_PITCH,i,chan[i].pitch+(((chan[i].vibratoDepth*vibTable[chan[i].vibratoPos]*chan[i].vibratoFine)>>4)/15)));
        dispatchCmd(DivCommand(DIV_CMD_HINT_PITCH,i,chan[i].pitch));
        break;
      case 0xea: // legato mode
        chan[i].legato=effectVal;
        break;
      case 0xeb: // sample bank
        dispatchCmd(DivCommand(DIV_CMD_SAMPLE_BANK,i,effectVal));
        break;
      case 0xec: // delayed note cut
        if (effectVal>0 && (song.delayBehavior==2 || effectVal<nextSpeed)) {
          chan[i].cut=effectVal+1;
        }
        break;
      case 0xee: // external command
        //printf("\x1b[1;36m%d: extern command %d\x1b[m\n",i,effectVal);
        extValue=effectVal;
        extValuePresent=true;
        break;
      case 0xef: // global pitch
        globalPitch+=(signed char)(effectVal-0x80);
        break;
      case 0xf0: // set Hz by tempo
        divider=(double)effectVal*2.0/5.0;
        if (divider<1) divider=1;
        cycles=got.rate*pow(2,MASTER_CLOCK_PREC)/divider;
        clockDrift=0;
        subticks=0;
        break;
      case 0xf1: // single pitch ramp up
      case 0xf2: // single pitch ramp down
        if (effect==0xf1) {
          chan[i].portaNote=song.limitSlides?0x60:255;
        } else {
          chan[i].portaNote=song.limitSlides?disCont[dispatchOfChan[i]].dispatch->getPortaFloor(dispatchChanOfChan[i]):-60;
        }
        chan[i].portaSpeed=effectVal;
        chan[i].portaStop=true;
        chan[i].nowYouCanStop=false;
        chan[i].stopOnOff=false;
        chan[i].scheduledSlideReset=false;
        chan[i].inPorta=false;
        if (!song.arpNonPorta) dispatchCmd(DivCommand(DIV_CMD_PRE_PORTA,i,true,0));
        dispatchCmd(DivCommand(DIV_CMD_NOTE_PORTA,i,chan[i].portaSpeed*(song.linearPitch==2?song.pitchSlideSpeed:1),chan[i].portaNote));
        chan[i].portaNote=-1;
        chan[i].portaSpeed=-1;
        chan[i].inPorta=false;
        if (!song.arpNonPorta) dispatchCmd(DivCommand(DIV_CMD_PRE_PORTA,i,false,0));
        break;
      case 0xf3: // fine volume ramp up
        chan[i].volSpeed=effectVal;
        dispatchCmd(DivCommand(DIV_CMD_HINT_VOL_SLIDE,i,chan[i].volSpeed));
        break;
      case 0xf4: // fine volume ramp down
        chan[i].volSpeed=-effectVal;
        dispatchCmd(DivCommand(DIV_CMD_HINT_VOL_SLIDE,i,chan[i].volSpeed));
        break;
      case 0xf8: // single volume ramp up
        chan[i].volume=MIN(chan[i].volume+effectVal*256,chan[i].volMax);
        dispatchCmd(DivCommand(DIV_CMD_VOLUME,i,chan[i].volume>>8));
        dispatchCmd(DivCommand(DIV_CMD_HINT_VOLUME,i,chan[i].volume>>8));
        break;
      case 0xf9: // single volume ramp down
        chan[i].volume=MAX(chan[i].volume-effectVal*256,0);
        dispatchCmd(DivCommand(DIV_CMD_VOLUME,i,chan[i].volume>>8));
        dispatchCmd(DivCommand(DIV_CMD_HINT_VOLUME,i,chan[i].volume>>8));
        break;
      case 0xfa: // fast volume ramp
        if (effectVal!=0) {
          if ((effectVal&15)!=0) {
            chan[i].volSpeed=-(effectVal&15)*256;
          } else {
            chan[i].volSpeed=(effectVal>>4)*256;
          }
        } else {
          chan[i].volSpeed=0;
        }
        dispatchCmd(DivCommand(DIV_CMD_HINT_VOL_SLIDE,i,chan[i].volSpeed));
        break;
      
      case 0xff: // stop song
        freelance=false;
        playing=false;
        extValuePresent=false;
        stepPlay=0;
        remainingLoops=-1;
        sPreview.sample=-1;
        sPreview.wave=-1;
        sPreview.pos=0;
        sPreview.dir=false;
        break;
    }
  }

  if (panChanged) {
    dispatchCmd(DivCommand(DIV_CMD_PANNING,i,chan[i].panL,chan[i].panR));
  }

  if (insChanged && (chan[i].inPorta || calledPorta) && song.newInsTriggersInPorta) {
    dispatchCmd(DivCommand(DIV_CMD_NOTE_ON,i,DIV_NOTE_NULL));
  }

  if (chan[i].doNote) {
    if (!song.continuousVibrato) {
      chan[i].vibratoPos=0;
    }
    dispatchCmd(DivCommand(DIV_CMD_PITCH,i,chan[i].pitch+(((chan[i].vibratoDepth*vibTable[chan[i].vibratoPos]*chan[i].vibratoFine)>>4)/15)));
    if (chan[i].legato) {
      dispatchCmd(DivCommand(DIV_CMD_LEGATO,i,chan[i].note));
      dispatchCmd(DivCommand(DIV_CMD_HINT_LEGATO,i,chan[i].note));
    } else {
      if (chan[i].inPorta && chan[i].keyOn && !chan[i].shorthandPorta) {
        if (song.e1e2StopOnSameNote && chan[i].wasShorthandPorta) {
          chan[i].portaSpeed=-1;
          dispatchCmd(DivCommand(DIV_CMD_HINT_PORTA,i,chan[i].portaNote,chan[i].portaSpeed));
          if (!song.brokenShortcutSlides) dispatchCmd(DivCommand(DIV_CMD_PRE_PORTA,i,false,0));
          chan[i].wasShorthandPorta=false;
          chan[i].inPorta=false;
        } else {
          chan[i].portaNote=chan[i].note;
          dispatchCmd(DivCommand(DIV_CMD_HINT_PORTA,i,chan[i].portaNote,chan[i].portaSpeed));
        }
      } else if (!chan[i].noteOnInhibit) {
        dispatchCmd(DivCommand(DIV_CMD_NOTE_ON,i,chan[i].note,chan[i].volume>>8));
        keyHit[i]=true;
      }
    }
    chan[i].doNote=false;
    if (!chan[i].keyOn && chan[i].scheduledSlideReset) {
      chan[i].portaNote=-1;
      chan[i].portaSpeed=-1;
      dispatchCmd(DivCommand(DIV_CMD_HINT_PORTA,i,chan[i].portaNote,chan[i].portaSpeed));
      chan[i].scheduledSlideReset=false;
      chan[i].inPorta=false;
    }
    if (!chan[i].keyOn && chan[i].volume>chan[i].volMax) {
      chan[i].volume=chan[i].volMax;
      dispatchCmd(DivCommand(DIV_CMD_VOLUME,i,chan[i].volume>>8));
      dispatchCmd(DivCommand(DIV_CMD_HINT_VOLUME,i,chan[i].volume>>8));
    }
    chan[i].keyOn=true;
    chan[i].keyOff=false;
  }
  chan[i].nowYouCanStop=true;
  chan[i].shorthandPorta=false;
  chan[i].noteOnInhibit=false;

  // post effects
  for (int j=0; j<curPat[i].effectCols; j++) {
    short effect=pat->data[whatRow][4+(j<<1)];
    short effectVal=pat->data[whatRow][5+(j<<1)];

    if (effectVal==-1) effectVal=0;
    perSystemPostEffect(i,effect,effectVal);
  }
}

void DivEngine::nextRow() {
  static char pb[4096];
  static char pb1[4096];
  static char pb2[4096];
  static char pb3[4096];
  if (view==DIV_STATUS_PATTERN && !skipping) {
    strcpy(pb1,"");
    strcpy(pb3,"");
    for (int i=0; i<chans; i++) {
      snprintf(pb,4095," %.2x",curOrders->ord[i][curOrder]);
      strcat(pb1,pb);
      
      DivPattern* pat=curPat[i].getPattern(curOrders->ord[i][curOrder],false);
      snprintf(pb2,4095,"\x1b[37m %s",
              formatNote(pat->data[curRow][0],pat->data[curRow][1]));
      strcat(pb3,pb2);
      if (pat->data[curRow][3]==-1) {
        strcat(pb3,"\x1b[m--");
      } else {
        snprintf(pb2,4095,"\x1b[1;32m%.2x",pat->data[curRow][3]);
        strcat(pb3,pb2);
      }
      if (pat->data[curRow][2]==-1) {
        strcat(pb3,"\x1b[m--");
      } else {
        snprintf(pb2,4095,"\x1b[0;36m%.2x",pat->data[curRow][2]);
        strcat(pb3,pb2);
      }
      for (int j=0; j<curPat[i].effectCols; j++) {
        if (pat->data[curRow][4+(j<<1)]==-1) {
          strcat(pb3,"\x1b[m--");
        } else {
          snprintf(pb2,4095,"\x1b[1;31m%.2x",pat->data[curRow][4+(j<<1)]);
          strcat(pb3,pb2);
        }
        if (pat->data[curRow][5+(j<<1)]==-1) {
          strcat(pb3,"\x1b[m--");
        } else {
          snprintf(pb2,4095,"\x1b[1;37m%.2x",pat->data[curRow][5+(j<<1)]);
          strcat(pb3,pb2);
        }
      }
    }
    printf("| %.2x:%s | \x1b[1;33m%3d%s\x1b[m\n",curOrder,pb1,curRow,pb3);
  }

  prevOrder=curOrder;
  prevRow=curRow;

  for (int i=0; i<chans; i++) {
    if (song.delayBehavior!=2) {
      chan[i].rowDelay=0;
    }
    processRow(i,false);
  }

  walked[((curOrder<<5)+(curRow>>3))&8191]|=1<<(curRow&7);

  if (changeOrd!=-1) {
    if (repeatPattern) {
      curRow=0;
      changeOrd=-1;
    } else {
      curRow=changePos;
      changePos=0;
      if (changeOrd==-2) changeOrd=curOrder+1;
      // old loop detection routine
      //if (changeOrd<=curOrder) endOfSong=true;
      curOrder=changeOrd;
      if (curOrder>=curSubSong->ordersLen) {
        curOrder=0;
        endOfSong=true;
        memset(walked,0,8192);
      }
      changeOrd=-1;
    }
    if (haltOn==DIV_HALT_PATTERN) halted=true;
  } else if (playing) if (++curRow>=curSubSong->patLen) {
    nextOrder();
    if (haltOn==DIV_HALT_PATTERN) halted=true;
  }

  // new loop detection routine
  if (!endOfSong && walked[((curOrder<<5)+(curRow>>3))&8191]&(1<<(curRow&7))) {
    logV("loop reached");
    endOfSong=true;
    memset(walked,0,8192);
  }

  if (song.brokenSpeedSel) {
    if ((curSubSong->patLen&1) && curOrder&1) {
      ticks=((curRow&1)?speed2:speed1)*(curSubSong->timeBase+1);
      nextSpeed=(curRow&1)?speed1:speed2;
    } else {
      ticks=((curRow&1)?speed1:speed2)*(curSubSong->timeBase+1);
      nextSpeed=(curRow&1)?speed2:speed1;
    }
  } else {
    if (speedAB) {
      ticks=speed2*(curSubSong->timeBase+1);
      nextSpeed=speed1;
    } else {
      ticks=speed1*(curSubSong->timeBase+1);
      nextSpeed=speed2;
    }
    speedAB=!speedAB;
  }

  // post row details
  for (int i=0; i<chans; i++) {
    DivPattern* pat=curPat[i].getPattern(curOrders->ord[i][curOrder],false);
    if (!(pat->data[curRow][0]==0 && pat->data[curRow][1]==0)) {
      if (pat->data[curRow][0]!=100 && pat->data[curRow][0]!=101 && pat->data[curRow][0]!=102) {
        if (!chan[i].legato) {
          if (disCont[dispatchOfChan[i]].dispatch!=NULL) {
            if (disCont[dispatchOfChan[i]].dispatch->getWantPreNote()) dispatchCmd(DivCommand(DIV_CMD_PRE_NOTE,i,ticks));
          }

          if (song.oneTickCut) {
            bool doPrepareCut=true;

            for (int j=0; j<curPat[i].effectCols; j++) {
              if (pat->data[curRow][4+(j<<1)]==0x03) {
                doPrepareCut=false;
                break;
              }
              if (pat->data[curRow][4+(j<<1)]==0xea) {
                if (pat->data[curRow][5+(j<<1)]>0) {
                  doPrepareCut=false;
                  break;
                }
              }
            }
            if (doPrepareCut) chan[i].cut=ticks;
          }
        }
      }
    }
  }

  if (haltOn==DIV_HALT_ROW) halted=true;
  firstTick=true;
}

bool DivEngine::nextTick(bool noAccum, bool inhibitLowLat) {
  bool ret=false;
  if (divider<1) divider=1;

  if (lowLatency && !skipping && !inhibitLowLat) {
    tickMult=1000/divider;
    if (tickMult<1) tickMult=1;
  } else {
    tickMult=1;
  }
  
  cycles=got.rate*pow(2,MASTER_CLOCK_PREC)/(divider*tickMult);
  clockDrift+=fmod(got.rate*pow(2,MASTER_CLOCK_PREC),(double)(divider*tickMult));
  if (clockDrift>=(divider*tickMult)) {
    clockDrift-=(divider*tickMult);
    cycles++;
  }

  // MIDI clock
  if (output) if (!skipping && output->midiOut!=NULL) {
    //output->midiOut->send(TAMidiMessage(TA_MIDI_CLOCK,0,0));
  }

  if (!pendingNotes.empty()) {
    bool isOn[DIV_MAX_CHANS];
    memset(isOn,0,DIV_MAX_CHANS*sizeof(bool));
    
    for (int i=pendingNotes.size()-1; i>=0; i--) {
      if (pendingNotes[i].channel<0 || pendingNotes[i].channel>=chans) continue;
      if (pendingNotes[i].on) {
        isOn[pendingNotes[i].channel]=true;
      } else {
        if (isOn[pendingNotes[i].channel]) {
          logV("erasing off -> on sequence in %d",pendingNotes[i].channel);
          pendingNotes.erase(pendingNotes.begin()+i);
        }
      }
    }
  }

  while (!pendingNotes.empty()) {
    DivNoteEvent& note=pendingNotes.front();
    if (note.channel<0 || note.channel>=chans) {
      pendingNotes.pop_front();
      continue;
    }
    if (note.on) {
      dispatchCmd(DivCommand(DIV_CMD_INSTRUMENT,note.channel,note.ins,1));
      dispatchCmd(DivCommand(DIV_CMD_NOTE_ON,note.channel,note.note));
      keyHit[note.channel]=true;
      chan[note.channel].noteOnInhibit=true;
    } else {
      DivMacroInt* macroInt=disCont[dispatchOfChan[note.channel]].dispatch->getChanMacroInt(dispatchChanOfChan[note.channel]);
      if (macroInt!=NULL) {
        if (macroInt->hasRelease) {
          dispatchCmd(DivCommand(DIV_CMD_NOTE_OFF_ENV,note.channel));
        } else {
          dispatchCmd(DivCommand(DIV_CMD_NOTE_OFF,note.channel));
        }
      } else {
        dispatchCmd(DivCommand(DIV_CMD_NOTE_OFF,note.channel));
      }
    }
    pendingNotes.pop_front();
  }

  if (!freelance) {
    if (--subticks<=0) {
      subticks=tickMult;
      if (stepPlay!=1) {
        tempoAccum+=curSubSong->virtualTempoN;
        while (tempoAccum>=curSubSong->virtualTempoD) {
          tempoAccum-=curSubSong->virtualTempoD;
          if (--ticks<=0) {
            ret=endOfSong;
            if (endOfSong) {
              if (song.loopModality!=2) {
                playSub(true);
              }
            }
            endOfSong=false;
            if (stepPlay==2) stepPlay=1;
            nextRow();
            break;
          }
        }
      }
      // process stuff
      for (int i=0; i<chans; i++) {
        if (chan[i].rowDelay>0) {
          if (--chan[i].rowDelay==0) {
            processRow(i,true);
          }
        }
        if (chan[i].retrigSpeed) {
          if (--chan[i].retrigTick<0) {
            chan[i].retrigTick=chan[i].retrigSpeed-1;
            dispatchCmd(DivCommand(DIV_CMD_NOTE_ON,i,DIV_NOTE_NULL));
            keyHit[i]=true;
          }
        }
        if (!song.noSlidesOnFirstTick || !firstTick) {
          if (chan[i].volSpeed!=0) {
            chan[i].volume=(chan[i].volume&0xff)|(dispatchCmd(DivCommand(DIV_CMD_GET_VOLUME,i))<<8);
            chan[i].volume+=chan[i].volSpeed;
            if (chan[i].volume>chan[i].volMax) {
              chan[i].volume=chan[i].volMax;
              chan[i].volSpeed=0;
              dispatchCmd(DivCommand(DIV_CMD_HINT_VOLUME,i,chan[i].volume>>8));
              dispatchCmd(DivCommand(DIV_CMD_VOLUME,i,chan[i].volume>>8));
              dispatchCmd(DivCommand(DIV_CMD_HINT_VOL_SLIDE,i,0));
            } else if (chan[i].volume<0) {
              chan[i].volSpeed=0;
              dispatchCmd(DivCommand(DIV_CMD_HINT_VOL_SLIDE,i,0));
              if (song.legacyVolumeSlides) {
                chan[i].volume=chan[i].volMax+1;
              } else {
                chan[i].volume=0;
              }
              dispatchCmd(DivCommand(DIV_CMD_VOLUME,i,chan[i].volume>>8));
              dispatchCmd(DivCommand(DIV_CMD_HINT_VOLUME,i,chan[i].volume>>8));
            } else {
              dispatchCmd(DivCommand(DIV_CMD_VOLUME,i,chan[i].volume>>8));
            }
          }
        }
        if (chan[i].vibratoDepth>0) {
          chan[i].vibratoPos+=chan[i].vibratoRate;
          if (chan[i].vibratoPos>=64) chan[i].vibratoPos-=64;

          chan[i].vibratoPosGiant+=chan[i].vibratoRate;
          if (chan[i].vibratoPos>=512) chan[i].vibratoPos-=512;

          switch (chan[i].vibratoDir) {
            case 1: // up
              dispatchCmd(DivCommand(DIV_CMD_PITCH,i,chan[i].pitch+(MAX(0,(chan[i].vibratoDepth*vibTable[chan[i].vibratoPos]*chan[i].vibratoFine)>>4)/15)));
              break;
            case 2: // down
              dispatchCmd(DivCommand(DIV_CMD_PITCH,i,chan[i].pitch+(MIN(0,(chan[i].vibratoDepth*vibTable[chan[i].vibratoPos]*chan[i].vibratoFine)>>4)/15)));
              break;
            default: // both
              dispatchCmd(DivCommand(DIV_CMD_PITCH,i,chan[i].pitch+(((chan[i].vibratoDepth*vibTable[chan[i].vibratoPos]*chan[i].vibratoFine)>>4)/15)));
              break;
          }
        }
        if (!song.noSlidesOnFirstTick || !firstTick) {
          if ((chan[i].keyOn || chan[i].keyOff) && chan[i].portaSpeed>0) {
            if (dispatchCmd(DivCommand(DIV_CMD_NOTE_PORTA,i,chan[i].portaSpeed*(song.linearPitch==2?song.pitchSlideSpeed:1),chan[i].portaNote))==2 && chan[i].portaStop && song.targetResetsSlides) {
              chan[i].portaSpeed=0;
              dispatchCmd(DivCommand(DIV_CMD_HINT_PORTA,i,chan[i].portaNote,chan[i].portaSpeed));
              chan[i].oldNote=chan[i].note;
              chan[i].note=chan[i].portaNote;
              chan[i].inPorta=false;
              dispatchCmd(DivCommand(DIV_CMD_LEGATO,i,chan[i].note));
              dispatchCmd(DivCommand(DIV_CMD_HINT_LEGATO,i,chan[i].note));
            }
          }
        }
        if (chan[i].cut>0) {
          if (--chan[i].cut<1) {
            chan[i].oldNote=chan[i].note;
            //chan[i].note=-1;
            if (chan[i].inPorta && song.noteOffResetsSlides) {
              chan[i].keyOff=true;
              chan[i].keyOn=false;
              if (chan[i].stopOnOff) {
                chan[i].portaNote=-1;
                chan[i].portaSpeed=-1;
                dispatchCmd(DivCommand(DIV_CMD_HINT_PORTA,i,chan[i].portaNote,chan[i].portaSpeed));
                chan[i].stopOnOff=false;
              }
              if (disCont[dispatchOfChan[i]].dispatch->keyOffAffectsPorta(dispatchChanOfChan[i])) {
                chan[i].portaNote=-1;
                chan[i].portaSpeed=-1;
                dispatchCmd(DivCommand(DIV_CMD_HINT_PORTA,i,chan[i].portaNote,chan[i].portaSpeed));
                /*if (i==2 && sysOfChan[i]==DIV_SYSTEM_SMS) {
                  chan[i+1].portaNote=-1;
                  chan[i+1].portaSpeed=-1;
                }*/
              }
              dispatchCmd(DivCommand(DIV_CMD_PRE_PORTA,i,false,0));
              chan[i].scheduledSlideReset=true;
            }
            dispatchCmd(DivCommand(DIV_CMD_NOTE_OFF,i));
          }
        }
        if (chan[i].resetArp) {
          dispatchCmd(DivCommand(DIV_CMD_LEGATO,i,chan[i].note));
          dispatchCmd(DivCommand(DIV_CMD_HINT_LEGATO,i,chan[i].note));
          chan[i].resetArp=false;
        }
        if (song.rowResetsArpPos && firstTick) {
          chan[i].arpStage=-1;
        }
        if (chan[i].arp!=0 && !chan[i].arpYield && chan[i].portaSpeed<1) {
          if (--chan[i].arpTicks<1) {
            chan[i].arpTicks=curSubSong->arpLen;
            chan[i].arpStage++;
            if (chan[i].arpStage>2) chan[i].arpStage=0;
            switch (chan[i].arpStage) {
              case 0:
                dispatchCmd(DivCommand(DIV_CMD_LEGATO,i,chan[i].note));
                break;
              case 1:
                dispatchCmd(DivCommand(DIV_CMD_LEGATO,i,chan[i].note+(chan[i].arp>>4)));
                break;
              case 2:
                dispatchCmd(DivCommand(DIV_CMD_LEGATO,i,chan[i].note+(chan[i].arp&15)));
                break;
            }
          }
        } else {
          chan[i].arpYield=false;
        }
      }
    }
  }

  firstTick=false;

  // system tick
  for (int i=0; i<song.systemLen; i++) disCont[i].dispatch->tick(subticks==tickMult);

  if (!freelance) {
    if (stepPlay!=1) {
      if (!noAccum) {
        totalTicksR++;
        totalTicks+=1000000/(divider*tickMult);
      }
      if (totalTicks>=1000000) {
        totalTicks-=1000000;
        totalSeconds++;
        cmdsPerSecond=totalCmds-lastCmds;
        lastCmds=totalCmds;
      }
    }

    if (consoleMode && subticks<=1 && !skipping) fprintf(stderr,"\x1b[2K> %d:%.2d:%.2d.%.2d  %.2x/%.2x:%.3d/%.3d  %4dcmd/s\x1b[G",totalSeconds/3600,(totalSeconds/60)%60,totalSeconds%60,totalTicks/10000,curOrder,curSubSong->ordersLen,curRow,curSubSong->patLen,cmdsPerSecond);
  }

  if (haltOn==DIV_HALT_TICK) halted=true;

  return ret;
}

void DivEngine::nextBuf(float** in, float** out, int inChans, int outChans, unsigned int size) {
  lastLoopPos=-1;

  if (out!=NULL) {
    memset(out[0],0,size*sizeof(float));
    memset(out[1],0,size*sizeof(float));
  }

  if (softLocked) {
    if (!isBusy.try_lock()) {
      logV("audio is soft-locked (%d)",softLockCount++);
      return;
    }
  } else {
    isBusy.lock();
  }
  got.bufsize=size;

  std::chrono::steady_clock::time_point ts_processBegin=std::chrono::steady_clock::now();

  // process MIDI events (TODO: everything)
  if (output) if (output->midiIn) while (!output->midiIn->queue.empty()) {
    TAMidiMessage& msg=output->midiIn->queue.front();
    int ins=-1;
    if ((ins=midiCallback(msg))!=-2) {
      int chan=msg.type&15;
      switch (msg.type&0xf0) {
        case TA_MIDI_NOTE_OFF: {
          if (chan<0 || chan>=chans) break;
          if (midiIsDirect) {
            pendingNotes.push_back(DivNoteEvent(chan,-1,-1,-1,false));
          } else {
            autoNoteOff(msg.type&15,msg.data[0]-12,msg.data[1]);
          }
          if (!playing) {
            reset();
            freelance=true;
            playing=true;
          }
          break;
        }
        case TA_MIDI_NOTE_ON: {
          if (chan<0 || chan>=chans) break;
          if (msg.data[1]==0) {
            if (midiIsDirect) {
              pendingNotes.push_back(DivNoteEvent(chan,-1,-1,-1,false));
            } else {
              autoNoteOff(msg.type&15,msg.data[0]-12,msg.data[1]);
            }
          } else {
            if (midiIsDirect) {
              pendingNotes.push_back(DivNoteEvent(chan,ins,msg.data[0]-12,msg.data[1],true));
            } else {
              autoNoteOn(msg.type&15,ins,msg.data[0]-12,msg.data[1]);
            }
          }
          break;
        }
        case TA_MIDI_PROGRAM: {
          // TODO: change instrument event thingy
          break;
        }
      }
    }
    logD("%.2x",msg.type);
    output->midiIn->queue.pop();
  }
  
  // process audio
  if (out!=NULL && ((sPreview.sample>=0 && sPreview.sample<(int)song.sample.size()) || (sPreview.wave>=0 && sPreview.wave<(int)song.wave.size()))) {
    unsigned int samp_bbOff=0;
    unsigned int prevAvail=blip_samples_avail(samp_bb);
    if (prevAvail>size) prevAvail=size;
    if (prevAvail>0) {
      blip_read_samples(samp_bb,samp_bbOut,prevAvail,0);
      samp_bbOff=prevAvail;
    }
    size_t prevtotal=blip_clocks_needed(samp_bb,size-prevAvail);

    if (sPreview.sample>=0 && sPreview.sample<(int)song.sample.size()) {
      DivSample* s=song.sample[sPreview.sample];

      const bool pBeginVaild=sPreview.pBegin>=0 && sPreview.pBegin<(int)s->samples;
      const bool pEndVaild=sPreview.pEnd>=0 && sPreview.pEnd<(int)s->samples;
      const int loopStart=pBeginVaild?sPreview.pBegin:s->loopStart;
      const int loopEnd=pEndVaild?sPreview.pEnd:(int)s->loopEnd;
      for (size_t i=0; i<prevtotal; i++) {
        if (sPreview.pos>=(int)s->samples || (sPreview.pEnd>=0 && sPreview.pos>=sPreview.pEnd)) {
          samp_temp=0;
        } else {
          samp_temp=s->data16[sPreview.pos];
          if (sPreview.dir) {
            sPreview.pos--;
<<<<<<< HEAD
          } else {
=======
          }
          else {
>>>>>>> 78baff55
            sPreview.pos++;
          }
        }
        blip_add_delta(samp_bb,i,samp_temp-samp_prevSample);
        samp_prevSample=samp_temp;

<<<<<<< HEAD
        if (sPreview.dir) {
          if (s->isLoopable() && ((int)sPreview.pos)<loopStart) {
            switch (s->loopMode) {
              case DIV_SAMPLE_LOOPMODE_FORWARD:
                sPreview.dir=false;
                sPreview.pos=loopStart+1;
                break;
              case DIV_SAMPLE_LOOPMODE_BACKWARD:
                sPreview.dir=true;
                sPreview.pos=loopEnd-1;
                break;
              case DIV_SAMPLE_LOOPMODE_PINGPONG:
                sPreview.dir=false;
                sPreview.pos=loopStart+1;
                break;
              case DIV_SAMPLE_LOOPMODE_ONESHOT:
              default:
                break;
            }
          }
        } else {
          if (s->isLoopable() && ((int)sPreview.pos)>=loopEnd) {
            switch (s->loopMode) {
              case DIV_SAMPLE_LOOPMODE_FORWARD:
                sPreview.dir=false;
                sPreview.pos=loopStart;
                break;
              case DIV_SAMPLE_LOOPMODE_BACKWARD:
                sPreview.dir=true;
                sPreview.pos=loopEnd-1;
                break;
              case DIV_SAMPLE_LOOPMODE_PINGPONG:
                sPreview.dir=true;
                sPreview.pos=loopEnd-1;
                break;
              case DIV_SAMPLE_LOOPMODE_ONESHOT:
              default:
                break;
            }
          }
        }
      }

      if (sPreview.dir) {
        if ((s->isLoopable() && sPreview.pos<s->loopEnd) && ((int)sPreview.pos)<loopStart) {
          switch (s->loopMode) {
            case DIV_SAMPLE_LOOPMODE_FORWARD:
              sPreview.dir=false;
              sPreview.pos=loopStart+1;
              break;
            case DIV_SAMPLE_LOOPMODE_BACKWARD:
              sPreview.dir=true;
              sPreview.pos=loopEnd-1;
              break;
            case DIV_SAMPLE_LOOPMODE_PINGPONG:
              sPreview.dir=false;
              sPreview.pos=loopStart+1;
              break;
            case DIV_SAMPLE_LOOPMODE_ONESHOT:
            default:
              if (((int)sPreview.pos)<0) {
                sPreview.sample=-1;
              }
            break;
          }
        } else if (((int)sPreview.pos)<0) {
          sPreview.sample=-1;
        }
      } else {
        if ((s->isLoopable() && (int)sPreview.pos>=s->loopStart) && ((int)sPreview.pos)>=loopEnd) {
          switch (s->loopMode) {
            case DIV_SAMPLE_LOOPMODE_FORWARD:
              sPreview.dir=false;
              sPreview.pos=loopStart;
              break;
            case DIV_SAMPLE_LOOPMODE_BACKWARD:
              sPreview.dir=true;
              sPreview.pos=loopEnd-1;
              break;
            case DIV_SAMPLE_LOOPMODE_PINGPONG:
              sPreview.dir=true;
              sPreview.pos=loopEnd-1;
              break;
            case DIV_SAMPLE_LOOPMODE_ONESHOT:
            default:
              if (sPreview.pos>=s->samples) {
                sPreview.sample=-1;
              }
              break;
          }
        } else if (sPreview.pos>=s->samples) {
          sPreview.sample=-1;
=======
        if (sPreview.dir) { // backward
          if (sPreview.pos<s->loopStart || (sPreview.pBegin>=0 && sPreview.pos<sPreview.pBegin)) {
            if (s->isLoopable() && sPreview.pos<s->loopEnd) {
              switch (s->loopMode) {
                case DivSampleLoopMode::DIV_SAMPLE_LOOP_FORWARD:
                  sPreview.pos=s->loopStart;
                  sPreview.dir=false;
                  break;
                case DivSampleLoopMode::DIV_SAMPLE_LOOP_BACKWARD:
                  sPreview.pos=s->loopEnd-1;
                  sPreview.dir=true;
                  break;
                case DivSampleLoopMode::DIV_SAMPLE_LOOP_PINGPONG:
                  sPreview.pos=s->loopStart;
                  sPreview.dir=false;
                  break;
                default:
                  break;
              }
            }
          }
        } else { // forward
          if (sPreview.pos>=s->loopEnd || (sPreview.pEnd>=0 && sPreview.pos>=sPreview.pEnd)) {
            if (s->isLoopable() && sPreview.pos>=s->loopStart) {
              switch (s->loopMode) {
                case DivSampleLoopMode::DIV_SAMPLE_LOOP_FORWARD:
                  sPreview.pos=s->loopStart;
                  sPreview.dir=false;
                  break;
                case DivSampleLoopMode::DIV_SAMPLE_LOOP_BACKWARD:
                  sPreview.pos=s->loopEnd-1;
                  sPreview.dir=true;
                  break;
                case DivSampleLoopMode::DIV_SAMPLE_LOOP_PINGPONG:
                  sPreview.pos=s->loopEnd-1;
                  sPreview.dir=true;
                  break;
                default:
                  break;
              }
            }
          }
        }
      }
      if (sPreview.dir) { // backward
        if (sPreview.pos<=s->loopStart || (sPreview.pBegin>=0 && sPreview.pos<=sPreview.pBegin)) {
          if (s->isLoopable() && sPreview.pos>=s->loopStart) {
            switch (s->loopMode) {
              case DivSampleLoopMode::DIV_SAMPLE_LOOP_FORWARD:
                sPreview.pos=s->loopStart;
                sPreview.dir=false;
                break;
              case DivSampleLoopMode::DIV_SAMPLE_LOOP_BACKWARD:
                sPreview.pos=s->loopEnd-1;
                sPreview.dir=true;
                break;
              case DivSampleLoopMode::DIV_SAMPLE_LOOP_PINGPONG:
                sPreview.pos=s->loopStart;
                sPreview.dir=false;
                break;
              default:
                break;
            }
          } else if (sPreview.pos<0) {
            sPreview.sample=-1;
          }
        }
      } else { // forward
        if (sPreview.pos>=s->loopEnd || (sPreview.pEnd>=0 && sPreview.pos>=sPreview.pEnd)) {
          if (s->isLoopable() && sPreview.pos>=s->loopStart) {
            switch (s->loopMode) {
              case DivSampleLoopMode::DIV_SAMPLE_LOOP_FORWARD:
                sPreview.pos=s->loopStart;
                sPreview.dir=false;
                break;
              case DivSampleLoopMode::DIV_SAMPLE_LOOP_BACKWARD:
                sPreview.pos=s->loopEnd-1;
                sPreview.dir=true;
                break;
              case DivSampleLoopMode::DIV_SAMPLE_LOOP_PINGPONG:
                sPreview.pos=s->loopEnd-1;
                sPreview.dir=true;
                break;
              default:
                break;
            }
          } else if (sPreview.pos>=(int)s->samples) {
            sPreview.sample=-1;
          }
>>>>>>> 78baff55
        }
      }
    } else if (sPreview.wave>=0 && sPreview.wave<(int)song.wave.size()) {
      DivWavetable* wave=song.wave[sPreview.wave];
      for (size_t i=0; i<prevtotal; i++) {
        if (wave->max<=0) {
          samp_temp=0;
        } else {
          samp_temp=((MIN(wave->data[sPreview.pos],wave->max)<<14)/wave->max)-8192;
        }
        if (++sPreview.pos>=wave->len) {
          sPreview.pos=0;
        }
        blip_add_delta(samp_bb,i,samp_temp-samp_prevSample);
        samp_prevSample=samp_temp;
      }
    }

    blip_end_frame(samp_bb,prevtotal);
    blip_read_samples(samp_bb,samp_bbOut+samp_bbOff,size-samp_bbOff,0);
    for (size_t i=0; i<size; i++) {
      out[0][i]+=(float)samp_bbOut[i]/32768.0;
      out[1][i]+=(float)samp_bbOut[i]/32768.0;
    }
  }

  if (!playing) {
    if (out!=NULL) {
      for (unsigned int i=0; i<size; i++) {
        oscBuf[0][oscWritePos]=out[0][i];
        oscBuf[1][oscWritePos]=out[1][i];
        if (++oscWritePos>=32768) oscWritePos=0;
      }
      oscSize=size;
    }
    isBusy.unlock();
    return;
  }

  // logic starts here
  for (int i=0; i<song.systemLen; i++) {
    disCont[i].lastAvail=blip_samples_avail(disCont[i].bb[0]);
    if (disCont[i].lastAvail>0) {
      disCont[i].flush(disCont[i].lastAvail);
    }
    disCont[i].runtotal=blip_clocks_needed(disCont[i].bb[0],size-disCont[i].lastAvail);
    if (disCont[i].runtotal>disCont[i].bbInLen) {
      logV("growing dispatch %d bbIn to %d",i,disCont[i].runtotal+256);
      delete[] disCont[i].bbIn[0];
      delete[] disCont[i].bbIn[1];
      disCont[i].bbIn[0]=new short[disCont[i].runtotal+256];
      disCont[i].bbIn[1]=new short[disCont[i].runtotal+256];
      disCont[i].bbInLen=disCont[i].runtotal+256;
    }
    disCont[i].runLeft=disCont[i].runtotal;
    disCont[i].runPos=0;
  }

  if (metroTickLen<size) {
    if (metroTick!=NULL) delete[] metroTick;
    metroTick=new unsigned char[size];
    metroTickLen=size;
  }

  memset(metroTick,0,size);

  int attempts=0;
  int runLeftG=size<<MASTER_CLOCK_PREC;
  while (++attempts<100) {
    // 0. check if we've halted
    if (halted) break;
    // 1. check whether we are done with all buffers
    if (runLeftG<=0) break;

    // 2. check whether we gonna tick
    if (cycles<=0) {
      // we have to tick
      if (!freelance && stepPlay!=-1 && subticks==1) {
        unsigned int realPos=size-(runLeftG>>MASTER_CLOCK_PREC);
        if (realPos>=size) realPos=size-1;
        if (curSubSong->hilightA>0) {
          if ((curRow%curSubSong->hilightA)==0 && ticks==1) metroTick[realPos]=1;
        }
        if (curSubSong->hilightB>0) {
          if ((curRow%curSubSong->hilightB)==0 && ticks==1) metroTick[realPos]=2;
        }
      }
      if (nextTick()) {
        lastLoopPos=size-(runLeftG>>MASTER_CLOCK_PREC);
        logD("last loop pos: %d for a size of %d and runLeftG of %d",lastLoopPos,size,runLeftG);
        totalLoops++;
        if (remainingLoops>0) {
          remainingLoops--;
          if (!remainingLoops) {
            logI("end of song!");
            remainingLoops=-1;
            playing=false;
            freelance=false;
            extValuePresent=false;
            break;
          }
        }
      }
    } else {
      // 3. tick the clock and fill buffers as needed
      if (cycles<runLeftG) {
        for (int i=0; i<song.systemLen; i++) {
          int total=(cycles*disCont[i].runtotal)/(size<<MASTER_CLOCK_PREC);
          disCont[i].acquire(disCont[i].runPos,total);
          disCont[i].runLeft-=total;
          disCont[i].runPos+=total;
        }
        runLeftG-=cycles;
        cycles=0;
      } else {
        cycles-=runLeftG;
        runLeftG=0;
        for (int i=0; i<song.systemLen; i++) {
          disCont[i].acquire(disCont[i].runPos,disCont[i].runLeft);
          disCont[i].runLeft=0;
        }
      }
    }
  }

  if (out==NULL || halted) {
    isBusy.unlock();
    return;
  }

  //logD("attempts: %d",attempts);
  if (attempts>=100) {
    logE("hang detected! stopping! at %d seconds %d micro",totalSeconds,totalTicks);
    freelance=false;
    playing=false;
    extValuePresent=false;
  }
  totalProcessed=size-(runLeftG>>MASTER_CLOCK_PREC);

  for (int i=0; i<song.systemLen; i++) {
    disCont[i].fillBuf(disCont[i].runtotal,disCont[i].lastAvail,size-disCont[i].lastAvail);
  }

  for (int i=0; i<song.systemLen; i++) {
    float volL=((float)song.systemVol[i]/64.0f)*((float)MIN(127,127-(int)song.systemPan[i])/127.0f)*song.masterVol;
    float volR=((float)song.systemVol[i]/64.0f)*((float)MIN(127,127+(int)song.systemPan[i])/127.0f)*song.masterVol;
    volL*=disCont[i].dispatch->getPostAmp();
    volR*=disCont[i].dispatch->getPostAmp();
    if (disCont[i].dispatch->isStereo()) {
      for (size_t j=0; j<size; j++) {
        out[0][j]+=((float)disCont[i].bbOut[0][j]/32768.0)*volL;
        out[1][j]+=((float)disCont[i].bbOut[1][j]/32768.0)*volR;
      }
    } else {
      for (size_t j=0; j<size; j++) {
        out[0][j]+=((float)disCont[i].bbOut[0][j]/32768.0)*volL;
        out[1][j]+=((float)disCont[i].bbOut[0][j]/32768.0)*volR;
      }
    }
  }

  if (metronome) for (size_t i=0; i<size; i++) {
    if (metroTick[i]) {
      if (metroTick[i]==2) {
        metroFreq=1400/got.rate;
      } else {
        metroFreq=1050/got.rate;
      }
      metroPos=0;
      metroAmp=0.7f;
    }
    if (metroAmp>0.0f) {
      out[0][i]+=(sin(metroPos*2*M_PI))*metroAmp*metroVol;
      out[1][i]+=(sin(metroPos*2*M_PI))*metroAmp*metroVol;
    }
    metroAmp-=0.0003f;
    if (metroAmp<0.0f) metroAmp=0.0f;
    metroPos+=metroFreq;
    while (metroPos>=1) metroPos--;
  }

  for (unsigned int i=0; i<size; i++) {
    oscBuf[0][oscWritePos]=out[0][i];
    oscBuf[1][oscWritePos]=out[1][i];
    if (++oscWritePos>=32768) oscWritePos=0;
  }
  oscSize=size;

  if (forceMono) {
    for (size_t i=0; i<size; i++) {
      out[0][i]=(out[0][i]+out[1][i])*0.5;
      out[1][i]=out[0][i];
    }
  }
  if (clampSamples) {
    for (size_t i=0; i<size; i++) {
      if (out[0][i]<-1.0) out[0][i]=-1.0;
      if (out[0][i]>1.0) out[0][i]=1.0;
      if (out[1][i]<-1.0) out[1][i]=-1.0;
      if (out[1][i]>1.0) out[1][i]=1.0;
    }
  }
  isBusy.unlock();

  std::chrono::steady_clock::time_point ts_processEnd=std::chrono::steady_clock::now();

  processTime=std::chrono::duration_cast<std::chrono::nanoseconds>(ts_processEnd-ts_processBegin).count();
}<|MERGE_RESOLUTION|>--- conflicted
+++ resolved
@@ -1373,112 +1373,13 @@
           samp_temp=s->data16[sPreview.pos];
           if (sPreview.dir) {
             sPreview.pos--;
-<<<<<<< HEAD
           } else {
-=======
-          }
-          else {
->>>>>>> 78baff55
             sPreview.pos++;
           }
         }
         blip_add_delta(samp_bb,i,samp_temp-samp_prevSample);
         samp_prevSample=samp_temp;
 
-<<<<<<< HEAD
-        if (sPreview.dir) {
-          if (s->isLoopable() && ((int)sPreview.pos)<loopStart) {
-            switch (s->loopMode) {
-              case DIV_SAMPLE_LOOPMODE_FORWARD:
-                sPreview.dir=false;
-                sPreview.pos=loopStart+1;
-                break;
-              case DIV_SAMPLE_LOOPMODE_BACKWARD:
-                sPreview.dir=true;
-                sPreview.pos=loopEnd-1;
-                break;
-              case DIV_SAMPLE_LOOPMODE_PINGPONG:
-                sPreview.dir=false;
-                sPreview.pos=loopStart+1;
-                break;
-              case DIV_SAMPLE_LOOPMODE_ONESHOT:
-              default:
-                break;
-            }
-          }
-        } else {
-          if (s->isLoopable() && ((int)sPreview.pos)>=loopEnd) {
-            switch (s->loopMode) {
-              case DIV_SAMPLE_LOOPMODE_FORWARD:
-                sPreview.dir=false;
-                sPreview.pos=loopStart;
-                break;
-              case DIV_SAMPLE_LOOPMODE_BACKWARD:
-                sPreview.dir=true;
-                sPreview.pos=loopEnd-1;
-                break;
-              case DIV_SAMPLE_LOOPMODE_PINGPONG:
-                sPreview.dir=true;
-                sPreview.pos=loopEnd-1;
-                break;
-              case DIV_SAMPLE_LOOPMODE_ONESHOT:
-              default:
-                break;
-            }
-          }
-        }
-      }
-
-      if (sPreview.dir) {
-        if ((s->isLoopable() && sPreview.pos<s->loopEnd) && ((int)sPreview.pos)<loopStart) {
-          switch (s->loopMode) {
-            case DIV_SAMPLE_LOOPMODE_FORWARD:
-              sPreview.dir=false;
-              sPreview.pos=loopStart+1;
-              break;
-            case DIV_SAMPLE_LOOPMODE_BACKWARD:
-              sPreview.dir=true;
-              sPreview.pos=loopEnd-1;
-              break;
-            case DIV_SAMPLE_LOOPMODE_PINGPONG:
-              sPreview.dir=false;
-              sPreview.pos=loopStart+1;
-              break;
-            case DIV_SAMPLE_LOOPMODE_ONESHOT:
-            default:
-              if (((int)sPreview.pos)<0) {
-                sPreview.sample=-1;
-              }
-            break;
-          }
-        } else if (((int)sPreview.pos)<0) {
-          sPreview.sample=-1;
-        }
-      } else {
-        if ((s->isLoopable() && (int)sPreview.pos>=s->loopStart) && ((int)sPreview.pos)>=loopEnd) {
-          switch (s->loopMode) {
-            case DIV_SAMPLE_LOOPMODE_FORWARD:
-              sPreview.dir=false;
-              sPreview.pos=loopStart;
-              break;
-            case DIV_SAMPLE_LOOPMODE_BACKWARD:
-              sPreview.dir=true;
-              sPreview.pos=loopEnd-1;
-              break;
-            case DIV_SAMPLE_LOOPMODE_PINGPONG:
-              sPreview.dir=true;
-              sPreview.pos=loopEnd-1;
-              break;
-            case DIV_SAMPLE_LOOPMODE_ONESHOT:
-            default:
-              if (sPreview.pos>=s->samples) {
-                sPreview.sample=-1;
-              }
-              break;
-          }
-        } else if (sPreview.pos>=s->samples) {
-          sPreview.sample=-1;
-=======
         if (sPreview.dir) { // backward
           if (sPreview.pos<s->loopStart || (sPreview.pBegin>=0 && sPreview.pos<sPreview.pBegin)) {
             if (s->isLoopable() && sPreview.pos<s->loopEnd) {
@@ -1568,7 +1469,6 @@
           } else if (sPreview.pos>=(int)s->samples) {
             sPreview.sample=-1;
           }
->>>>>>> 78baff55
         }
       }
     } else if (sPreview.wave>=0 && sPreview.wave<(int)song.wave.size()) {
