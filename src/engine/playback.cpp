--- conflicted
+++ resolved
@@ -239,19 +239,16 @@
 
   "EXTERNAL",
 
-<<<<<<< HEAD
-  "ALWAYS_SET_VOLUME",
-
-  "DIV_CMD_ESFM_OP_PANNING",
-  "DIV_CMD_ESFM_OUTLVL",
-  "DIV_CMD_ESFM_MODIN",
-  "DIV_CMD_ESFM_ENV_DELAY"
-=======
   "C64_AD",
   "C64_SR",
 
-  "ALWAYS_SET_VOLUME"
->>>>>>> c0acd472
+  "ESFM_OP_PANNING",
+  "ESFM_OUTLVL",
+  "ESFM_MODIN",
+  "ESFM_ENV_DELAY",
+
+  "ALWAYS_SET_VOLUME",
+
 };
 
 static_assert((sizeof(cmdName)/sizeof(void*))==DIV_CMD_MAX,"update cmdName!");
